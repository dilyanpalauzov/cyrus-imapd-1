--- conflicted
+++ resolved
@@ -228,25 +228,21 @@
 
 static const char *mailbox_spool_fname(struct mailbox *mailbox, uint32_t uid)
 {
-    return mboxname_datapath(mailbox->part, mailbox->name, uid);
+    return mboxname_datapath(mailbox->part, mailbox->name, mailbox->uniqueid, uid);
 }
 
 static const char *mailbox_archive_fname(struct mailbox *mailbox, uint32_t uid)
 {
-    return mboxname_archivepath(mailbox->part, mailbox->name, uid);
+    return mboxname_archivepath(mailbox->part, mailbox->name, mailbox->uniqueid, uid);
 }
 
 EXPORTED const char *mailbox_record_fname(struct mailbox *mailbox,
 					  struct index_record *record)
 {
-<<<<<<< HEAD
-    return mboxname_datapath(mailbox->part, mailbox->name, mailbox->uniqueid, record->uid);
-=======
     if (record->system_flags & FLAG_ARCHIVED)
 	return mailbox_archive_fname(mailbox, record->uid);
     else
 	return mailbox_spool_fname(mailbox, record->uid);
->>>>>>> 81c940b7
 }
 
 EXPORTED const char *mailbox_datapath(struct mailbox *mailbox, uint32_t uid)
@@ -526,7 +522,7 @@
     return msgid;
 }
 
-static int mailbox_index_islocked(struct mailbox *mailbox, int write)
+EXPORTED int mailbox_index_islocked(struct mailbox *mailbox, int write)
 {
     if (mailbox->index_locktype == LOCK_EXCLUSIVE) return 1;
     if (mailbox->index_locktype == LOCK_SHARED && !write) return 1;
@@ -583,12 +579,8 @@
     return cachefile;
 }
 
-<<<<<<< HEAD
-EXPORTED int mailbox_index_islocked(struct mailbox *mailbox, int write)
-=======
 static struct mappedfile *mailbox_cachefile(struct mailbox *mailbox,
 					    struct index_record *record)
->>>>>>> 81c940b7
 {
     const char *fname;
 
@@ -652,26 +644,6 @@
 	return r;
     }
 
-<<<<<<< HEAD
-    /* keep track of the length of the file for truncation */
-    if (!mailbox->cache_dirty)
-	mailbox->cache_dirty = record->cache_offset;
-
-    /* and now read it straight back in to ensure we're always
-     * fresh */
-    r = mailbox_ensure_cache(mailbox, record->cache_offset + record->crec.len);
-    if (r) return r;
-
-    /* try to parse the cache record */
-    r = cache_parserecord(&mailbox->cache_buf,
-			  record->cache_offset, &record->crec);
-    if (r) return r;
-
-    if (record->cache_crc != crc32_buf(cache_buf(record)))
-	return IMAP_MAILBOX_CHECKSUM;
-
-=======
->>>>>>> 81c940b7
     return 0;
 }
 
@@ -746,34 +718,18 @@
 
 static int mailbox_abort_cache(struct mailbox *mailbox)
 {
-    if (!mailbox->cache_dirty)
+    if (!mailbox->caches.count)
 	return 0;
 
-    /* not open! That's bad */
-    if (mailbox->cache_fd == -1)
-	abort();
-
-    /* just truncate to the old length and fsync is all that's needed to abort */
-    (void)ftruncate(mailbox->cache_fd, mailbox->cache_dirty);
-    (void)fsync(mailbox->cache_fd);
+    /* XXX - we need offsets into each file to use
+       mappedfile_truncate */
 
     return 0;
 }
 
 static int mailbox_commit_cache(struct mailbox *mailbox)
 {
-<<<<<<< HEAD
-    if (!mailbox->cache_dirty)
-	return 0;
-
-    mailbox->cache_dirty = 0;
-
-    /* not open! That's bad */
-    if (mailbox->cache_fd == -1)
-	abort();
-=======
     int i;
->>>>>>> 81c940b7
 
     for (i = 0; i < mailbox->caches.count; i++) {
 	struct mappedfile *cachefile = ptrarray_nth(&mailbox->caches, i);
@@ -811,11 +767,7 @@
 EXPORTED void mailbox_make_uniqueid(struct mailbox *mailbox)
 {
     free(mailbox->uniqueid);
-<<<<<<< HEAD
     mailbox->uniqueid = xstrdup(makeuuid());
-=======
-    mailbox->uniqueid = makeuuid();
->>>>>>> 81c940b7
     mailbox->header_dirty = 1;
 }
 
@@ -3552,20 +3504,7 @@
     if (record->system_flags & FLAG_EXPUNGED && (!mailbox->i.first_expunged || mailbox->i.first_expunged > record->last_updated))
 	mailbox->i.first_expunged = record->last_updated;
 
-<<<<<<< HEAD
     return 0;
-=======
-	if (config_auditlog)
-	    syslog(LOG_NOTICE, "auditlog: expunge sessionid=<%s> "
-		   "mailbox=<%s> uniqueid=<%s> uid=<%u> guid=<%s> cid=<%s> modseq=<" MODSEQ_FMT ">",
-		session_id(), mailbox->name, mailbox->uniqueid,
-		record->uid, message_guid_encode(&record->guid),
-		conversation_id_encode(record->cid),
-		record->modseq);
-    }
-
-    return mailbox_refresh_index_map(mailbox);
->>>>>>> 81c940b7
 }
 
 /* append a single message to a mailbox - also updates everything
@@ -3645,48 +3584,12 @@
     _store_change(mailbox, record, changeflags);
 
     mailbox->i.last_uid = record->uid;
-<<<<<<< HEAD
     mailbox->i.num_records = record->recno;
     mailbox->index_size += INDEX_RECORD_SIZE;
 
     /* expunged tracking */
     if (record->system_flags & FLAG_EXPUNGED && (!mailbox->i.first_expunged || mailbox->i.first_expunged > record->last_updated))
 	mailbox->i.first_expunged = record->last_updated;
-=======
-    mailbox->i.num_records = recno;
-    mailbox->index_size += mailbox->i.record_size;
-
-    if (config_auditlog)
-	syslog(LOG_NOTICE, "auditlog: append sessionid=<%s> mailbox=<%s> uniqueid=<%s> uid=<%u> guid=<%s> cid=<%s> sysflags=<%u>",
-	    session_id(), mailbox->name, mailbox->uniqueid, record->uid,
-	    message_guid_encode(&record->guid),
-	    conversation_id_encode(record->cid),
-	    record->system_flags);
-
-    /* expunged tracking */
-    if (record->system_flags & FLAG_EXPUNGED) {
-	if (!mailbox->i.first_expunged ||
-	    mailbox->i.first_expunged > record->last_updated)
-	    mailbox->i.first_expunged = record->last_updated;
-
-	if (config_auditlog)
-	    syslog(LOG_NOTICE, "auditlog: expunge sessionid=<%s> "
-		   "mailbox=<%s> uniqueid=<%s> uid=<%u> guid=<%s> cid=<%s> sysflags=<%u>",
-		   session_id(), mailbox->name, mailbox->uniqueid,
-		   record->uid, message_guid_encode(&record->guid),
-		   conversation_id_encode(record->cid),
-		   record->system_flags);
-    }
-
-    /* yep, it could even be pre-unlinked in 'default' expunge mode, joy */
-    if (record->system_flags & FLAG_UNLINKED) {
-	if (config_auditlog)
-	    syslog(LOG_NOTICE, "auditlog: unlink sessionid=<%s> "
-		   "mailbox=<%s> uniqueid=<%s> uid=<%u> sysflags=<%u>",
-		   session_id(), mailbox->name, mailbox->uniqueid,
-		   record->uid, record->system_flags);
-    }
->>>>>>> 81c940b7
 
     return 0;
 }
@@ -4924,30 +4827,15 @@
     /* XXX - double XXX - this is a really ugly function.  It should be
      * using mboxname_parts and walking back up the 'boxes' list */
 
-<<<<<<< HEAD
-    /* Flush data (message file) directory */
-    path = mboxname_datapath(part, name, uniqueid, 0);
-    mailbox_delete_files(path);
-    strlcpy(pbuf, path, sizeof(pbuf));
-    ptail = pbuf + strlen(pbuf);
-
-    /* Flush metadata directory */
-    mpath = mboxname_metapath(part, name, uniqueid, 0, 0);
-    if (strcmp(path, mpath)) {
-	mailbox_delete_files(mpath);
-	strlcpy(mbuf, mpath, sizeof(mbuf));
-	mtail = mbuf + strlen(mbuf);
-=======
-    strarray_add(&paths, mboxname_datapath(part, name, 0));
+    strarray_add(&paths, mboxname_datapath(part, name, uniqueid, 0));
 
     /* find the directory for every one of the meta files */
     for (mf = meta_files; mf->metaflag; mf++) {
-	char *fname = xstrdup(mboxname_metapath(part, name, mf->metaflag, 0));
+	char *fname = xstrdup(mboxname_metapath(part, name, uniqueid, mf->metaflag, 0));
 	p = strrchr(fname, '/');
 	if (p) *p = '\0';
 	strarray_add(&paths, fname);
 	free(fname);
->>>>>>> 81c940b7
     }
 
     for (i = 0; i < paths.count; i++) {
@@ -5003,11 +4891,7 @@
 }
 
 EXPORTED int mailbox_copy_files(struct mailbox *mailbox, const char *newpart,
-<<<<<<< HEAD
 				const char *newname, const char *newuniqueid)
-=======
-				const char *newname)
->>>>>>> 81c940b7
 {
     char oldbuf[MAX_MAILBOX_PATH], newbuf[MAX_MAILBOX_PATH];
     struct meta_file *mf;
@@ -5041,17 +4925,12 @@
 
 	xstrncpy(oldbuf, mailbox_record_fname(mailbox, &record),
 		MAX_MAILBOX_PATH);
-<<<<<<< HEAD
-	xstrncpy(newbuf, mboxname_datapath(newpart, newname, newuniqueid, record.uid),
-		MAX_MAILBOX_PATH);
-=======
 	if (record.system_flags & FLAG_ARCHIVED)
-	    xstrncpy(newbuf, mboxname_archivepath(newpart, newname, record.uid),
+	    xstrncpy(newbuf, mboxname_archivepath(newpart, newname, newuniqueid, record.uid),
 		    MAX_MAILBOX_PATH);
 	else
-	    xstrncpy(newbuf, mboxname_datapath(newpart, newname, record.uid),
+	    xstrncpy(newbuf, mboxname_datapath(newpart, newname, newuniqueid, record.uid),
 		    MAX_MAILBOX_PATH);
->>>>>>> 81c940b7
 
 	r = mailbox_copyfile(oldbuf, newbuf, 0);
 	if (r) return r;
@@ -5326,17 +5205,12 @@
     int r;
     int i;
 
-<<<<<<< HEAD
-    dirpath = mailbox_datapath(mailbox, 0);
-    if (!dirpath) return IMAP_MAILBOX_BADNAME;
-=======
-    strarray_add(&paths, mailbox_datapath(mailbox));
-    strarray_add(&paths, mboxname_archivepath(mailbox->part, mailbox->name, 0));
->>>>>>> 81c940b7
+    strarray_add(&paths, mailbox_datapath(mailbox, 0));
+    strarray_add(&paths, mboxname_archivepath(mailbox->part, mailbox->name, mailbox->uniqueid, 0));
 
     for (i = 0; i < paths.count; i++) {
 	const char *dirpath = strarray_nth(&paths, i);
-	int isarchive = strcmp(dirpath, mailbox_datapath(mailbox));
+	int isarchive = strcmp(dirpath, mailbox_datapath(mailbox, 0));
 
 	dirp = opendir(dirpath);
 	if (!dirp) continue;
@@ -5493,11 +5367,7 @@
          * no point trying to rescue anything else... */
 	mailbox_close(&mailbox);
 	r = mailbox_create(name, mbentry->mbtype, mbentry->partition, mbentry->acl,
-<<<<<<< HEAD
-			   mbentry->uniqueid, options, 0, mbptr);
-=======
-			   NULL, options, 0, 0, mbptr);
->>>>>>> 81c940b7
+			   mbentry->uniqueid, options, 0, 0, mbptr);
 	mboxlist_entry_free(&mbentry);
 	return r;
     }
@@ -5843,14 +5713,10 @@
     struct stat sbuf;
     int make_changes = flags & RECONSTRUCT_MAKE_CHANGES;
 
-<<<<<<< HEAD
-    fname = mboxname_datapath(mailbox->part, mailbox->name, mailbox->uniqueid, uid);
-=======
     if (isarchive)
-	fname = mboxname_archivepath(mailbox->part, mailbox->name, uid);
+	fname = mboxname_archivepath(mailbox->part, mailbox->name, mailbox->uniqueid, uid);
     else
-	fname = mboxname_datapath(mailbox->part, mailbox->name, uid);
->>>>>>> 81c940b7
+	fname = mboxname_datapath(mailbox->part, mailbox->name, mailbox->uniqueid, uid);
 
     /* possible if '0.' file exists */
     if (!uid) {
@@ -6198,7 +6064,8 @@
 	while (files.pos < files.nused && files.found[files.pos].uid == record.uid) {
 	    if (have_file) {
 		/* we can just unlink this one, already processed one copy */
-		const char *fname = mboxname_archivepath(mailbox->part, mailbox->name, record.uid);
+		const char *fname = mboxname_archivepath(mailbox->part, mailbox->name,
+							 mailbox->uniqueid, record.uid);
 		printf("Removing duplicate archive file %s\n", fname);
 		unlink(fname);
 	    }
@@ -6311,16 +6178,7 @@
 	r = mailbox_commit(mailbox);
     }
     else {
-<<<<<<< HEAD
 	r = mailbox_abort(mailbox);
-=======
-	/* undo any dirtyness before we close, we didn't actually
-	 * write any changes */
-	mailbox->i.dirty = 0;
-	mailbox->quota_dirty = 0;
-	mailbox->modseq_dirty = 0;
-	mailbox->header_dirty = 0;
->>>>>>> 81c940b7
     }
 
 close:
