/* mboxlist.c -- Mailbox list manipulation routines
 *
 * Copyright (c) 1994-2008 Carnegie Mellon University.  All rights reserved.
 *
 * Redistribution and use in source and binary forms, with or without
 * modification, are permitted provided that the following conditions
 * are met:
 *
 * 1. Redistributions of source code must retain the above copyright
 *    notice, this list of conditions and the following disclaimer.
 *
 * 2. Redistributions in binary form must reproduce the above copyright
 *    notice, this list of conditions and the following disclaimer in
 *    the documentation and/or other materials provided with the
 *    distribution.
 *
 * 3. The name "Carnegie Mellon University" must not be used to
 *    endorse or promote products derived from this software without
 *    prior written permission. For permission or any legal
 *    details, please contact
 *      Carnegie Mellon University
 *      Center for Technology Transfer and Enterprise Creation
 *      4615 Forbes Avenue
 *      Suite 302
 *      Pittsburgh, PA  15213
 *      (412) 268-7393, fax: (412) 268-7395
 *      innovation@andrew.cmu.edu
 *
 * 4. Redistributions of any form whatsoever must retain the following
 *    acknowledgment:
 *    "This product includes software developed by Computing Services
 *     at Carnegie Mellon University (http://www.cmu.edu/computing/)."
 *
 * CARNEGIE MELLON UNIVERSITY DISCLAIMS ALL WARRANTIES WITH REGARD TO
 * THIS SOFTWARE, INCLUDING ALL IMPLIED WARRANTIES OF MERCHANTABILITY
 * AND FITNESS, IN NO EVENT SHALL CARNEGIE MELLON UNIVERSITY BE LIABLE
 * FOR ANY SPECIAL, INDIRECT OR CONSEQUENTIAL DAMAGES OR ANY DAMAGES
 * WHATSOEVER RESULTING FROM LOSS OF USE, DATA OR PROFITS, WHETHER IN
 * AN ACTION OF CONTRACT, NEGLIGENCE OR OTHER TORTIOUS ACTION, ARISING
 * OUT OF OR IN CONNECTION WITH THE USE OR PERFORMANCE OF THIS SOFTWARE.
 */

#include <config.h>

#include <stdio.h>
#include <stdlib.h>
#include <string.h>
#ifdef HAVE_UNISTD_H
#include <unistd.h>
#endif
#include <sys/types.h>
#include <sys/stat.h>
#include <sys/uio.h>
#include <fcntl.h>
#include <syslog.h>

#include <sys/ipc.h>
#include <sys/msg.h>

#include "acl.h"
#include "annotate.h"
#include "glob.h"
#include "assert.h"
#include "global.h"
#include "cyrusdb.h"
#include "util.h"
#include "mailbox.h"
#include "mboxevent.h"
#include "exitcodes.h"
#include "imap/imap_err.h"
#include "xmalloc.h"
#include "xstrlcpy.h"
#include "partlist.h"
#include "xstrlcat.h"
#include "user.h"

#include "mboxname.h"
#include "mupdate-client.h"

#include "mboxlist.h"
#include "quota.h"
#include "sync_log.h"

#define DB config_mboxlist_db
#define SUBDB config_subscription_db

cyrus_acl_canonproc_t mboxlist_ensureOwnerRights;

EXPORTED struct db *mbdb;

static int mboxlist_dbopen = 0;

static int mboxlist_opensubs(const char *userid, struct db **ret);
static void mboxlist_closesubs(struct db *sub);

static int mboxlist_rmquota(const char *name, int matchlen, int maycreate,
			    void *rock);
static int mboxlist_changequota(const char *name, int matchlen, int maycreate,
				void *rock);

EXPORTED mbentry_t *mboxlist_entry_create(void)
{
    mbentry_t *ret = xzmalloc(sizeof(mbentry_t));
    /* xxx - initialiser functions here? */
    return ret;
}

EXPORTED void mboxlist_entry_free(mbentry_t **mbentryptr)
{
    mbentry_t *mbentry = *mbentryptr;

    /* idempotent */
    if (!mbentry) return;

    free(mbentry->name);
    free(mbentry->ext_name);

    free(mbentry->partition);
    free(mbentry->server);
    free(mbentry->acl);
    free(mbentry->uniqueid);

    free(mbentry->legacy_specialuse);

    free(mbentry);

    *mbentryptr = NULL;
}

static void _write_acl(struct dlist *dl, const char *aclstr)
{
    const char *p, *q;
    struct dlist *al = dlist_newkvlist(dl, "A");

    p = aclstr;

    while (p && *p) {
	char *name,*val;

	q = strchr(p, '\t');
	if (!q) break;

	name = xstrndup(p, q-p);
	q++;

	p = strchr(q, '\t');
	if (p) {
	    val = xstrndup(q, p-q);
	    p++;
	}
	else
	    val = xstrdup(q);

	dlist_setatom(al, name, val);

	free(name);
	free(val);
    }
}

EXPORTED const char *mboxlist_mbtype_to_string(uint32_t mbtype)
{
    static struct buf buf = BUF_INITIALIZER;

    buf_reset(&buf);

    if (mbtype & MBTYPE_DELETED)
	buf_putc(&buf, 'd');
    if (mbtype & MBTYPE_MOVING)
	buf_putc(&buf, 'm');
    if (mbtype & MBTYPE_NETNEWS)
	buf_putc(&buf, 'n');
    if (mbtype & MBTYPE_REMOTE)
	buf_putc(&buf, 'r');
    if (mbtype & MBTYPE_RESERVE)
	buf_putc(&buf, 'z');
    if (mbtype & MBTYPE_CALENDAR)
	buf_putc(&buf, 'c');
    if (mbtype & MBTYPE_ADDRESSBOOK)
	buf_putc(&buf, 'a');

    return buf_cstring(&buf);
}

EXPORTED char *mboxlist_entry_cstring(mbentry_t *mbentry)
{
    struct buf buf = BUF_INITIALIZER;
    struct dlist *dl = dlist_newkvlist(NULL, mbentry->name);

    if (mbentry->acl)
	_write_acl(dl, mbentry->acl);

    if (mbentry->uniqueid)
	dlist_setatom(dl, "I", mbentry->uniqueid);

    if (mbentry->partition)
	dlist_setatom(dl, "P", mbentry->partition);

    if (mbentry->server)
	dlist_setatom(dl, "S", mbentry->server);

    if (mbentry->mbtype)
	dlist_setatom(dl, "T", mboxlist_mbtype_to_string(mbentry->mbtype));

    if (mbentry->uidvalidity)
	dlist_setnum32(dl, "V", mbentry->uidvalidity);

    dlist_setdate(dl, "M", time(NULL));

    dlist_printbuf(dl, 0, &buf);

    dlist_free(&dl);

    return buf_release(&buf);
}

EXPORTED char *mbentry_metapath(const struct mboxlist_entry *mbentry, int metatype, int isnew)
{
    return mboxname_metapath(mbentry->partition,
			     mbentry->name,
			     mbentry->uniqueid,
			     metatype,
			     isnew);
}

EXPORTED char *mbentry_datapath(const struct mboxlist_entry *mbentry, uint32_t uid)
{
    return mboxname_datapath(mbentry->partition,
			     mbentry->name,
			     mbentry->uniqueid,
			     uid);
}

/*
 * read a single record from the mailboxes.db and return a pointer to it
 */
static int mboxlist_read(const char *name, const char **dataptr, size_t *datalenptr,
			 struct txn **tid, int wrlock)
{
    int namelen = strlen(name);
    int r;

    if (!namelen)
	return IMAP_MAILBOX_NONEXISTENT;

    if (wrlock) {
	r = cyrusdb_fetchlock(mbdb, name, namelen, dataptr, datalenptr, tid);
    } else {
	r = cyrusdb_fetch(mbdb, name, namelen, dataptr, datalenptr, tid);
    }

    switch (r) {
    case CYRUSDB_OK:
	/* no entry required, just checking if it exists */
	return 0;
	break;

    case CYRUSDB_AGAIN:
	return IMAP_AGAIN;
	break;

    case CYRUSDB_NOTFOUND:
	return IMAP_MAILBOX_NONEXISTENT;
	break;

    default:
	syslog(LOG_ERR, "DBERROR: error fetching mboxlist %s: %s",
	       name, cyrusdb_strerror(r));
	return IMAP_IOERROR;
	break;
    }

    /* never get here */
}

EXPORTED uint32_t mboxlist_string_to_mbtype(const char *string)
{
    uint32_t mbtype = 0;

    if (!string) return 0; /* null just means default */

    for (; *string; string++) {
	switch (*string) {
	case 'a':
	    mbtype |= MBTYPE_ADDRESSBOOK;
	    break;
	case 'c':
	    mbtype |= MBTYPE_CALENDAR;
	    break;
	case 'd':
	    mbtype |= MBTYPE_DELETED;
	    break;
	case 'm':
	    mbtype |= MBTYPE_MOVING;
	    break;
	case 'n':
	    mbtype |= MBTYPE_NETNEWS;
	    break;
	case 'r':
	    mbtype |= MBTYPE_REMOTE;
	    break;
	case 'z':
	    mbtype |= MBTYPE_RESERVE;
	    break;
	}
    }

    return mbtype;
}

struct parseentry_rock {
    struct mboxlist_entry *mbentry;
    struct buf *aclbuf;
    int doingacl;
};

int parseentry_cb(int type, struct dlistsax_data *d)
{
    struct parseentry_rock *rock = (struct parseentry_rock *)d->rock;

    switch(type) {
    case DLISTSAX_KVLISTSTART:
	if (!strcmp(buf_cstring(&d->kbuf), "A")) {
	    rock->doingacl = 1;
	}
	break;
    case DLISTSAX_KVLISTEND:
	rock->doingacl = 0;
	break;
    case DLISTSAX_STRING:
	if (rock->doingacl) {
	    buf_append(rock->aclbuf, &d->kbuf);
	    buf_putc(rock->aclbuf, '\t');
	    buf_append(rock->aclbuf, &d->buf);
	    buf_putc(rock->aclbuf, '\t');
	}
	else {
	    const char *key = buf_cstring(&d->kbuf);
	    if (!strcmp(key, "I")) {
		rock->mbentry->uniqueid = buf_newcstring(&d->buf);
	    }
	    else if (!strcmp(key, "M")) {
		rock->mbentry->mtime = atoi(buf_cstring(&d->buf));
	    }
	    else if (!strcmp(key, "P")) {
		rock->mbentry->partition = buf_newcstring(&d->buf);
	    }
	    else if (!strcmp(key, "S")) {
		rock->mbentry->server = buf_newcstring(&d->buf);
	    }
	    else if (!strcmp(key, "T")) {
		rock->mbentry->mbtype = mboxlist_string_to_mbtype(buf_cstring(&d->buf));
	    }
	    else if (!strcmp(key, "V")) {
		rock->mbentry->uidvalidity = atoi(buf_cstring(&d->buf));
	    }
	}
    }

    return 0;
}

/*
 * parse a record read from the mailboxes.db into its parts.
 *
 * full dlist format is:
 *  A: _a_cl
 *  I: unique_i_d
 *  M: _m_time
 *  P: _p_artition
 *  S: _s_erver
 *  T: _t_ype
 *  V: uid_v_alidity
 */
EXPORTED int mboxlist_parse_entry(mbentry_t **mbentryptr,
				  const char *name, size_t namelen,
				  const char *data, size_t datalen)
{
    static struct buf aclbuf;
    int r = IMAP_MAILBOX_BADFORMAT;
    char *freeme = NULL;
    char **target;
    char *p, *q;
    mbentry_t *mbentry = mboxlist_entry_create();

    if (!datalen)
	goto done;

    /* copy name */
    if (namelen)
	mbentry->name = xstrndup(name, namelen);
    else
	mbentry->name = xstrdup(name);

    /* check for DLIST mboxlist */
    if (*data == '%') {
	struct parseentry_rock rock;
	memset(&rock, 0, sizeof(struct parseentry_rock));
	rock.mbentry = mbentry;
	rock.aclbuf = &aclbuf;
	aclbuf.len = 0;
	r = dlist_parsesax(data, datalen, 0, parseentry_cb, &rock);
	if (!r) mbentry->acl = buf_newcstring(&aclbuf);
	goto done;
    }

    /* copy data */
    freeme = p = xstrndup(data, datalen);

    /* check for extended mboxlist entry */
    if (*p == '(') {
	int last = 0;
	p++; /* past leading '(' */
	while (!last) {
	    target = NULL;
	    q = p;
	    while (*q && *q != ' ' && *q != ')') q++;
	    if (*q != ' ') break;
	    *q++ = '\0';
	    if (!strcmp(p, "uniqueid")) target = &mbentry->uniqueid;
	    if (!strcmp(p, "specialuse")) target = &mbentry->legacy_specialuse;
	    p = q;
	    while (*q && *q != ' ' && *q != ')') q++;
	    if (*q != ' ') last = 1;
	    if (*q) *q++ = '\0';
	    if (target) *target = xstrdup(p);
	    p = q;
	}
	if (*p == ' ') p++; /* past trailing ' ' */
    }

    /* copy out interesting parts */
    mbentry->mbtype = strtol(p, &p, 10);
    if (*p == ' ') p++;

    q = p;
    while (*q && *q != ' ' && *q != '!') q++;
    if (*q == '!') {
	*q++ = '\0';
	mbentry->server = xstrdup(p);
	p = q;
	while (*q && *q != ' ') q++;
    }
    if (*q) *q++ = '\0';
    mbentry->partition = xstrdup(p);

    mbentry->acl = xstrdup(q);

    r = 0;

done:
    if (!r && mbentryptr)
	*mbentryptr = mbentry;
    else mboxlist_entry_free(&mbentry);
    free(freeme);
    return r;
}

/* read a record and parse into parts */
static int mboxlist_mylookup(const char *name,
			     mbentry_t **mbentryptr,
			     struct txn **tid, int wrlock)
{
    int r;
    const char *data;
    size_t datalen;

    r = mboxlist_read(name, &data, &datalen, tid, wrlock);
    if (r) return r;

    return mboxlist_parse_entry(mbentryptr, name, 0, data, datalen);
}

/*
 * Lookup 'name' in the mailbox list, ignoring reserved records
 */
EXPORTED int mboxlist_lookup(const char *name, mbentry_t **entryptr,
			     struct txn **tid)
{
    mbentry_t *entry = NULL;
    int r;

    r = mboxlist_mylookup(name, &entry, tid, 0);

    if (r) return r;

    /* Ignore "reserved" entries, like they aren't there */
    if (entry->mbtype & MBTYPE_RESERVE) {
	mboxlist_entry_free(&entry);
	return IMAP_MAILBOX_RESERVED;
    }

    /* Ignore "deleted" entries, like they aren't there */
    if (entry->mbtype & MBTYPE_DELETED) {
	mboxlist_entry_free(&entry);
	return IMAP_MAILBOX_NONEXISTENT;
    }

    if (entryptr) *entryptr = entry;
    else mboxlist_entry_free(&entry);

    return 0;
}

/* now this is just silly, but hey */
EXPORTED int mboxlist_lookup_allow_reserved(const char *name,
				   mbentry_t **entryptr,
				   struct txn **tid)
{
    return mboxlist_mylookup(name, entryptr, tid, 0);
}

/* given a mailbox name, find the staging directory.  XXX - this should
 * require more locking, and staging directories should be by pid */
HIDDEN int mboxlist_findstage(const char *name, char *stagedir, size_t sd_len)
{
    const char *root;
    mbentry_t *mbentry = NULL;
    int r;

    assert(stagedir != NULL);

    /* Find mailbox */
    r = mboxlist_lookup(name, &mbentry, NULL);
    if (r) return r;

    root = config_partitiondir(mbentry->partition);
    mboxlist_entry_free(&mbentry);

    if (!root) return IMAP_PARTITION_UNKNOWN;

    snprintf(stagedir, sd_len, "%s/stage./", root);

    return 0;
}

EXPORTED int mboxlist_update(mbentry_t *mbentry, int localonly)
{
    int r = 0, r2 = 0;
    char *mboxent = NULL;
    struct txn *tid = NULL;

    mboxent = mboxlist_entry_cstring(mbentry);
    r = cyrusdb_store(mbdb, mbentry->name, strlen(mbentry->name),
		      mboxent, strlen(mboxent), &tid);
    free(mboxent);
    mboxent = NULL;

    /* commit the change to mupdate */
    if (!r && !localonly && config_mupdate_server) {
        mupdate_handle *mupdate_h = NULL;

	r = mupdate_connect(config_mupdate_server, NULL, &mupdate_h, NULL);
	if (r) {
	    syslog(LOG_ERR,
		   "cannot connect to mupdate server for update of '%s'",
		   mbentry->name);
	} else {
	    char *location = strconcat(config_servername, "!",
				       mbentry->partition, (char *)NULL);
	    r = mupdate_activate(mupdate_h, mbentry->name,
				 location, mbentry->acl);
	    free(location);
	    if (r) {
		syslog(LOG_ERR,
		       "MUPDATE: can't update mailbox entry for '%s'",
		       mbentry->name);
	    }
	}
	mupdate_disconnect(&mupdate_h);
    }

    if (tid) {
	if (r) {
	    r2 = cyrusdb_abort(mbdb, tid);
	} else {
	    r2 = cyrusdb_commit(mbdb, tid);
	}
    }

    if (r2) {
	syslog(LOG_ERR, "DBERROR: error %s txn in mboxlist_update: %s",
	       r ? "aborting" : "commiting", cyrusdb_strerror(r2));
    }

    return r;
}

EXPORTED int mboxlist_findparent(const char *mboxname,
			       mbentry_t **mbentryp)
{
    mbentry_t *mbentry = NULL;
    char *parent = xstrdup(mboxname);
    int parentlen = 0;
    char *p;
    int r = IMAP_MAILBOX_NONEXISTENT;

    while ((parentlen==0) && (p = strrchr(parent, '.')) && !strchr(p, '!')) {
	*p = '\0';

	mboxlist_entry_free(&mbentry);
	r = mboxlist_lookup(parent, &mbentry, NULL);
	if (r != IMAP_MAILBOX_NONEXISTENT)
	    break;
    }

    free(parent);

    if (r)
	mboxlist_entry_free(&mbentry);
    else
	*mbentryp = mbentry;

    return r;
}

static int mboxlist_create_partition(const char *mboxname,
				     const char *part,
				     char **out)
{
    mbentry_t *parent = NULL;

    if (!part) {
	int r = mboxlist_findparent(mboxname, &parent);
	if (!r) part = parent->partition;
    }

    /* use defaultpartition if specified */
    if (!part && config_defpartition)
	part = config_defpartition;

    /* look for most fitting partition */
    if (!part)
	part = partlist_local_select();

    /* Configuration error */
    if (!part || (strlen(part) > MAX_PARTITION_LEN))
	goto err;

    if (!config_partitiondir(part))
	goto err;

    *out = xstrdupnull(part);

    mboxlist_entry_free(&parent);
    return 0;

err:
    mboxlist_entry_free(&parent);
    return IMAP_PARTITION_UNKNOWN;
}

/*
 * Check if a mailbox can be created.  There is no other setup at this
 * stage, just the check!
 */
static int mboxlist_create_namecheck(const char *mboxname,
				     const char *userid,
				     struct auth_state *auth_state,
				     int isadmin, int force_subdirs)
{
    mbentry_t *mbentry = NULL;
    const char *p;
    int r = 0;

    /* policy first */
    r = mboxname_policycheck(mboxname);
    if (r) goto done;

    /* is this the user's INBOX namespace? */
    if (!isadmin && mboxname_userownsmailbox(userid, mboxname)) {
	/* User has admin rights over their own mailbox namespace */
	if (config_implicitrights & ACL_ADMIN)
	    isadmin = 1;
    }

    /* Check to see if mailbox already exists */
    r = mboxlist_lookup(mboxname, &mbentry, NULL);
    if (r != IMAP_MAILBOX_NONEXISTENT) {
	if (!r) {
	    r = IMAP_MAILBOX_EXISTS;

	    /* Lie about error if privacy demands */
	    if (!isadmin &&
		!(cyrus_acl_myrights(auth_state, mbentry->acl) & ACL_LOOKUP)) {
		r = IMAP_PERMISSION_DENIED;
	    }
	}

	goto done;
    }
    mboxlist_entry_free(&mbentry);

    /* look for a parent mailbox */
    r = mboxlist_findparent(mboxname, &mbentry);
    if (r == 0) {
	/* found a parent */
	char root[MAX_MAILBOX_NAME+1];

	/* check acl */
	if (!isadmin &&
	    !(cyrus_acl_myrights(auth_state, mbentry->acl) & ACL_CREATE)) {
	    r = IMAP_PERMISSION_DENIED;
	    goto done;
	}

	/* check quota */
	if (quota_findroot(root, sizeof(root), mboxname)) {
	    quota_t qdiffs[QUOTA_NUMRESOURCES] = QUOTA_DIFFS_DONTCARE_INITIALIZER;
	    qdiffs[QUOTA_NUMFOLDERS] = 1;
	    r = quota_check_useds(root, qdiffs);
	    if (r) goto done;
	}
    }
    else if (r == IMAP_MAILBOX_NONEXISTENT) {
	/* no parent mailbox */
	if (!isadmin) {
	    r = IMAP_PERMISSION_DENIED;
	    goto done;
	}

	p = mboxname_isusermailbox(mboxname, 0);
	if (p) {
	    char *firstdot = strchr(p, '.');
	    if (!force_subdirs && firstdot) {
		/* Disallow creating user.X.* when no user.X */
		r = IMAP_PERMISSION_DENIED;
		goto done;
	    }
	}

	/* otherwise no parent is OK */
	r = 0;
    }

done:
    mboxlist_entry_free(&mbentry);

    return r;
}

static int mboxlist_create_acl(const char *mboxname, char **out)
{
    mbentry_t *mbentry = NULL;
    const char *owner;
    int r;

    char *defaultacl;
    char *identifier;
    char *rights;
    char *p;

    r = mboxlist_findparent(mboxname, &mbentry);
    if (!r) {
	*out = xstrdup(mbentry->acl);
	mboxlist_entry_free(&mbentry);
	return 0;
    }

    *out = xstrdup("");
    owner = mboxname_to_userid(mboxname);
    if (owner) {
	/* owner gets full permission on own mailbox by default */
	if (config_getswitch(IMAPOPT_UNIXHIERARCHYSEP)) {
	    /*
	     * The mailboxname is now in the internal format,
	     * so we we need to change DOTCHARs back to '.'
	     * in the identifier in order to have the correct ACL.
	     */
	    for (p = (char *)owner; *p; p++) {
		if (*p == DOTCHAR) *p = '.';
	    }
	}
	cyrus_acl_set(out, owner, ACL_MODE_SET, ACL_ALL,
		      (cyrus_acl_canonproc_t *)0, (void *)0);
	return 0;
    }

    defaultacl = identifier = xstrdup(config_getstring(IMAPOPT_DEFAULTACL));
    for (;;) {
	while (*identifier && Uisspace(*identifier)) identifier++;
	rights = identifier;
	while (*rights && !Uisspace(*rights)) rights++;
	if (!*rights) break;
	*rights++ = '\0';
	while (*rights && Uisspace(*rights)) rights++;
	if (!*rights) break;
	p = rights;
	while (*p && !Uisspace(*p)) p++;
	if (*p) *p++ = '\0';
	cyrus_acl_set(out, identifier, ACL_MODE_SET, cyrus_acl_strtomask(rights),
		      (cyrus_acl_canonproc_t *)0, (void *)0);
	identifier = p;
    }
    free(defaultacl);

    return 0;
}

/* and this API just plain sucks */
EXPORTED int mboxlist_createmailboxcheck(const char *name, int mbtype __attribute__((unused)),
				const char *partition, 
				int isadmin, const char *userid, 
				struct auth_state *auth_state, 
				char **newacl, char **newpartition,
				int forceuser)
{
    char *part = NULL;
    char *acl = NULL;
    int r = 0;

    r = mboxlist_create_namecheck(name, userid, auth_state,
				  isadmin, forceuser);
    if (r) goto done;

    if (newacl) {
	r = mboxlist_create_acl(name, &acl);
	if (r) goto done;
    }

    if (newpartition) {
	r = mboxlist_create_partition(name, partition, &part);
	if (r) goto done;
    }

 done:
    if (r || !newacl) free(acl);
    else *newacl = acl;

    if (r || !newpartition) free(part);
    else *newpartition = part;

    return r;
}

/*
 * Create a mailbox
 *
 * 1. verify ACL's to best of ability (CRASH: abort)
 * 2. verify parent ACL's if need to
 * 3. create the local mailbox locally (exclusive lock) and keep it locked
 * 4. open mupdate connection if necessary
 * 5. create mupdate entry (CRASH: mupdate inconsistant)
 *
 */

static int mboxlist_createmailbox_full(const char *mboxname, int mbtype,
				const char *partition,
				int isadmin, const char *userid,
				struct auth_state *auth_state,
				int options, unsigned uidvalidity,
				modseq_t highestmodseq,
				const char *copyacl, const char *uniqueid,
				int localonly, int forceuser, int dbonly,
				struct mailbox **mboxptr)
{
    int r;
    char *newpartition = NULL;
    char *mboxent = NULL;
    char *acl = NULL;
    struct mailbox *newmailbox = NULL;
    int isremote = mbtype & MBTYPE_REMOTE;
    mbentry_t *newmbentry = NULL;
    mbentry_t *mbentry = NULL;

    r = mboxlist_create_namecheck(mboxname, userid, auth_state,
				  isadmin, forceuser);
    if (r) goto done;

    /* check if a previous deleted mailbox existed */
    r = mboxlist_mylookup(mboxname, &mbentry, NULL, 0);
    if (!r && mbentry->mbtype == MBTYPE_DELETED) {
	/* changing the unique id since last time? */
	if (strcmpsafe(uniqueid, mbentry->uniqueid)) {
	    /* then the UIDVALIDITY must be higher than before */
	    if (uidvalidity <= mbentry->uidvalidity)
		uidvalidity = mbentry->uidvalidity+1;
	}
    }

    if (copyacl) {
	acl = xstrdup(copyacl);
    }
    else {
	r = mboxlist_create_acl(mboxname, &acl);
	if (r) goto done;
    }

    r = mboxlist_create_partition(mboxname, partition, &newpartition);
    if (r) goto done;

    if (!dbonly && !isremote) {
	/* Filesystem Operations */
	r = mailbox_create(mboxname, mbtype, newpartition, acl, uniqueid,
<<<<<<< HEAD
			   options, uidvalidity, &newmailbox);
	if (r) goto done; /* CREATE failed */
=======
			   options, uidvalidity, highestmodseq, &newmailbox);
	if (r) goto done; /* CREATE failed */ 
>>>>>>> 81c940b7
    }

    /* all is well - activate the mailbox */
    newmbentry = mboxlist_entry_create();
    newmbentry->acl = xstrdupnull(acl);
    newmbentry->mbtype = mbtype;
    newmbentry->partition = xstrdupnull(newpartition);
    if (newmailbox) {
	newmbentry->uniqueid = xstrdupnull(newmailbox->uniqueid);
	newmbentry->uidvalidity = newmailbox->i.uidvalidity;
    }
    mboxent = mboxlist_entry_cstring(newmbentry);
    r = cyrusdb_store(mbdb, mboxname, strlen(mboxname),
		      mboxent, strlen(mboxent), NULL);

    if (r) {
	syslog(LOG_ERR, "DBERROR: failed to insert to mailboxes list %s: %s", 
	       mboxname, cyrusdb_strerror(r));
	r = IMAP_IOERROR;
    }

    /* 9. set MUPDATE entry as commited (CRASH: commited) */
    if (!r && config_mupdate_server && !localonly) {
	mupdate_handle *mupdate_h = NULL;
	char *loc = strconcat(config_servername, "!", newpartition, (char *)NULL);

	r = mupdate_connect(config_mupdate_server, NULL, &mupdate_h, NULL);
	if (!r) r = mupdate_reserve(mupdate_h, mboxname, loc);
	if (!r) r = mupdate_activate(mupdate_h, mboxname, loc, acl);
	if (r) {
	    syslog(LOG_ERR, "MUPDATE: can't commit mailbox entry for '%s'",
		   mboxname);
	    cyrusdb_delete(mbdb, mboxname, strlen(mboxname), NULL, 0);
	}
	if (mupdate_h) mupdate_disconnect(&mupdate_h);
	free(loc);
    }

done:
    if (newmailbox) {
	if (r) mailbox_delete(&newmailbox);
	else if (mboxptr) *mboxptr = newmailbox;
	else mailbox_close(&newmailbox);
    }

    free(acl);
    free(newpartition);
    free(mboxent);
    mboxlist_entry_free(&mbentry);
    mboxlist_entry_free(&newmbentry);

    return r;
}

EXPORTED int mboxlist_createmailbox(const char *name, int mbtype,
			   const char *partition, 
			   int isadmin, const char *userid, 
			   struct auth_state *auth_state,
			   int localonly, int forceuser, int dbonly,
			   int notify, struct mailbox **mailboxptr)
{
    int options = config_getint(IMAPOPT_MAILBOX_DEFAULT_OPTIONS)
		  | OPT_POP3_NEW_UIDL;
    int r;
    struct mailbox *mailbox = NULL;

    r = mboxlist_createmailbox_full(name, mbtype, partition,
				    isadmin, userid, auth_state,
				    options, 0, 0, NULL, NULL, localonly,
				    forceuser, dbonly, &mailbox);

    if (notify && !r) {
	/* send a MailboxCreate event notification */
	struct mboxevent *mboxevent = mboxevent_new(EVENT_MAILBOX_CREATE);
	mboxevent_extract_mailbox(mboxevent, mailbox);
	mboxevent_set_access(mboxevent, NULL, NULL, userid, mailbox->name, 1);

	mboxevent_notify(mboxevent);
	mboxevent_free(&mboxevent);
    }

    if (mailboxptr && !r) *mailboxptr = mailbox;
    else mailbox_close(&mailbox);

    return r;
}

EXPORTED int mboxlist_createsync(const char *name, int mbtype,
			const char *partition,
			const char *userid, struct auth_state *auth_state,
			int options, unsigned uidvalidity,
			modseq_t highestmodseq,
			const char *acl, const char *uniqueid,
			struct mailbox **mboxptr)
{
    return mboxlist_createmailbox_full(name, mbtype, partition,
				       1, userid, auth_state,
				       options, uidvalidity,
				       highestmodseq, acl, uniqueid,
				       0, 1, 0, mboxptr);
}

/* insert an entry for the proxy */
EXPORTED int mboxlist_insertremote(mbentry_t *mbentry,
			  struct txn **tid)
{
    char *mboxent;
    int r = 0;

    if (mbentry->server) {
	/* remote mailbox */
	if (config_mupdate_config == IMAP_ENUM_MUPDATE_CONFIG_UNIFIED &&
	    !strcasecmp(mbentry->server, config_servername)) {
	    /* its on our server, make it a local mailbox */
	    mbentry->mbtype &= ~MBTYPE_REMOTE;
	    mbentry->server = NULL;
	}
	else {
	    /* make sure it's a remote mailbox */
	    mbentry->mbtype |= MBTYPE_REMOTE;
	}
    }

    mboxent = mboxlist_entry_cstring(mbentry);

    /* database put */
    r = cyrusdb_store(mbdb, mbentry->name, strlen(mbentry->name),
		      mboxent, strlen(mboxent), tid);
    switch (r) {
    case CYRUSDB_OK:
	break;
    case CYRUSDB_AGAIN:
	abort(); /* shouldn't happen ! */
	break;
    default:
	syslog(LOG_ERR, "DBERROR: error updating database %s: %s",
	       mbentry->name, cyrusdb_strerror(r));
	r = IMAP_IOERROR;
	break;
    }

    free(mboxent);

    return r;
}

/* Special function to delete a remote mailbox.
 * Only affects mboxlist.
 * Assumes admin powers. */
EXPORTED int mboxlist_deleteremote(const char *name, struct txn **in_tid)
{
    int r;
    struct txn **tid;
    struct txn *lcl_tid = NULL;
    mbentry_t *mbentry = NULL;

    if(in_tid) {
	tid = in_tid;
    } else {
	tid = &lcl_tid;
    }

 retry:
    r = mboxlist_mylookup(name, &mbentry, tid, 1);
    switch (r) {
    case 0:
	break;

    case IMAP_AGAIN:
	goto retry;
	break;

    default:
	goto done;
    }

    if ((mbentry->mbtype & MBTYPE_REMOTE) && !mbentry->server) {
	syslog(LOG_ERR,
	       "mboxlist_deleteremote called on non-remote mailbox: %s",
	       name);
	goto done;
    }

 retry_del:
    /* delete entry */
    r = cyrusdb_delete(mbdb, name, strlen(name), tid, 0);
    switch (r) {
    case CYRUSDB_OK: /* success */
	break;
    case CYRUSDB_AGAIN:
	goto retry_del;
    default:
	syslog(LOG_ERR, "DBERROR: error deleting %s: %s",
	       name, cyrusdb_strerror(r));
	r = IMAP_IOERROR;
    }

    /* commit db operations, but only if we weren't passed a transaction */
    if (!in_tid) {
	r = cyrusdb_commit(mbdb, *tid);
	if (r) {
	    syslog(LOG_ERR, "DBERROR: failed on commit: %s",
		   cyrusdb_strerror(r));
	    r = IMAP_IOERROR;
	}
	tid = NULL;
    }

 done:
    if (r && !in_tid && tid) {
	/* Abort the transaction if it is still in progress */
	cyrusdb_abort(mbdb, *tid);
    }

    return r;
}

/*
 * Delayed Delete a mailbox: translate delete into rename
 */
EXPORTED int
mboxlist_delayed_deletemailbox(const char *name, int isadmin,
			       const char *userid,
			       struct auth_state *auth_state,
			       struct mboxevent *mboxevent,
			       int checkacl,
			       int force)
{
    mbentry_t *mbentry = NULL;
    char newname[MAX_MAILBOX_BUFFER];
    int r;
    long myrights;
    char *p;

    if (!isadmin && force) return IMAP_PERMISSION_DENIED;

    /* Check for request to delete a user:
       user.<x> with no dots after it */
    if ((p = mboxname_isusermailbox(name, 1))) {
	/* Can't DELETE INBOX (your own inbox) */
	if (userid) {
	    size_t len = config_virtdomains ?
                strcspn(userid, "@") : strlen(userid);
	    if ((len == strlen(p)) && !strncmp(p, userid, len)) {
		return(IMAP_MAILBOX_NOTSUPPORTED);
	    }
	}

	/* Only admins may delete user */
	if (!isadmin) return(IMAP_PERMISSION_DENIED);
    }

    r = mboxlist_lookup(name, &mbentry, NULL);
    if (r) return r;

    /* check if user has Delete right (we've already excluded non-admins
     * from deleting a user mailbox) */
    if (checkacl) {
	myrights = cyrus_acl_myrights(auth_state, mbentry->acl);
	if (!(myrights & ACL_DELETEMBOX)) {
	    /* User has admin rights over their own mailbox namespace */
	    if (mboxname_userownsmailbox(userid, name) &&
		(config_implicitrights & ACL_ADMIN)) {
		isadmin = 1;
	    }

	    /* Lie about error if privacy demands */
	    r = (isadmin || (myrights & ACL_LOOKUP)) ?
		IMAP_PERMISSION_DENIED : IMAP_MAILBOX_NONEXISTENT;

	    mboxlist_entry_free(&mbentry);

	    return r;
	}
    }

    /* get the deleted name */
    mboxname_todeleted(name, newname, 1);

    /* Get mboxlist_renamemailbox to do the hard work. No ACL checks needed */
    r = mboxlist_renamemailbox((char *)name, newname, mbentry->partition,
			       0 /* uidvalidity */,
                               1 /* isadmin */, userid,
                               auth_state,
			       mboxevent,
                               force, 1);

    mboxlist_entry_free(&mbentry);

    return r;
}

/*
 * Delete a mailbox.
 * Deleting the mailbox user.FOO may only be performed by an admin.
 *
 * 1. Begin transaction
 * 2. Verify ACL's
 * 3. remove from database
 * 4. remove from disk
 * 5. commit transaction
 * 6. Open mupdate connection if necessary
 * 7. delete from mupdate
 *
 */
EXPORTED int mboxlist_deletemailbox(const char *name, int isadmin,
				    const char *userid,
				    struct auth_state *auth_state,
				    struct mboxevent *mboxevent,
				    int checkacl,
				    int local_only, int force)
{
    mbentry_t *mbentry = NULL;
    int r;
    long myrights;
    struct mailbox *mailbox = NULL;
    int isremote = 0;
    const char *p;
    mupdate_handle *mupdate_h = NULL;

    if (!isadmin && force) return IMAP_PERMISSION_DENIED;

    /* Check for request to delete a user:
       user.<x> with no dots after it */
    if ((p = mboxname_isusermailbox(name, 1))) {
	/* Can't DELETE INBOX (your own inbox) */
	if (userid) {
	    size_t len = config_virtdomains ? strcspn(userid, "@") : strlen(userid);
	    if ((len == strlen(p)) && !strncmp(p, userid, len)) {
		r = IMAP_MAILBOX_NOTSUPPORTED;
		goto done;
	    }
	}

	/* Only admins may delete user */
	if (!isadmin) { r = IMAP_PERMISSION_DENIED; goto done; }
    }

    r = mboxlist_lookup(name, &mbentry, NULL);
    if (r) goto done;

    if (mbentry->mbtype & MBTYPE_DELETED)
	goto done;

    isremote = mbentry->mbtype & MBTYPE_REMOTE;

    /* check if user has Delete right (we've already excluded non-admins
     * from deleting a user mailbox) */
    if (checkacl) {
	myrights = cyrus_acl_myrights(auth_state, mbentry->acl);
	if(!(myrights & ACL_DELETEMBOX)) {
	    /* User has admin rights over their own mailbox namespace */
	    if (mboxname_userownsmailbox(userid, name) &&
		(config_implicitrights & ACL_ADMIN)) {
		isadmin = 1;
	    }

	    /* Lie about error if privacy demands */
	    r = (isadmin || (myrights & ACL_LOOKUP)) ?
		IMAP_PERMISSION_DENIED : IMAP_MAILBOX_NONEXISTENT;
	    goto done;
	}
    }

    /* Lock the mailbox if it isn't a remote mailbox */
    if (!isremote) {
	r = mailbox_open_iwl(name, &mailbox);
    }
    if (r && !force) goto done;

    /* remove from mupdate */
    if (!isremote && !local_only && config_mupdate_server) {
	/* delete the mailbox in MUPDATE */
	r = mupdate_connect(config_mupdate_server, NULL, &mupdate_h, NULL);
	if (r) {
	    syslog(LOG_ERR,
		   "cannot connect to mupdate server for delete of '%s'",
		   name);
	    goto done;
	}
	r = mupdate_delete(mupdate_h, name);
	if(r) {
	    syslog(LOG_ERR,
		   "MUPDATE: can't delete mailbox entry '%s'", name);
	}
	if (mupdate_h) mupdate_disconnect(&mupdate_h);
    }
    if (r && !force) goto done;

    if (!isremote && !mboxname_isdeletedmailbox(name, NULL)) {
	/* store a DELETED marker */
	mbentry_t *newmbentry = mboxlist_entry_create();
	newmbentry->name = xstrdupnull(name);
	newmbentry->mbtype = MBTYPE_DELETED;
	if (mailbox) {
	    newmbentry->uidvalidity = mailbox->i.uidvalidity;
	    newmbentry->uniqueid = xstrdupnull(mailbox->uniqueid);
	}
	r = mboxlist_update(newmbentry, /*localonly*/1);
	mboxlist_entry_free(&newmbentry);
    }
    else {
	/* delete entry (including DELETED.* mailboxes, no need
	 * to keep that rubbish around) */
	r = cyrusdb_delete(mbdb, name, strlen(name), NULL, 0);
	if (r) {
	    syslog(LOG_ERR, "DBERROR: error deleting %s: %s",
		   name, cyrusdb_strerror(r));
	    r = IMAP_IOERROR;
	    if (!force) goto done;
	}
	if (r && !force) goto done;
    }

    /* delete underlying mailbox */
    if (!isremote && mailbox) {
	/* only on a real delete do we delete from the remote end as well */
	sync_log_unmailbox(mailbox->name);
	mboxevent_extract_mailbox(mboxevent, mailbox);
	mboxevent_set_access(mboxevent, NULL, NULL, userid, mailbox->name, 1);

	r = mailbox_delete(&mailbox);
	/* abort event notification */
	if (r && mboxevent)
	    mboxevent_free(&mboxevent);
    }

 done:
    mailbox_close(&mailbox);
    mboxlist_entry_free(&mbentry);

    return r;
}

/*
 * Rename/move a single mailbox (recursive renames are handled at a
 * higher level).  This only supports local mailboxes.  Remote
 * mailboxes are handled up in imapd.c
 */
EXPORTED int mboxlist_renamemailbox(const char *oldname, const char *newname,
			   const char *partition, unsigned uidvalidity,
			   int isadmin, const char *userid,
			   struct auth_state *auth_state,
			   struct mboxevent *mboxevent,
			   int forceuser, int ignorequota)
{
    int r;
    long myrights;
    int isusermbox = 0; /* Are we renaming someone's inbox */
    int partitionmove = 0;
    struct mailbox *oldmailbox = NULL;
    struct mailbox *newmailbox = NULL;
    struct txn *tid = NULL;
    const char *root = NULL;
    char *newpartition = NULL;
    char *mboxent = NULL;
    mupdate_handle *mupdate_h = NULL;
    mbentry_t *newmbentry = NULL;

    /* 1. open mailbox */
    r = mailbox_open_iwl(oldname, &oldmailbox);
    if (r) return r;

    myrights = cyrus_acl_myrights(auth_state, oldmailbox->acl);

    /* check the ACLs up-front */
    if (!isadmin) {
	if (!(myrights & ACL_DELETEMBOX)) {
	    r = (myrights & ACL_LOOKUP) ?
		IMAP_PERMISSION_DENIED : IMAP_MAILBOX_NONEXISTENT;
	    goto done;
	}
    }

    /* 2. verify valid move */
    /* XXX - handle remote mailbox */

    /* special case: same mailbox, must be a partition move */
    if (!strcmp(oldname, newname)) {
	const char *oldpath = mailbox_datapath(oldmailbox, 0);

	/* Only admin can move mailboxes between partitions */
	if (!isadmin) {
	    r = IMAP_PERMISSION_DENIED;
	    goto done;
	}

	/* No partition, we're definitely not moving anywhere */
	if (!partition) {
	    r = IMAP_MAILBOX_EXISTS;
	    goto done;
	}

	/* let mupdate code below know it was a partition move */
	partitionmove = 1;

	/* this is OK because it uses a different static buffer */
	root = config_partitiondir(partition);
	if (!root) {
	    r = IMAP_PARTITION_UNKNOWN;
	    goto done;
	}
	if (!strncmp(root, oldpath, strlen(root)) &&
	    oldpath[strlen(root)] == '/') {
	    /* partitions are the same or share common prefix */
	    r = IMAP_MAILBOX_EXISTS;
	    goto done;
	}

	/* NOTE: this is a rename to the same mailbox name on a
	 * different partition.  This is a pretty filthy hack,
	 * which should be handled by having four totally different
	 * codepaths: INBOX -> INBOX.foo, user rename, regular rename
	 * and of course this one, partition move */
	newpartition = xstrdup(partition);
	r = mailbox_copy_files(oldmailbox, newpartition, newname, oldmailbox->uniqueid);
	if (r) goto done;
	newmbentry = mboxlist_entry_create();
	newmbentry->mbtype = oldmailbox->mbtype;
	newmbentry->partition = xstrdupnull(newpartition);
	newmbentry->acl = xstrdupnull(oldmailbox->acl);
	newmbentry->uidvalidity = oldmailbox->i.uidvalidity;
	newmbentry->uniqueid = xstrdupnull(oldmailbox->uniqueid);
	mboxent = mboxlist_entry_cstring(newmbentry);
	r = cyrusdb_store(mbdb, newname, strlen(newname),
		          mboxent, strlen(mboxent), &tid);
	if (r) goto done;

	/* skip ahead to the commit */
	goto dbdone;
    }

    /* RENAME of some user's INBOX */
    if (mboxname_isusermailbox(oldname, 1)) {
	if (mboxname_isdeletedmailbox(newname, NULL)) {
	    /* delete user is OK */
	}
	else if (mboxname_isusermailbox(newname, 1)) {
	    /* user rename is depends on config */
	    if (!config_getswitch(IMAPOPT_ALLOWUSERMOVES)) {
		r = IMAP_MAILBOX_NOTSUPPORTED;
		goto done;
	    }
	}
	else if (mboxname_userownsmailbox(userid, oldname) &&
		 mboxname_userownsmailbox(userid, newname)) {
	    /* Special case of renaming inbox */
	    isusermbox = 1;
	}
	else {
	    /* Everything else is bogus */
	    r = IMAP_MAILBOX_NOTSUPPORTED;
	    goto done;
	}
    }

    r = mboxlist_create_namecheck(newname, userid, auth_state,
				  isadmin, forceuser);
    if (r) goto done;

    r = mboxlist_create_partition(newname, partition, &newpartition);
    if (r) goto done;

    if (!newpartition) newpartition = xstrdup(config_defpartition);

    /* Rename the actual mailbox */
    r = mailbox_rename_copy(oldmailbox, newname, newpartition, uidvalidity,
			    isusermbox ? userid : NULL, ignorequota,
			    &newmailbox);
    if (r) goto done;

    syslog(LOG_INFO, "Rename: %s -> %s", oldname, newname);

    /* create new entry */
    newmbentry = mboxlist_entry_create();
    newmbentry->name = xstrdupnull(newmailbox->name);
    newmbentry->mbtype = newmailbox->mbtype;
    newmbentry->partition = xstrdupnull(newmailbox->part);
    newmbentry->acl = xstrdupnull(newmailbox->acl);
    newmbentry->uidvalidity = newmailbox->i.uidvalidity;
    newmbentry->uniqueid = xstrdupnull(newmailbox->uniqueid);
    mboxent = mboxlist_entry_cstring(newmbentry);

    do {
	r = 0;

	/* delete the old entry */
	if (!isusermbox) {
	    /* store a DELETED marker */
	    char *oldmboxent = NULL;
	    mbentry_t *oldmbentry = mboxlist_entry_create();
	    oldmbentry->name = xstrdupnull(oldmailbox->name);
	    oldmbentry->mbtype = MBTYPE_DELETED;
	    oldmbentry->uidvalidity = oldmailbox->i.uidvalidity;
	    oldmbentry->uniqueid = xstrdupnull(oldmailbox->uniqueid);
	    oldmboxent = mboxlist_entry_cstring(oldmbentry);

	    r = cyrusdb_store(mbdb, oldname, strlen(oldname),
			      oldmboxent, strlen(oldmboxent), &tid);

	    mboxlist_entry_free(&oldmbentry);
	    free(oldmboxent);
	}

	/* create a new entry */
	if (!r)
	    r = cyrusdb_store(mbdb, newname, strlen(newname),
			      mboxent, strlen(mboxent), &tid);

	switch (r) {
	case 0: /* success */
	    break;
	case CYRUSDB_AGAIN:
	    tid = NULL;
	    break;
	default:
	    syslog(LOG_ERR, "DBERROR: rename failed on store %s %s: %s",
		   oldname, newname, cyrusdb_strerror(r));
	    r = IMAP_IOERROR;
	    goto done;
	    break;
	}
    } while (r == CYRUSDB_AGAIN);

 dbdone:

    /* 3. Commit transaction */
    r = cyrusdb_commit(mbdb, tid);
    tid = NULL;
    if (r) {
	syslog(LOG_ERR, "DBERROR: rename failed on commit %s %s: %s",
	       oldname, newname, cyrusdb_strerror(r));
	r = IMAP_IOERROR;
	goto done;
    }

    if (config_mupdate_server) {
	/* commit the mailbox in MUPDATE */
	char *loc = strconcat(config_servername, "!", newpartition, (char *)NULL);

	r = mupdate_connect(config_mupdate_server, NULL, &mupdate_h, NULL);
	if (!partitionmove) {
	    if (!r && !isusermbox)
		r = mupdate_delete(mupdate_h, oldname);
	    if (!r) r = mupdate_reserve(mupdate_h, newname, loc);
	}
	if (!r) r = mupdate_activate(mupdate_h, newname, loc, newmbentry->acl);
	if (r) {
	    syslog(LOG_ERR,
		   "MUPDATE: can't commit mailbox entry for '%s'",
		   newname);
	}
	if (mupdate_h) mupdate_disconnect(&mupdate_h);
	free(loc);
    }

 done: /* Commit or cleanup */
    if (!r && newmailbox)
	r = mailbox_commit(newmailbox);

    if (r) {
	/* XXX - rollback DB changes if it was an mupdate failure */
	if (newmailbox) mailbox_delete(&newmailbox);
	if (partitionmove && newpartition)
	    mailbox_delete_cleanup(newpartition, newname, oldmailbox->uniqueid);
	mailbox_close(&oldmailbox);
    } else {
	if (newmailbox) {
	    /* prepare the event notification */
	    if (mboxevent) {

		/* case of delayed delete */
		if (mboxevent->type == EVENT_MAILBOX_DELETE)
		    mboxevent_extract_mailbox(mboxevent, oldmailbox);
		else {
		    mboxevent_extract_mailbox(mboxevent, newmailbox);
		    mboxevent_extract_old_mailbox(mboxevent, oldmailbox);
		}

		mboxevent_set_access(mboxevent, NULL, NULL, userid, newmailbox->name, 1);
	    }

	    mailbox_rename_cleanup(&oldmailbox, isusermbox);
	    mailbox_close(&newmailbox);
	}
	else if (partitionmove) {
	    char *oldpartition = xstrdup(oldmailbox->part);
	    char *olduniqueid = xstrdup(oldmailbox->uniqueid);
	    if (config_auditlog)
		syslog(LOG_NOTICE, "auditlog: partitionmove sessionid=<%s> "
		       "mailbox=<%s> uniqueid=<%s> oldpart=<%s> newpart=<%s>",
		       session_id(),
		       oldmailbox->name, oldmailbox->uniqueid,
		       oldpartition, partition);
	    mailbox_close(&oldmailbox);
	    mailbox_delete_cleanup(oldpartition, oldname, olduniqueid);
	    free(olduniqueid);
	    free(oldpartition);
	}
	else
	    abort(); /* impossible, in theory */

	/* log the rename */
	sync_log_mailbox_double(oldname, newname);
	/* and log an append so that squatter indexes it */
	sync_log_append(newname);
    }

    /* free memory */
    free(newpartition);
    free(mboxent);
    mboxlist_entry_free(&newmbentry);

    return r;
}

/*
 * Verify if the 'user' is the mailbox 'name' owner.
 */
static int mboxlist_is_owner(struct namespace *namespace,
			     const char *name, int domainlen,
			     const char *user, int userlen)
{
    struct buf extname = BUF_INITIALIZER;
    const char *username = NULL;
    const char *dot_position = NULL;

    /* is_user_mbox */
    if (strncmp(name+domainlen, "user.", 5))
	return 0;

    /* get external representation of owner to check against given user */
    username = name + domainlen + 5;
    dot_position = strchr(username, '.');
    buf_setmap(&extname, username, dot_position ?
	dot_position - username : (int)strlen(username));
    mboxname_hiersep_toexternal(namespace,
	(char *)buf_cstring(&extname), buf_len(&extname));

    /* starts_with_user */
    if (strncmp(buf_cstring(&extname), user, userlen)) {
	buf_free(&extname);
	return 0;
    }
    buf_free(&extname);

    /* is_exactly_user */
    if (!(username[userlen] == '\0' || username[userlen] == '.'))
	return 0;

    return 1;
}

/*
 * Check if the admin rights are present in the 'rights'
 */
static int mboxlist_have_admin_rights(const char* rights) {
    int access = cyrus_acl_strtomask(rights);
    int have_admin_access = access & ACL_ADMIN;

    return have_admin_access;
}

/*
 * Change the ACL for mailbox 'name' so that 'identifier' has the
 * rights enumerated in the string 'rights'.  If 'rights' is the null
 * pointer, removes the ACL entry for 'identifier'.   'isadmin' is
 * nonzero if user is a mailbox admin.  'userid' is the user's login id.
 *
 * 1. Start transaction
 * 2. Check rights
 * 3. Set db entry
 * 4. Change backup copy (cyrus.header)
 * 5. Commit transaction
 * 6. Change mupdate entry 
 *
 */
EXPORTED int mboxlist_setacl(struct namespace *namespace, const char *name,
		    const char *identifier, const char *rights,
		    int isadmin, const char *userid, 
		    struct auth_state *auth_state)
{
    mbentry_t *mbentry = NULL;
    int useridlen = strlen(userid);
    int domainlen = 0;
    int identifierlen = strlen(identifier);
    char *cp, ident[256];
    const char *domain = NULL;
    int r;
    int myrights;
    int mode = ACL_MODE_SET;
    int isusermbox = 0;
    int isidentifiermbox = 0;
    int anyoneuseracl = 1;
    int ensure_owner_rights = 0;
    const char *mailbox_owner = NULL;
    struct mailbox *mailbox = NULL;
    char *newacl = NULL;
    char *mboxent = NULL;
    struct txn *tid = NULL;

    if (config_virtdomains) {
	if ((cp = strchr(userid, '@'))) {
	    useridlen = cp - userid;
	}
	if ((cp = strchr(name, '!'))) {
	    domain = name;
	    domainlen = cp - name + 1;
	}

	/* canonify identifier so it is fully qualified,
	   except for "anonymous", "anyone", the global admin
	   and users in the default domain */
	if ((cp = strchr(identifier, '@'))) {
	    identifierlen = cp - identifier;
	    if (rights &&
		((domain && strncasecmp(cp+1, domain, strlen(cp+1))) ||
		 (!domain && (!config_defdomain ||
			      strcasecmp(config_defdomain, cp+1))))) {
		/* can't set cross-domain ACLs */
		return IMAP_INVALID_IDENTIFIER;
	    }
	    if ((config_defdomain && !strcasecmp(config_defdomain, cp+1)) ||
		!strcmp(identifier, "anonymous") ||
		!strcmp(identifier, "anyone")) {
		snprintf(ident, sizeof(ident),
			 "%.*s", (int) (cp - identifier), identifier);
	    } else {
		strlcpy(ident, identifier, sizeof(ident));
	    }
	} else {
	    strlcpy(ident, identifier, sizeof(ident));
	    if (domain && !isadmin &&
		strcmp(ident, "anonymous") && strcmp(ident, "anyone")) {
		snprintf(ident+strlen(ident), sizeof(ident)-strlen(ident),
			 "@%.*s",
			 domainlen ? domainlen-1 : (int) strlen(domain), domain);
	    }
	}

	identifier = ident;
    }

    /* checks if the mailbox belongs to the user who is trying to change the
       access rights */
    if (mboxlist_is_owner(namespace, name, domainlen, userid, useridlen)) {
	isusermbox = 1;
    }
    anyoneuseracl = config_getswitch(IMAPOPT_ANYONEUSERACL);

    /* checks if the identifier is the mailbox owner */
    if (mboxlist_is_owner(namespace, name, domainlen,
	identifier, identifierlen))
    {
	isidentifiermbox = 1;
    }

    /* who is the mailbox owner? */
    if (isusermbox) {
	mailbox_owner = userid;
    }
    else if (isidentifiermbox) {
	mailbox_owner = identifier;
    }

    /* ensure the access rights if the folder owner is the current user or
       the identifier */
    ensure_owner_rights = isusermbox || isidentifiermbox;

    /* 1. Start Transaction */
    /* lookup the mailbox to make sure it exists and get its acl */
    do {
	r = mboxlist_mylookup(name, &mbentry, &tid, 1);
    } while(r == IMAP_AGAIN);

    /* Can't do this to an in-transit or reserved mailbox */
    if (!r && mbentry->mbtype & (MBTYPE_MOVING | MBTYPE_RESERVE | MBTYPE_DELETED)) {
	r = IMAP_MAILBOX_NOTSUPPORTED;
    }

    /* if it is not a remote mailbox, we need to unlock the mailbox list,
     * lock the mailbox, and re-lock the mailboxes list */
    /* we must do this to obey our locking rules */
    if (!r && !(mbentry->mbtype & MBTYPE_REMOTE)) {
	cyrusdb_abort(mbdb, tid);
	tid = NULL;
	mboxlist_entry_free(&mbentry);

	/* open & lock mailbox header */
        r = mailbox_open_iwl(name, &mailbox);

	if (!r) {
	    do {
		/* lookup the mailbox to make sure it exists and get its acl */
		r = mboxlist_mylookup(name, &mbentry, &tid, 1);
	    } while (r == IMAP_AGAIN);
	}

	if(r) goto done;
    }

    /* 2. Check Rights */
    if (!r && !isadmin) {
	myrights = cyrus_acl_myrights(auth_state, mbentry->acl);
	if (!(myrights & ACL_ADMIN)) {
	    r = (myrights & ACL_LOOKUP) ?
		IMAP_PERMISSION_DENIED : IMAP_MAILBOX_NONEXISTENT;
	    goto done;
	}
    }

    /* 2.1 Only admin user can set 'anyone' rights if config says so */
    if (!r && !isadmin && !anyoneuseracl && !strncmp(identifier, "anyone", 6)) {
      r = IMAP_PERMISSION_DENIED;
      goto done;
    }

    /* 3. Set DB Entry */
    if(!r) {
	/* Make change to ACL */
	newacl = xstrdup(mbentry->acl);
	if (rights && *rights) {
	    /* rights are present and non-empty */
	    mode = ACL_MODE_SET;
	    if (*rights == '+') {
		rights++;
		mode = ACL_MODE_ADD;
	    }
	    else if (*rights == '-') {
		rights++;
		mode = ACL_MODE_REMOVE;
	    }
	    /* do not allow non-admin user to remove the admin rights from mailbox owner */
	    if (!isadmin && isidentifiermbox && mode != ACL_MODE_ADD) {
		int has_admin_rights = mboxlist_have_admin_rights(rights);
		if ((has_admin_rights && mode == ACL_MODE_REMOVE) ||
		   (!has_admin_rights && mode != ACL_MODE_REMOVE)) {
		    syslog(LOG_ERR, "Denied removal of admin rights on "
			   "folder \"%s\" (owner: %s) by user \"%s\"", name,
			   mailbox_owner, userid);
		    r = IMAP_PERMISSION_DENIED;
		    goto done;
		}
	    }

	    if (cyrus_acl_set(&newacl, identifier, mode,
			      cyrus_acl_strtomask(rights),
			      ensure_owner_rights ? mboxlist_ensureOwnerRights : 0,
			      (void *)mailbox_owner)) {
		r = IMAP_INVALID_IDENTIFIER;
	    }
	} else {
	    /* do not allow to remove the admin rights from mailbox owner */
	    if (!isadmin && isidentifiermbox) {
		syslog(LOG_ERR, "Denied removal of admin rights on "
		       "folder \"%s\" (owner: %s) by user \"%s\"", name,
		       mailbox_owner, userid);
		r = IMAP_PERMISSION_DENIED;
		goto done;
	    }

	    if (cyrus_acl_remove(&newacl, identifier,
				 ensure_owner_rights ? mboxlist_ensureOwnerRights : 0,
				 (void *)mailbox_owner)) {
		r = IMAP_INVALID_IDENTIFIER;
	    }
	}
    }

    if(!r) {
	/* ok, change the database */
	free(mbentry->acl);
	mbentry->acl = xstrdupnull(newacl);
	mboxent = mboxlist_entry_cstring(mbentry);

	do {
	    r = cyrusdb_store(mbdb, name, strlen(name),
			      mboxent, strlen(mboxent), &tid);
	} while(r == CYRUSDB_AGAIN);

	if(r) {
	    syslog(LOG_ERR, "DBERROR: error updating acl %s: %s",
		   name, cyrusdb_strerror(r));
	    r = IMAP_IOERROR;
	}

	/* send a AclChange event notification */
	struct mboxevent *mboxevent = mboxevent_new(EVENT_ACL_CHANGE);
	mboxevent_extract_mailbox(mboxevent, mailbox);
	mboxevent_set_acl(mboxevent, identifier, rights);
	mboxevent_set_access(mboxevent, NULL, NULL, userid, mailbox->name, 1);

	mboxevent_notify(mboxevent);
	mboxevent_free(&mboxevent);

    }

    /* 4. Change backup copy (cyrus.header) */
    /* we already have it locked from above */
    if (!r && !(mbentry->mbtype & MBTYPE_REMOTE)) {
	mailbox_set_acl(mailbox, newacl, 1);
	/* want to commit immediately to ensure ordering */
	r = mailbox_commit(mailbox);
    }

    /* 5. Commit transaction */
    if (!r) {
	if((r = cyrusdb_commit(mbdb, tid)) != 0) {
	    syslog(LOG_ERR, "DBERROR: failed on commit: %s",
		   cyrusdb_strerror(r));
	    r = IMAP_IOERROR;
	}
	tid = NULL;
    }

    /* 6. Change mupdate entry  */
    if (!r && config_mupdate_server) {
        mupdate_handle *mupdate_h = NULL;
	/* commit the update to MUPDATE */
	char buf[MAX_PARTITION_LEN + HOSTNAME_SIZE + 2];

	snprintf(buf, sizeof(buf), "%s!%s", config_servername, mbentry->partition);

	r = mupdate_connect(config_mupdate_server, NULL, &mupdate_h, NULL);
	if(r) {
	    syslog(LOG_ERR,
		   "cannot connect to mupdate server for setacl on '%s'",
		   name);
	} else {
	    r = mupdate_activate(mupdate_h, name, buf, newacl);
	    if(r) {
		syslog(LOG_ERR,
		       "MUPDATE: can't update mailbox entry for '%s'",
		       name);
	    }
	}
	mupdate_disconnect(&mupdate_h);
    }

  done:
    if (r && tid) {
	/* if we are mid-transaction, abort it! */
	int r2 = cyrusdb_abort(mbdb, tid);
	if (r2) {
	    syslog(LOG_ERR,
		   "DBERROR: error aborting txn in mboxlist_setacl: %s",
		   cyrusdb_strerror(r2));
	}
    }
    mailbox_close(&mailbox);
    free(mboxent);
    free(newacl);
    mboxlist_entry_free(&mbentry);

    return r;
}

/*
 * Change the ACL for mailbox 'name'.  We already have it locked
 * and have written the backup copy to the header, so there's
 * nothing left but to write the mailboxes.db.
 *
 * 1. Start transaction
 * 2. Set db entry
 * 3. Commit transaction
 * 4. Change mupdate entry 
 *
 */
EXPORTED int
mboxlist_sync_setacls(const char *name, const char *newacl)
{
    mbentry_t *mbentry = NULL;
    int r;
    struct txn *tid = NULL;

    /* 1. Start Transaction */
    /* lookup the mailbox to make sure it exists and get its acl */
    do {
	r = mboxlist_mylookup(name, &mbentry, &tid, 1);
    } while(r == IMAP_AGAIN);

    /* Can't do this to an in-transit or reserved mailbox */
    if (!r && mbentry->mbtype & (MBTYPE_MOVING | MBTYPE_RESERVE | MBTYPE_DELETED)) {
	r = IMAP_MAILBOX_NOTSUPPORTED;
    }

    /* 2. Set DB Entry */
    if (!r) {
	/* ok, change the database */
	free(mbentry->acl);
	mbentry->acl = xstrdupnull(newacl);
	char *mboxent = mboxlist_entry_cstring(mbentry);

	do {
	    r = cyrusdb_store(mbdb, name, strlen(name),
			      mboxent, strlen(mboxent), &tid);
	} while (r == CYRUSDB_AGAIN);

	if (r) {
	    syslog(LOG_ERR, "DBERROR: error updating acl %s: %s",
		   name, cyrusdb_strerror(r));
	    r = IMAP_IOERROR;
	}

	free(mboxent);
    }

    /* 3. Commit transaction */
    if (!r) {
	r = cyrusdb_commit(mbdb, tid);
	if (r) {
	    syslog(LOG_ERR, "DBERROR: failed on commit %s: %s",
		   name, cyrusdb_strerror(r));
	    r = IMAP_IOERROR;
	}
	tid = NULL;
    }

    /* 4. Change mupdate entry  */
    if (!r && config_mupdate_server) {
        mupdate_handle *mupdate_h = NULL;
	/* commit the update to MUPDATE */
	char buf[MAX_PARTITION_LEN + HOSTNAME_SIZE + 2];
	sprintf(buf, "%s!%s", config_servername, mbentry->partition);

	r = mupdate_connect(config_mupdate_server, NULL, &mupdate_h, NULL);
	if (r) {
	    syslog(LOG_ERR,
		   "cannot connect to mupdate server for syncacl on '%s'",
		   name);
	} else {
	    r = mupdate_activate(mupdate_h, name, buf, newacl);
	    if(r) {
		syslog(LOG_ERR,
		       "MUPDATE: can't update mailbox entry for '%s'",
		       name);
	    }
	}
	mupdate_disconnect(&mupdate_h);
    }

    if (r && tid) {
	/* if we are mid-transaction, abort it! */
	int r2 = cyrusdb_abort(mbdb, tid);
	if (r2) {
	    syslog(LOG_ERR,
		   "DBERROR: error aborting txn in sync_setacls %s: %s",
		   name, cyrusdb_strerror(r2));
	}
    }

    mboxlist_entry_free(&mbentry);

    return r;
}

struct find_rock {
    struct glob *g;
    struct namespace *namespace;
    int find_namespace;
    int domainlen;
    int inboxoffset;
    const char *inboxcase;
    const char *usermboxname;
    size_t usermboxnamelen;
    int checkmboxlist;
    int issubs;
    int checkshared;
    struct db *db;
    int isadmin;
    struct auth_state *auth_state;
    char *prev;
    int prevlen;
    int (*proc)(char *, int, int, void *rock);
    void *procrock;
};

/* return non-zero if we like this one */
static int find_p(void *rockp,
		  const char *key, size_t keylen,
		  const char *data, size_t datalen)
{
    struct find_rock *rock = (struct find_rock *) rockp;
    long minmatch;
    struct glob *g = rock->g;
    long matchlen;
    mbentry_t *mbentry = NULL;
    int ret = 0;

    /* don't list mailboxes outside of the default domain */
    if (!rock->domainlen && !rock->isadmin && memchr(key, '!', keylen)) return 0;

    minmatch = 0;
    if (rock->inboxoffset) {
	char namebuf[MAX_MAILBOX_BUFFER];

	if (keylen >= (int) sizeof(namebuf)) {
	    syslog(LOG_ERR, "oversize keylen in mboxlist.c:find_p()");
	    return 0;
	}
	memcpy(namebuf, key, keylen);
	namebuf[keylen] = '\0';

	if (rock->inboxoffset) {
	    namebuf[rock->inboxoffset] = rock->inboxcase[0];
	    namebuf[rock->inboxoffset+1] = rock->inboxcase[1];
	    namebuf[rock->inboxoffset+2] = rock->inboxcase[2];
	    namebuf[rock->inboxoffset+3] = rock->inboxcase[3];
	    namebuf[rock->inboxoffset+4] = rock->inboxcase[4];
	}

	matchlen = glob_test(g, namebuf+rock->inboxoffset,
			     keylen-rock->inboxoffset, &minmatch);
    } else {
	matchlen = glob_test(g, key, keylen, &minmatch);
    }

    /* If its not a match, skip it -- partial matches are ok. */
    if(matchlen == -1) return 0;

    if (rock->find_namespace != NAMESPACE_INBOX &&
	rock->usermboxname &&
	keylen >= rock->usermboxnamelen &&
	(keylen == rock->usermboxnamelen || 
	 key[rock->usermboxnamelen] == '.') &&
	!strncmp(key, rock->usermboxname, rock->usermboxnamelen)) {
	/* this would've been output with the inbox stuff, so skip it */
	return 0;
    }

    if (rock->find_namespace == NAMESPACE_SHARED &&
	rock->namespace && rock->namespace->isalt &&
	!strncmp(key+rock->domainlen, "user", 4) &&
	(key[rock->domainlen+4] == '\0' || key[rock->domainlen+4] == '.')) {
	/* this would've been output with the user stuff, so skip it */
	return 0;
    }

    /* subs DB has empty keys */
    if (rock->issubs)
	return 1;

    /* ignore entirely deleted records */
    if (mboxlist_parse_entry(&mbentry, key, keylen, data, datalen))
	return 0;

    /* nobody sees tombstones */
    if (mbentry->mbtype & MBTYPE_DELETED)
	goto done;

    /* check acl */
    if (!rock->isadmin) {
	/* always suppress deleted for non-admin */
	if (mboxname_isdeletedmailbox(mbentry->name, NULL)) goto done;

	/* also suppress calendar */
	if (mboxname_iscalendarmailbox(mbentry->name, mbentry->mbtype)) goto done;

	/* and addressbook */
	if (mboxname_isaddressbookmailbox(mbentry->name, mbentry->mbtype)) goto done;

	/* check the acls */
	if (!(cyrus_acl_myrights(rock->auth_state, mbentry->acl) & ACL_LOOKUP)) goto done;
    }

    /* if we get here, close enough for us to spend the time
       acting interested */
    ret = 1;

done:
    mboxlist_entry_free(&mbentry);
    return ret;
}

static int check_name(struct find_rock *rock,
		      const char *base, int len)
{
    if (rock->prev) {
	if (cyrusdb_compar(rock->db, base, len, rock->prev, rock->prevlen) < 0)
	    return 0; /* previous name, skip it */
	free(rock->prev);
    }

    rock->prev = xstrndup(base, len);
    rock->prevlen = len;

    return 1;
}

static int find_cb(void *rockp, 
		   const char *key, size_t keylen,
		   const char *data __attribute__((unused)),
		   size_t datalen __attribute__((unused)))
{
    char namebuf[MAX_MAILBOX_BUFFER];
    struct find_rock *rock = (struct find_rock *) rockp;
    int r = 0;
    long minmatch;
    struct glob *g = rock->g;

    /* foreach match, do this test */
    minmatch = 0;
    while (minmatch >= 0) {
	long matchlen;

	if(keylen >= (int) sizeof(namebuf)) {
	    syslog(LOG_ERR, "oversize keylen in mboxlist.c:find_cb()");
	    return 0;
	}
	memcpy(namebuf, key, keylen);
	namebuf[keylen] = '\0';

	if (rock->find_namespace != NAMESPACE_INBOX &&
	    rock->usermboxname &&
	    !strncmp(namebuf, rock->usermboxname, rock->usermboxnamelen)
	    && (keylen == rock->usermboxnamelen || 
		namebuf[rock->usermboxnamelen] == '.')) {
	    /* this would've been output with the inbox stuff, so skip it */
	    return 0;
	}

	/* make sure it's in the mailboxes db */
	if (rock->checkmboxlist) {
	    r = mboxlist_lookup(namebuf, NULL, NULL);
	} else {
	    r = 0;		/* don't bother checking */
	}

	if (!r && rock->inboxoffset) {
	    namebuf[rock->inboxoffset] = rock->inboxcase[0];
	    namebuf[rock->inboxoffset+1] = rock->inboxcase[1];
	    namebuf[rock->inboxoffset+2] = rock->inboxcase[2];
	    namebuf[rock->inboxoffset+3] = rock->inboxcase[3];
	    namebuf[rock->inboxoffset+4] = rock->inboxcase[4];
	}

	matchlen = glob_test(g, namebuf+rock->inboxoffset,
			     keylen-rock->inboxoffset, &minmatch);

	if (matchlen == -1) {
	    r = 0;
	    break;
	}

	switch (r) {
	case 0:
	    /* found the entry; output it */
	    if (rock->find_namespace == NAMESPACE_SHARED &&
		rock->checkshared && rock->namespace) {
		/* special case:  LIST "" *% -- output prefix */
		r = (*rock->proc)(rock->namespace->prefix[NAMESPACE_SHARED],
				  strlen(rock->namespace->prefix[NAMESPACE_SHARED])-1,
				  1, rock->procrock);

		if (rock->checkshared > 1) {
		    /* special case:  LIST "" % -- output prefix only */
		    /* short-circuit the foreach - one mailbox is sufficient */
		    return CYRUSDB_DONE;
		}
	    }

	    rock->checkshared = 0;

	    if (check_name(rock, namebuf+rock->inboxoffset, matchlen))
		r = (*rock->proc)(namebuf+rock->inboxoffset, matchlen,
				  1, rock->procrock);

	    break;

	case IMAP_MAILBOX_NONEXISTENT:
	    /* didn't find the entry */
	    r = 0;
	    break;

	default:
	    break;
	}

	if (r) break;
    }

    return r;
}

static int skipdel_cb(void *rock __attribute__((unused)),
		      const char *key,
		      size_t keylen,
		      const char *data,
		      size_t datalen)
{
    mbentry_t *mbentry = NULL;
    int r;
    int res = 1;

    r = mboxlist_parse_entry(&mbentry, key, keylen, data, datalen);
    if (r) return 0;

    if (mbentry->mbtype & MBTYPE_DELETED)
	res = 0;

    mboxlist_entry_free(&mbentry);

    return res;
}

EXPORTED int mboxlist_allmbox(const char *prefix, foreach_cb *proc, void *rock,
			      int incdel)
{
    char *search = prefix ? (char *)prefix : "";

    return cyrusdb_foreach(mbdb, search, strlen(search),
			   incdel ? NULL : skipdel_cb,
			   proc, rock, 0);
}

struct alluser_rock {
    char *prev;
    user_cb *proc;
    void *rock;
};

static int alluser_cb(void *rock,
		      const char *key, size_t keylen,
		      const char *val __attribute__((unused)),
		      size_t vallen __attribute__((unused)))
{
    struct alluser_rock *urock = (struct alluser_rock *)rock;
    char *mboxname = xstrndup(key, keylen);
    const char *userid = mboxname_to_userid(mboxname);
    int r = 0;

    if (userid) {
	if (strcmpsafe(urock->prev, userid)) {
	    r = urock->proc(userid, urock->rock);
	    free(urock->prev);
	    urock->prev = xstrdup(userid);
	}
    }

    free(mboxname);
    return r;
}

EXPORTED int mboxlist_alluser(user_cb *proc, void *rock)
{
    struct alluser_rock urock;
    int r = 0;
    urock.prev = NULL;
    urock.proc = proc;
    urock.rock = rock;
    r = cyrusdb_foreach(mbdb, "", 0, skipdel_cb, alluser_cb, &urock, NULL);
    free(urock.prev);
    return r;
}

EXPORTED int mboxlist_allusermbox(const char *userid, foreach_cb *proc,
				  void *rock, int incdel)
{
    char *inbox = mboxname_user_mbox(userid, 0);
    size_t inboxlen = strlen(inbox);
    char *search = strconcat(inbox, ".", (char *)NULL);
    const char *data = NULL;
    size_t datalen = 0;
    int r;

    r = cyrusdb_fetch(mbdb, inbox, inboxlen, &data, &datalen, NULL);
    if (!r) {
	/* process inbox first */
	if (incdel || skipdel_cb(rock, inbox, inboxlen, data, datalen))
	    r = proc(rock, inbox, inboxlen, data, datalen);
    }
    else if (r == CYRUSDB_NOTFOUND) {
	/* don't process inbox! */
	r = 0;
    }
    if (r) goto done;

    /* process all the sub folders */
    r = cyrusdb_foreach(mbdb, search, strlen(search),
			incdel ? NULL : skipdel_cb,
			proc, rock, 0);
    if (r) goto done;

    /* don't check if delayed delete is enabled, maybe the caller wants to
     * clean up deleted stuff after it's been turned off */
    if (incdel) {
	const char *prefix = config_getstring(IMAPOPT_DELETEDPREFIX);
	char *name = strconcat(prefix, ".", inbox, ".", (char *)NULL);
	r = cyrusdb_foreach(mbdb, name, strlen(name),
			    incdel ? NULL : skipdel_cb,
			    proc, rock, 0);
	free(name);
    }

done:
    free(search);
    free(inbox);
    return r;
}

/*
 * Find all mailboxes that match 'pattern'.
 * 'isadmin' is nonzero if user is a mailbox admin.  'userid'
 * is the user's login id.  For each matching mailbox, calls
 * 'proc' with the name of the mailbox.  If 'proc' ever returns
 * a nonzero value, mboxlist_findall immediately stops searching
 * and returns that value.  'rock' is passed along as an argument to proc in
 * case it wants some persistant storage or extra data.
 */
/* Find all mailboxes that match 'pattern'. */
EXPORTED int mboxlist_findall(struct namespace *namespace,
		     const char *pattern, int isadmin, const char *userid, 
		     struct auth_state *auth_state, int (*proc)(), void *rock)
{
    struct find_rock cbrock;
    char usermboxname[MAX_MAILBOX_BUFFER];
    size_t usermboxnamelen = 0;
    const char *data;
    size_t datalen;
    int r = 0;
    char *p;
    size_t prefixlen;
    int userlen = userid ? strlen(userid) : 0, domainlen = 0;
    char domainpat[MAX_MAILBOX_BUFFER] = ""; /* do intra-domain fetches only */
    char *pat = NULL;

    if (!namespace) namespace = mboxname_get_adminnamespace();

    if (config_virtdomains) {
	char *domain;

	if (userid && (domain = strrchr(userid, '@'))) {
	    userlen = domain - userid;
	    domainlen = strlen(domain); /* includes separator */

	    if ((p = strchr(pattern , '!'))) {
		if ((p-pattern != domainlen-1) ||
		    strncmp(pattern, domain+1, domainlen-1)) {
		    /* don't allow cross-domain access */
		    return IMAP_MAILBOX_BADNAME;
		}

		pattern = p+1;
	    }

	    snprintf(domainpat, sizeof(domainpat), "%s!%s", domain+1, pattern);
	}
	if ((p = strrchr(pattern, '@'))) {
	    /* global admin specified mbox@domain */
	    if (domainlen) {
		/* can't do both user@domain and mbox@domain */
		return IMAP_MAILBOX_BADNAME;
	    }

	    /* don't prepend default domain */
	    if (!(config_defdomain && !strcasecmp(config_defdomain, p+1))) {
		snprintf(domainpat, sizeof(domainpat), "%s!", p+1);
		domainlen = strlen(p);
	    }
	    snprintf(domainpat+domainlen, sizeof(domainpat)-domainlen,
		     "%.*s", (int) (p - pattern), pattern);
	}
    }

    if (domainpat[0] == '\0')
	strlcpy(domainpat, pattern, sizeof(domainpat));

    cbrock.g = glob_init(pattern, GLOB_HIERARCHY|GLOB_INBOXCASE);
    cbrock.namespace = NULL;
    cbrock.domainlen = domainlen;
    cbrock.inboxcase = glob_inboxcase(cbrock.g);
    cbrock.isadmin = isadmin;
    cbrock.auth_state = auth_state;
    cbrock.checkmboxlist = 0;	/* don't duplicate work */
    cbrock.issubs = 0;
    cbrock.checkshared = 0;
    cbrock.proc = proc;
    cbrock.procrock = rock;
    cbrock.prev = NULL;
    cbrock.prevlen = 0;
    cbrock.db = mbdb;

    /* Build usermboxname */
    if (userid && (!(p = strchr(userid, '.')) || ((p - userid) > userlen)) &&
	strlen(userid)+5 < MAX_MAILBOX_BUFFER) {
	if (domainlen)
	    snprintf(usermboxname, sizeof(usermboxname),
		     "%s!", userid+userlen+1);
	snprintf(usermboxname+domainlen, sizeof(usermboxname)-domainlen,
		 "user.%.*s", userlen, userid);
	usermboxnamelen = strlen(usermboxname);
    }
    else {
	userid = NULL;
    }

    /* Check for INBOX first of all */
    if (userid) {
	if (GLOB_TEST(cbrock.g, "INBOX") != -1) {
	    r = cyrusdb_fetch(mbdb, usermboxname, usermboxnamelen,
			      &data, &datalen, NULL);
	    if (r == CYRUSDB_NOTFOUND) r = 0;
	    else if (!r)
		r = (*proc)(cbrock.inboxcase, 5, 1, rock);
	}
	else if (!strncmp(pattern,
			  usermboxname+domainlen, usermboxnamelen-domainlen) &&
		 GLOB_TEST(cbrock.g, usermboxname+domainlen) != -1) {
	    r = cyrusdb_fetch(mbdb, usermboxname, usermboxnamelen,
			      &data, &datalen, NULL);
	    if (r == CYRUSDB_NOTFOUND) r = 0;
	    else if (!r)
		r = (*proc)(usermboxname, usermboxnamelen, 1, rock);
	}
	strlcat(usermboxname, ".", sizeof(usermboxname));
	usermboxnamelen++;

	cbrock.usermboxname = usermboxname;
	cbrock.usermboxnamelen = usermboxnamelen;
    } else {
	cbrock.usermboxname = NULL;
	cbrock.usermboxnamelen = 0;
    }

    if (r) goto done;

    /* Make a working copy of pattern */
    pattern = pat = xstrdup(pattern);

    /* Find fixed-string pattern prefix */
    for (p = pat; *p; p++) {
	if (*p == '*' || *p == '%' || *p == '?' || *p == '@') break;
    }
    prefixlen = p - pattern;
    *p = '\0';

    /*
     * If user.X.* or INBOX.* can match pattern,
     * search for those mailboxes next
     */
    if (userid &&
	(!strncmp(usermboxname+domainlen, pattern, usermboxnamelen-domainlen-1) ||
	 !strncasecmp("inbox.", pattern, prefixlen < 6 ? prefixlen : 6))) {

	if (!strncmp(usermboxname+domainlen, pattern, usermboxnamelen-domainlen-1)) {
	    /* switch to pattern with domain prepended */
	    glob_free(&cbrock.g);
	    cbrock.g = glob_init(domainpat, GLOB_HIERARCHY);
	    cbrock.inboxoffset = 0;
	}
	else {
	    cbrock.inboxoffset = domainlen + userlen;
	}

	cbrock.find_namespace = NAMESPACE_INBOX;
	/* iterate through prefixes matching usermboxname */
	r = cyrusdb_foreach(mbdb,
			    usermboxname, usermboxnamelen,
			    &find_p, &find_cb, &cbrock,
			    NULL);

	free(cbrock.prev);
	cbrock.prev = NULL;
	cbrock.prevlen = 0;
    }

    if (!r && (isadmin || namespace->accessible[NAMESPACE_USER])) {
	cbrock.find_namespace = NAMESPACE_USER;
	/* switch to pattern with domain prepended */
	glob_free(&cbrock.g);
	cbrock.g = glob_init(domainpat, GLOB_HIERARCHY);
	cbrock.inboxoffset = 0;
	if (usermboxnamelen) {
	    usermboxname[--usermboxnamelen] = '\0';
	    cbrock.usermboxname = usermboxname;
	    cbrock.usermboxnamelen = usermboxnamelen;
	}
	/* search for all remaining mailboxes.
	   just bother looking at the ones that have the same pattern
	   prefix. */
	r = cyrusdb_foreach(mbdb,
			    domainpat, domainlen + prefixlen,
			    &find_p, &find_cb, &cbrock,
			    NULL);

	free(cbrock.prev);
	cbrock.prev = NULL;
	cbrock.prevlen = 0;
    }

  done:
    glob_free(&cbrock.g);
    if (pat) free(pat);

    return r;
}

HIDDEN int mboxlist_findall_alt(struct namespace *namespace,
			 const char *pattern, int isadmin, const char *userid,
			 struct auth_state *auth_state, int (*proc)(),
			 void *rock)
{
    struct find_rock cbrock;
    char usermboxname[MAX_MAILBOX_BUFFER], patbuf[MAX_MAILBOX_BUFFER];
    size_t usermboxnamelen = 0;
    const char *data;
    size_t datalen;
    int r = 0;
    char *p;
    size_t prefixlen, len;
    size_t userlen = userid ? strlen(userid) : 0, domainlen = 0;
    char domainpat[MAX_MAILBOX_BUFFER]; /* do intra-domain fetches only */
    char *pat = NULL;

    if (!namespace) namespace = mboxname_get_adminnamespace();

    if (config_virtdomains && userid && (p = strchr(userid, '@'))) {
	userlen = p - userid;
	domainlen = strlen(p); /* includes separator */
	snprintf(domainpat, sizeof(domainpat), "%s!", p+1);
    }
    else
	domainpat[0] = '\0';

    cbrock.g = glob_init(pattern, GLOB_HIERARCHY|GLOB_INBOXCASE);
    cbrock.namespace = namespace;
    cbrock.domainlen = domainlen;
    cbrock.inboxcase = glob_inboxcase(cbrock.g);
    cbrock.isadmin = isadmin;
    cbrock.auth_state = auth_state;
    cbrock.checkmboxlist = 0;	/* don't duplicate work */
    cbrock.issubs = 0;
    cbrock.checkshared = 0;
    cbrock.proc = proc;
    cbrock.procrock = rock;
    cbrock.prev = NULL;
    cbrock.prevlen = 0;
    cbrock.db = mbdb;

    /* Build usermboxname */
    if (userid && (!(p = strchr(userid, '.')) || ((p - userid) > (int)userlen)) &&
	strlen(userid)+5 < MAX_MAILBOX_BUFFER) {
	if (domainlen)
	    snprintf(usermboxname, sizeof(usermboxname),
		     "%s!", userid+userlen+1);
	snprintf(usermboxname+domainlen, sizeof(usermboxname)-domainlen,
		 "user.%.*s", (int)userlen, userid);
	usermboxnamelen = strlen(usermboxname);
    }
    else {
	userid = 0;
    }

    /* Check for INBOX first of all */
    if (userid) {
	if (GLOB_TEST(cbrock.g, "INBOX") != -1) {
	    r = cyrusdb_fetch(mbdb, usermboxname, usermboxnamelen,
			      &data, &datalen, NULL);
	    if (r == CYRUSDB_NOTFOUND) r = 0;
	    else if (!r)
		r = (*proc)(cbrock.inboxcase, 5, 0, rock);
	}

	strlcat(usermboxname, ".", sizeof(usermboxname));
	usermboxnamelen++;

	cbrock.usermboxname = usermboxname;
	cbrock.usermboxnamelen = usermboxnamelen;
    } else {
	cbrock.usermboxname = NULL;
	cbrock.usermboxnamelen = 0;
    }

    if (r) goto done;

    glob_free(&cbrock.g);

    /* Make a working copy of pattern */
    pattern = pat = xstrdup(pattern);

    /* Find fixed-string pattern prefix */
    for (p = pat; *p; p++) {
	if (*p == '*' || *p == '%' || *p == '?' || *p == '@') break;
    }
    prefixlen = p - pattern;

    /*
     * Personal (INBOX) namespace
     *
     * Append pattern to "INBOX.", search for those mailboxes next
     */
    if (userid) {
	strlcpy(patbuf, usermboxname, sizeof(patbuf));
	strlcat(patbuf, pattern, sizeof(patbuf));
	cbrock.g = glob_init(patbuf, GLOB_HIERARCHY);
	cbrock.inboxoffset = 0;
	cbrock.find_namespace = NAMESPACE_INBOX;

	/* iterate through prefixes matching usermboxname */
	cyrusdb_foreach(mbdb,
			usermboxname, usermboxnamelen,
			&find_p, &find_cb, &cbrock,
			NULL);

	free(cbrock.prev);
	cbrock.prev = NULL;
	cbrock.prevlen = 0;
	glob_free(&cbrock.g);
    }

    if (usermboxnamelen) {
	usermboxname[--usermboxnamelen] = '\0';
	cbrock.usermboxname = usermboxname;
	cbrock.usermboxnamelen = usermboxnamelen;
    }

    /*
     * Other Users namespace
     *
     * If "Other Users*" can match pattern, search for those mailboxes next
     */
    if (isadmin || namespace->accessible[NAMESPACE_USER]) {
        len = strlen(namespace->prefix[NAMESPACE_USER]);
        if(len>0) len--;

	if (!strncmp(namespace->prefix[NAMESPACE_USER], pattern,
		 prefixlen < len ? prefixlen : len)) {

	    if (prefixlen < len) {
	        strlcpy(domainpat+domainlen, pattern+prefixlen,
		    sizeof(domainpat)-domainlen);
	        cbrock.g = glob_init(domainpat, GLOB_HIERARCHY);
	    }
	    else {
	        strlcpy(domainpat+domainlen, "user", sizeof(domainpat)-domainlen);
	        strlcat(domainpat, pattern+len, sizeof(domainpat));
	        cbrock.g = glob_init(domainpat, GLOB_HIERARCHY);
	    }
	    cbrock.find_namespace = NAMESPACE_USER;
	    cbrock.inboxoffset = 0;

	    /* iterate through prefixes matching usermboxname */
	    strlcpy(domainpat+domainlen, "user", sizeof(domainpat)-domainlen);
	    cyrusdb_foreach(mbdb,
			    domainpat, strlen(domainpat),
			    &find_p, &find_cb, &cbrock,
			    NULL);

	    glob_free(&cbrock.g);
	    free(cbrock.prev);
	    cbrock.prev = NULL;
	    cbrock.prevlen = 0;
        }
    }

    /*
     * Shared namespace
     *
     * search for all remaining mailboxes.
     * just bother looking at the ones that have the same pattern prefix.
     */
    if (isadmin || namespace->accessible[NAMESPACE_SHARED]) {
	len = strlen(namespace->prefix[NAMESPACE_SHARED]);
	if(len>0) len--;
	if (!strncmp(namespace->prefix[NAMESPACE_SHARED], pattern,
		prefixlen < len ? prefixlen : len)) {

	    cbrock.find_namespace = NAMESPACE_SHARED;
	    cbrock.inboxoffset = 0;

	    if (prefixlen <= len) {
		/* Skip pattern which matches shared namespace prefix */
		for (p = pat+prefixlen; *p; p++) {
		    if (*p == '%') continue;
		    else if (*p == '.') p++;
		    break;
		}

		if (*pattern && !strchr(pattern, '.') &&
		    pattern[strlen(pattern)-1] == '%')
		/* special case:  LIST "" *% -- output prefix */
		    cbrock.checkshared = 1;

		if ((cbrock.checkshared || prefixlen == len) && !*p) {
		    /* special case:  LIST "" % -- output prefix
		       (if we have a shared mbox) and quit */
		    strlcpy(domainpat+domainlen, "*", sizeof(domainpat)-domainlen);
		    cbrock.g = glob_init(domainpat, GLOB_HIERARCHY);
		    cbrock.checkshared = 2;
		}
		else {
		    strlcpy(domainpat+domainlen, p, sizeof(domainpat)-domainlen);
		    cbrock.g = glob_init(domainpat, GLOB_HIERARCHY);
		}

		domainpat[domainlen] = '\0';
		cyrusdb_foreach(mbdb,
				domainpat, domainlen,
				&find_p, &find_cb, &cbrock,
				NULL);
	    }
	    else if (pattern[len] == '.') {
		strlcpy(domainpat+domainlen, pattern+len+1,
			sizeof(domainpat)-domainlen);
		cbrock.g = glob_init(domainpat, GLOB_HIERARCHY);

		cyrusdb_foreach(mbdb,
				domainpat, domainlen+prefixlen-(len+1),
				&find_p, &find_cb, &cbrock,
				NULL);
	    }
	    free(cbrock.prev);
	    cbrock.prev = NULL;
	    cbrock.prevlen = 0;
	}
    }

  done:
    glob_free(&cbrock.g);
    if (pat) free(pat);

    return r;
}

static int child_cb(char *name,
		    int matchlen __attribute__((unused)),
		    int maycreate __attribute__((unused)),
		    void *rock)
{
    if (!name) return 0;
    return (*((int *) rock) = 1);
}

/*
 * Set all the resource quotas on, or create a quota root.
 */
EXPORTED int mboxlist_setquotas(const char *root,
		       quota_t newquotas[QUOTA_NUMRESOURCES], int force)
{
    char pattern[MAX_MAILBOX_PATH+1];
    struct quota q;
    int have_mailbox = 1;
    int r;
    int res;
    struct txn *tid = NULL;
    struct mboxevent *mboxevents = NULL;
    struct mboxevent *quotachange_event = NULL;
    struct mboxevent *quotawithin_event = NULL;

    if (!root[0] || root[0] == '.' || strchr(root, '/')
	|| strchr(root, '*') || strchr(root, '%') || strchr(root, '?')) {
	return IMAP_MAILBOX_BADNAME;
    }
    
    quota_init(&q, root);
    r = quota_read(&q, &tid, 1);

    if (!r) {
	int changed = 0;
	int underquota;

	/* has it changed? */
	for (res = 0 ; res < QUOTA_NUMRESOURCES ; res++) {
	    if (q.limits[res] != newquotas[res]) {
		underquota = 0;

		/* Prepare a QuotaChange event notification *now*.
		 * 
		 * This is to ensure the QuotaChange is emitted before the
		 * subsequent QuotaWithin (if the latter becomes applicable).
		 */
		if (quotachange_event == NULL) {
		    quotachange_event = mboxevent_enqueue(EVENT_QUOTA_CHANGE,
		                                          &mboxevents);
		}

		/* prepare a QuotaWithin event notification if now under quota */
		if (quota_is_overquota(&q, res, NULL) &&
		    (!quota_is_overquota(&q, res, newquotas) || newquotas[res] == -1)) {
		    if (quotawithin_event == NULL)
			quotawithin_event = mboxevent_enqueue(EVENT_QUOTA_WITHIN,
			                                      &mboxevents);
		    underquota++;
		}

		q.limits[res] = newquotas[res];
		changed++;

		mboxevent_extract_quota(quotachange_event, &q, res);
		if (underquota)
		    mboxevent_extract_quota(quotawithin_event, &q, res);
	    }
	}
	if (changed) {
	    r = quota_write(&q, &tid);

	    if (quotachange_event == NULL) {
		quotachange_event = mboxevent_enqueue(EVENT_QUOTA_CHANGE, &mboxevents);
	    }

	    for (res = 0; res < QUOTA_NUMRESOURCES; res++) {
		mboxevent_extract_quota(quotachange_event, &q, res);
	    }
	}

	if (!r)
	    quota_commit(&tid);

	goto done;
    }

    if (r != IMAP_QUOTAROOT_NONEXISTENT)
	goto done;

    /*
     * Have to create a new quota root
     */
    strlcpy(pattern, root, sizeof(pattern));

    if (config_virtdomains && root[strlen(root)-1] == '!') {
	/* domain quota */
	have_mailbox = 0;
	strlcat(pattern, "*", sizeof(pattern));
    }
    else {
	mbentry_t *mbentry = NULL;
	strlcat(pattern, ".*", sizeof(pattern));

	/* look for a top-level mailbox in the proposed quotaroot */
	r = mboxlist_lookup(root, &mbentry, NULL);
	if (r) {
	    if (!force && r == IMAP_MAILBOX_NONEXISTENT) {
		/* look for a child mailbox in the proposed quotaroot */
		 mboxlist_findall(NULL, pattern, 1, NULL, NULL,
				 child_cb, (void *) &force);
	    }
	    /* are we going to force the create anyway? */
	    if (force) {
		have_mailbox = 0;
		r = 0;
	    }
	}
	else if (mbentry->mbtype & (MBTYPE_REMOTE | MBTYPE_MOVING)) {
	    /* Can't set quota on a remote mailbox */
	    r = IMAP_MAILBOX_NOTSUPPORTED;
	}
	mboxlist_entry_free(&mbentry);
	if (r) goto done;
    }

    /* safe against quota -f and other root change races */
    r = quota_changelock();
    if (r) goto done;

    /* initialise the quota */
    memcpy(q.limits, newquotas, sizeof(q.limits));
    r = quota_write(&q, &tid);
    if (r) goto done;

    /* prepare a QuotaChange event notification */
    if (quotachange_event == NULL)
	quotachange_event = mboxevent_enqueue(EVENT_QUOTA_CHANGE, &mboxevents);

    for (res = 0; res < QUOTA_NUMRESOURCES; res++) {
	mboxevent_extract_quota(quotachange_event, &q, res);
    }

    quota_commit(&tid);

    /* recurse through mailboxes, setting the quota and finding
     * out the usage */
    /* top level mailbox */
    if (have_mailbox)
	mboxlist_changequota(root, 0, 0, (void *)root);

    /* submailboxes - we're using internal names here */
    mboxlist_findall(NULL, pattern, 1, 0, 0, mboxlist_changequota, (void *)root);

    quota_changelockrelease();

done:
    quota_free(&q);
    if (r && tid) quota_abort(&tid);
    if (!r) {
	sync_log_quota(root);

	/* send QuotaChange and QuotaWithin event notifications */
	mboxevent_notify(mboxevents);
    }
    mboxevent_freequeue(&mboxevents);

    return r;
}

/*
 *  Remove a quota root
 */
EXPORTED int mboxlist_unsetquota(const char *root)
{
    char pattern[MAX_MAILBOX_PATH+1];
    struct quota q;
    int r=0;

    if (!root[0] || root[0] == '.' || strchr(root, '/')
	|| strchr(root, '*') || strchr(root, '%') || strchr(root, '?')) {
	return IMAP_MAILBOX_BADNAME;
    }
    
    quota_init(&q, root);
    r = quota_read(&q, NULL, 0);
    /* already unset */
    if (r == IMAP_QUOTAROOT_NONEXISTENT) {
	r = 0;
	goto done;
    }
    if (r) goto done;

    r = quota_changelock();

    /*
     * Have to remove it from all affected mailboxes
     */
    strlcpy(pattern, root, sizeof(pattern));
    if (config_virtdomains && root[strlen(root)-1] == '!') {
	/* domain quota */
	strlcat(pattern, "*", sizeof(pattern));
    }
    else
	strlcat(pattern, ".*", sizeof(pattern));
    
    /* top level mailbox */
    mboxlist_rmquota(root, 0, 0, (void *)root);
    /* submailboxes - we're using internal names here */
    mboxlist_findall(NULL, pattern, 1, 0, 0, mboxlist_rmquota, (void *)root);

    r = quota_deleteroot(root);
    quota_changelockrelease();

    if (!r) sync_log_quota(root);

 done:
    quota_free(&q);
    return r;
}

/*
 * ACL access canonicalization routine which ensures that 'owner'
 * retains lookup, administer, and create rights over a mailbox.
 */
EXPORTED int mboxlist_ensureOwnerRights(void *rock, const char *identifier,
			       int myrights)
{
    char *owner = (char *)rock;
    if (strcmp(identifier, owner) != 0) return myrights;
    return myrights|config_implicitrights;
}

/*
 * Helper function to remove the quota root for 'name'
 */
static int mboxlist_rmquota(const char *name,
			    int matchlen __attribute__((unused)),
			    int maycreate __attribute__((unused)),
			    void *rock)
{
    int r = 0;
    struct mailbox *mailbox = NULL;
    const char *oldroot = (const char *) rock;

    assert(oldroot != NULL);

    r = mailbox_open_iwl(name, &mailbox);
    if (r) goto done;

    if (mailbox->quotaroot) {
	if (strcmp(mailbox->quotaroot, oldroot)) {
	    /* Part of a different quota root */
	    goto done;
	}

	r = mailbox_set_quotaroot(mailbox, NULL);
    }

 done:
    mailbox_close(&mailbox);

    if (r) {
	syslog(LOG_ERR, "LOSTQUOTA: unable to remove quota root %s for %s: %s",
	       oldroot, name, error_message(r));
    }

    /* not a huge tragedy if we failed, so always return success */
    return 0;
}

/*
 * Helper function to change the quota root for 'name' to that pointed
 * to by the static global struct pointer 'mboxlist_newquota'.
 */
static int mboxlist_changequota(const char *name,
				int matchlen __attribute__((unused)),
				int maycreate __attribute__((unused)),
				void *rock)
{
    int r = 0;
    struct mailbox *mailbox = NULL;
    const char *root = (const char *) rock;
    int res;
    quota_t quota_usage[QUOTA_NUMRESOURCES];

    assert(root);

    r = mailbox_open_iwl(name, &mailbox);
    if (r) goto done;

    mailbox_get_usage(mailbox, quota_usage);

    if (mailbox->quotaroot) {
	quota_t quota_diff[QUOTA_NUMRESOURCES];

	if (strlen(mailbox->quotaroot) >= strlen(root)) {
	    /* Part of a child quota root - skip */
	    goto done;
	}

	/* remove usage from the old quotaroot */
	for (res = 0; res < QUOTA_NUMRESOURCES ; res++) {
	    quota_diff[res] = -quota_usage[res];
	}
	r = quota_update_useds(mailbox->quotaroot, quota_diff,
			       mailbox->name);
    }

    /* update (or set) the quotaroot */
    r = mailbox_set_quotaroot(mailbox, root);
    if (r) goto done;

    /* update the new quota root */
    r = quota_update_useds(root, quota_usage, mailbox->name);

 done:
    mailbox_close(&mailbox);

    if (r) {
	syslog(LOG_ERR, "LOSTQUOTA: unable to change quota root for %s to %s: %s",
	       name, root, error_message(r));
    }

    /* Note, we're a callback, and it's not a huge tragedy if we
     * fail, so we don't ever return a failure */
    return 0;
}

/* must be called after cyrus_init */
EXPORTED void mboxlist_init(int myflags)
{
    if (myflags & MBOXLIST_SYNC) {
	cyrusdb_sync(DB);
    }
}

EXPORTED void mboxlist_open(const char *fname)
{
    int ret, flags;
    char *tofree = NULL;

    if (!fname)
	fname = config_getstring(IMAPOPT_MBOXLIST_DB_PATH);

    /* create db file name */
    if (!fname) {
	tofree = strconcat(config_dir, FNAME_MBOXLIST, (char *)NULL);
	fname = tofree;
    }

    flags = CYRUSDB_CREATE;
    if (config_getswitch(IMAPOPT_IMPROVED_MBOXLIST_SORT)) {
	flags |= CYRUSDB_MBOXSORT;
    }

    ret = cyrusdb_open(DB, fname, flags, &mbdb);
    if (ret != 0) {
	syslog(LOG_ERR, "DBERROR: opening %s: %s", fname,
	       cyrusdb_strerror(ret));
	    /* Exiting TEMPFAIL because Sendmail thinks this
	       EC_OSFILE == permanent failure. */
	fatal("can't read mailboxes file", EC_TEMPFAIL);
    }    

    free(tofree);

    mboxlist_dbopen = 1;
}

EXPORTED void mboxlist_close(void)
{
    int r;

    if (mboxlist_dbopen) {
	r = cyrusdb_close(mbdb);
	if (r) {
	    syslog(LOG_ERR, "DBERROR: error closing mailboxes: %s",
		   cyrusdb_strerror(r));
	}
	mboxlist_dbopen = 0;
    }
}

EXPORTED void mboxlist_done(void)
{
    /* DB->done() handled by cyrus_done() */
}

/*
 * Open the subscription list for 'userid'.
 * 
 * On success, returns zero.
 * On failure, returns an error code.
 */
static int
mboxlist_opensubs(const char *userid,
		  struct db **ret)
{
    int r = 0, flags;
    char *subsfname;

    /* Build subscription list filename */
    subsfname = user_hash_subs(userid);

    flags = CYRUSDB_CREATE;
    if (config_getswitch(IMAPOPT_IMPROVED_MBOXLIST_SORT)) {
	flags |= CYRUSDB_MBOXSORT;
    }

    r = cyrusdb_open(SUBDB, subsfname, flags, ret);
    if (r != CYRUSDB_OK) {
	r = IMAP_IOERROR;
    }
    free(subsfname);

    return r;
}

/*
 * Close a subscription file
 */
static void mboxlist_closesubs(struct db *sub)
{
    cyrusdb_close(sub);
}

/*
 * Find subscribed mailboxes that match 'pattern'.
 * 'isadmin' is nonzero if user is a mailbox admin.  'userid'
 * is the user's login id.  For each matching mailbox, calls
 * 'proc' with the name of the mailbox.
 */
EXPORTED int mboxlist_findsub(struct namespace *namespace,
		     const char *pattern, int isadmin __attribute__((unused)),
		     const char *userid, struct auth_state *auth_state, 
		     int (*proc)(), void *rock, int force)
{
    struct db *subs = NULL;
    struct find_rock cbrock;
    char usermboxname[MAX_MAILBOX_BUFFER];
    size_t usermboxnamelen = 0;
    const char *data;
    size_t datalen;
    int r = 0;
    char *p;
    size_t prefixlen;
    size_t userlen = userid ? strlen(userid) : 0, domainlen = 0;
    char domainpat[MAX_MAILBOX_BUFFER]; /* do intra-domain fetches only */
    char *pat = NULL;

    if (!namespace) namespace = mboxname_get_adminnamespace();

    if (config_virtdomains && userid && (p = strchr(userid, '@'))) {
	userlen = p - userid;
	domainlen = strlen(p); /* includes separator */
	snprintf(domainpat, sizeof(domainpat), "%s!%s", p+1, pattern);
    }
    else
	xstrncpy(domainpat, pattern, sizeof(domainpat));

    cbrock.g = glob_init(pattern, GLOB_HIERARCHY|GLOB_INBOXCASE);
    cbrock.namespace = NULL;
    cbrock.domainlen = domainlen;
    cbrock.inboxcase = glob_inboxcase(cbrock.g);
    cbrock.isadmin = 1;		/* user can always see their subs */
    cbrock.auth_state = auth_state;
    cbrock.checkmboxlist = !force;
    cbrock.issubs = 1;
    cbrock.checkshared = 0;
    cbrock.proc = proc;
    cbrock.procrock = rock;
    cbrock.prev = NULL;
    cbrock.prevlen = 0;

    /* open the subscription file that contains the mailboxes the 
       user is subscribed to */
    if ((r = mboxlist_opensubs(userid, &subs)) != 0) {
	goto done;
    }

    cbrock.db = subs;

    /* Build usermboxname */
    if (userid && (!(p = strchr(userid, '.')) || ((p - userid) > (int)userlen)) &&
	strlen(userid)+5 < MAX_MAILBOX_BUFFER) {
	if (domainlen)
	    snprintf(usermboxname, sizeof(usermboxname),
		     "%s!", userid+userlen+1);
	snprintf(usermboxname+domainlen, sizeof(usermboxname)-domainlen,
		 "user.%.*s", (int)userlen, userid);
	usermboxnamelen = strlen(usermboxname);
    }
    else {
	userid = 0;
    }

    /* Check for INBOX first of all */
    if (userid) {
	if (GLOB_TEST(cbrock.g, "INBOX") != -1) {
	    r = cyrusdb_fetch(subs, usermboxname, usermboxnamelen,
			     &data, &datalen, NULL);
	    if (r == CYRUSDB_NOTFOUND) r = 0;
	    else if (!r)
		r = (*proc)(cbrock.inboxcase, 5, 1, rock);
	}
	else if (!strncmp(pattern,
			  usermboxname+domainlen, usermboxnamelen-domainlen) &&
		 GLOB_TEST(cbrock.g, usermboxname+domainlen) != -1) {
	    r = cyrusdb_fetch(subs, usermboxname, usermboxnamelen,
			     &data, &datalen, NULL);
	    if (r == CYRUSDB_NOTFOUND) r = 0;
	    else if (!r)
		r = (*proc)(usermboxname, usermboxnamelen, 1, rock);
	}
	strlcat(usermboxname, ".", sizeof(usermboxname));
	usermboxnamelen++;

	cbrock.usermboxname = usermboxname;
	cbrock.usermboxnamelen = usermboxnamelen;
    }

    if (r) goto done;

    /* Make a working copy of pattern */
    pattern = pat = xstrdup(pattern);

    /* Find fixed-string pattern prefix */
    for (p = pat; *p; p++) {
	if (*p == '*' || *p == '%' || *p == '?' || *p == '@') break;
    }
    prefixlen = p - pattern;
    *p = '\0';

    /*
     * If user.X.* or INBOX.* can match pattern,
     * search for those mailboxes next
     */
    if (userid &&
	(!strncmp(usermboxname+domainlen, pattern, usermboxnamelen-domainlen-1) ||
	 !strncasecmp("inbox.", pattern, prefixlen < 6 ? prefixlen : 6))) {

	if (!strncmp(usermboxname+domainlen, pattern, usermboxnamelen-domainlen-1)) {
	    /* switch to pattern with domain prepended */
	    glob_free(&cbrock.g);
	    cbrock.g = glob_init(domainpat, GLOB_HIERARCHY);
	    cbrock.inboxoffset = 0;
	}
	else {
	    cbrock.inboxoffset = strlen(userid);
	}

	cbrock.find_namespace = NAMESPACE_INBOX;
	/* iterate through prefixes matching usermboxname */
	cyrusdb_foreach(subs,
			usermboxname, usermboxnamelen,
			&find_p, &find_cb, &cbrock,
			NULL);
	free(cbrock.prev);
	cbrock.prev = NULL;
	cbrock.prevlen = 0;

	cbrock.usermboxname = usermboxname;
	cbrock.usermboxnamelen = usermboxnamelen;
    } else {
	cbrock.usermboxname = NULL;
	cbrock.usermboxnamelen = 0;
    }

    if (isadmin || namespace->accessible[NAMESPACE_USER]) {
	cbrock.find_namespace = NAMESPACE_USER;
	/* switch to pattern with domain prepended */
	glob_free(&cbrock.g);
	cbrock.g = glob_init(domainpat, GLOB_HIERARCHY);
	cbrock.inboxoffset = 0;
	if (usermboxnamelen) {
	    usermboxname[--usermboxnamelen] = '\0';
	    cbrock.usermboxname = usermboxname;
	    cbrock.usermboxnamelen = usermboxnamelen;
	}
	/* search for all remaining mailboxes.
	   just bother looking at the ones that have the same pattern prefix. */
	cyrusdb_foreach(subs, domainpat, domainlen + prefixlen,
			&find_p, &find_cb, &cbrock, NULL);
	free(cbrock.prev);
	cbrock.prev = NULL;
	cbrock.prevlen = 0;
   }

  done:
    if (subs) mboxlist_closesubs(subs);
    glob_free(&cbrock.g);
    if (pat) free(pat);

    return r;
}

EXPORTED int mboxlist_allsubs(const char *userid, foreach_cb *proc, void *rock)
{
    struct db *subs = NULL;
    int r;

    /* open subs DB */
    r = mboxlist_opensubs(userid, &subs);
    if (r) return r;

    r = cyrusdb_foreach(subs, "", 0, NULL, proc, rock, 0);

    mboxlist_closesubs(subs);

    return r;
}

HIDDEN int mboxlist_findsub_alt(struct namespace *namespace,
			 const char *pattern, int isadmin __attribute__((unused)),
			 const char *userid, struct auth_state *auth_state, 
			 int (*proc)(), void *rock, int force)
{
    struct db *subs = NULL;
    struct find_rock cbrock;
    char usermboxname[MAX_MAILBOX_BUFFER], patbuf[MAX_MAILBOX_BUFFER];
    size_t usermboxnamelen = 0;
    const char *data;
    size_t datalen;
    int r = 0;
    char *p;
    size_t prefixlen, len;
    size_t userlen = userid ? strlen(userid) : 0, domainlen = 0;
    char domainpat[MAX_MAILBOX_BUFFER]; /* do intra-domain fetches only */
    char *pat = NULL;

    if (!namespace) namespace = mboxname_get_adminnamespace();

    if (config_virtdomains && userid && (p = strchr(userid, '@'))) {
	userlen = p - userid;
	domainlen = strlen(p); /* includes separator */
	snprintf(domainpat, sizeof(domainpat), "%s!", p+1);
    }
    else
	domainpat[0] = '\0';

    cbrock.g = glob_init(pattern, GLOB_HIERARCHY|GLOB_INBOXCASE);
    cbrock.namespace = namespace;
    cbrock.domainlen = domainlen;
    cbrock.inboxcase = glob_inboxcase(cbrock.g);
    cbrock.isadmin = 1;		/* user can always see their subs */
    cbrock.auth_state = auth_state;
    cbrock.checkmboxlist = !force;
    cbrock.issubs = 1;
    cbrock.checkshared = 0;
    cbrock.proc = proc;
    cbrock.procrock = rock;
    cbrock.prev = NULL;
    cbrock.prevlen = 0;

    /* open the subscription file that contains the mailboxes the 
       user is subscribed to */
    if ((r = mboxlist_opensubs(userid, &subs)) != 0) {
	goto done;
    }

    cbrock.db = subs;

    /* Build usermboxname */
    if (userid && (!(p = strchr(userid, '.')) || ((p - userid) > (int)userlen)) &&
	strlen(userid)+5 < MAX_MAILBOX_BUFFER) {
	if (domainlen)
	    snprintf(usermboxname, sizeof(usermboxname),
		     "%s!", userid+userlen+1);
	snprintf(usermboxname+domainlen, sizeof(usermboxname)-domainlen,
		 "user.%.*s", (int)userlen, userid);
	usermboxnamelen = strlen(usermboxname);
    }
    else {
	userid = 0;
    }

    /* Check for INBOX first of all */
    if (userid) {
	if (GLOB_TEST(cbrock.g, "INBOX") != -1) {
	    r = cyrusdb_fetch(subs, usermboxname, usermboxnamelen,
			      &data, &datalen, NULL);
	    if (r == CYRUSDB_NOTFOUND) r = 0;
	    else if (!r)
		r = (*proc)(cbrock.inboxcase, 5, 0, rock);
	}
	strlcat(usermboxname, ".", sizeof(usermboxname));
	usermboxnamelen++;

	cbrock.usermboxname = usermboxname;
	cbrock.usermboxnamelen = usermboxnamelen;
    }

    if (r) goto done;

    glob_free(&cbrock.g);

    /* Make a working copy of pattern */
    pattern = pat = xstrdup(pattern);

    /* Find fixed-string pattern prefix */
    for (p = pat; *p; p++) {
	if (*p == '*' || *p == '%' || *p == '?' || *p == '@') break;
    }
    prefixlen = p - pattern;

    /*
     * Personal (INBOX) namespace
     *
     * Append pattern to "INBOX.", search for those subscriptions next
     */
    if (userid) {
	strlcpy(patbuf, usermboxname, sizeof(patbuf));
	strlcat(patbuf, pattern, sizeof(patbuf));
	cbrock.g = glob_init(patbuf, GLOB_HIERARCHY);
	cbrock.inboxoffset = 0;
	cbrock.find_namespace = NAMESPACE_INBOX;

	/* iterate through prefixes matching usermboxname */
	cyrusdb_foreach(subs,
			usermboxname, usermboxnamelen,
			&find_p, &find_cb, &cbrock,
			NULL);
	free(cbrock.prev);
	cbrock.prev = NULL;
	cbrock.prevlen = 0;

	glob_free(&cbrock.g);

	cbrock.usermboxname = usermboxname;
	cbrock.usermboxnamelen = usermboxnamelen;
    } else {
	cbrock.usermboxname = NULL;
	cbrock.usermboxnamelen = 0;
    }

    if (usermboxnamelen) {
	usermboxname[--usermboxnamelen] = '\0';
	cbrock.usermboxname = usermboxname;
	cbrock.usermboxnamelen = usermboxnamelen;
    }

    /*
     * Other Users namespace
     *
     * If "Other Users*" can match pattern, search for those subscriptions next
     */

    if (isadmin || namespace->accessible[NAMESPACE_USER]) {
	len = strlen(namespace->prefix[NAMESPACE_USER]);
	if(len>0) len--; /* Remove Separator */
	if (!strncmp(namespace->prefix[NAMESPACE_USER], pattern,
		     prefixlen < len ? prefixlen : len)) {

	    if (prefixlen < len) {
		strlcpy(domainpat+domainlen, pattern+prefixlen,
			sizeof(domainpat)-domainlen);
		cbrock.g = glob_init(domainpat, GLOB_HIERARCHY);
	    }
	    else {
		strlcpy(domainpat+domainlen, "user",
			sizeof(domainpat)-domainlen);
		strlcat(domainpat, pattern+len, sizeof(domainpat));
		cbrock.g = glob_init(domainpat, GLOB_HIERARCHY);
	    }
	    cbrock.find_namespace = NAMESPACE_USER;
	    cbrock.inboxoffset = 0;
	
	    /* iterate through prefixes matching usermboxname */
	    strlcpy(domainpat+domainlen, "user", sizeof(domainpat)-domainlen);
	    cyrusdb_foreach(subs,
			    domainpat, strlen(domainpat),
			    &find_p, &find_cb, &cbrock,
			    NULL);
	    free(cbrock.prev);
	    cbrock.prev = NULL;
	    cbrock.prevlen = 0;

	    glob_free(&cbrock.g);
	}
    }

    /*
     * Shared namespace
     *
     * search for all remaining subscriptions.
     * just bother looking at the ones that have the same pattern prefix.
     */
    if (isadmin || namespace->accessible[NAMESPACE_SHARED]) {
	len = strlen(namespace->prefix[NAMESPACE_SHARED]);
	if(len>0) len--; /* Remove Separator */
	if (!strncmp(namespace->prefix[NAMESPACE_SHARED], pattern,
		     prefixlen < len ? prefixlen : len)) {

	    cbrock.find_namespace = NAMESPACE_SHARED;
	    cbrock.inboxoffset = 0;

	    if (prefixlen <= len) {
		/* Skip pattern which matches shared namespace prefix */
		for (p = pat+prefixlen; *p; p++) {
		    if (*p == '%') continue;
		    else if (*p == '.') p++;
		    break;
		}

		if (*pattern && !strchr(pattern, '.') &&
		    pattern[strlen(pattern)-1] == '%') {
		    /* special case:  LSUB "" *% -- output prefix */
		    cbrock.checkshared = 1;
		}

		if ((cbrock.checkshared || prefixlen == len) && !*p) {
		    /* special case:  LSUB "" % -- output prefix
		       (if we have a shared mbox) and quit */
		    strlcpy(domainpat+domainlen, "*", sizeof(domainpat)-domainlen);
		    cbrock.g = glob_init(domainpat, GLOB_HIERARCHY);
		    cbrock.checkshared = 2;
		}
		else {
		    strlcpy(domainpat+domainlen, p, sizeof(domainpat)-domainlen);
		    cbrock.g = glob_init(domainpat, GLOB_HIERARCHY);
		}

		domainpat[domainlen] = '\0';
		cyrusdb_foreach(subs,
				domainpat, domainlen,
				&find_p, &find_cb, &cbrock,
				NULL);
		free(cbrock.prev);
		cbrock.prev = NULL;
		cbrock.prevlen = 0;
	    }
	    else if (pattern[len] == '.') {
		strlcpy(domainpat+domainlen, pattern+len+1,
		        sizeof(domainpat)-domainlen);
		cbrock.g = glob_init(domainpat, GLOB_HIERARCHY);

		cyrusdb_foreach(subs,
				domainpat, domainlen+prefixlen-(len+1),
				&find_p, &find_cb, &cbrock,
				NULL);
		free(cbrock.prev);
		cbrock.prev = NULL;
		cbrock.prevlen = 0;
	    }
	}
    }

  done:
    if (subs) mboxlist_closesubs(subs);
    glob_free(&cbrock.g);
    if (pat) free(pat);

    return r;
}

/* returns CYRUSDB_NOTFOUND if the folder doesn't exist, and 0 if it does! */
EXPORTED int mboxlist_checksub(const char *name, const char *userid)
{
    int r;
    struct db *subs;
    const char *val;
    size_t vallen;

    r = mboxlist_opensubs(userid, &subs);

    if (!r) r = cyrusdb_fetch(subs, name, strlen(name), &val, &vallen, NULL);

    mboxlist_closesubs(subs);
    return r;
}

/*
 * Change 'user's subscription status for mailbox 'name'.
 * Subscribes if 'add' is nonzero, unsubscribes otherwise.
 * if 'force' is set, force the subscription through even if
 * we don't know about 'name'.
 */
EXPORTED int mboxlist_changesub(const char *name, const char *userid,
				struct auth_state *auth_state, 
				int add, int force, int notify)
{
    mbentry_t *mbentry = NULL;
    int r;
    struct db *subs;
    struct mboxevent *mboxevent;

    if ((r = mboxlist_opensubs(userid, &subs)) != 0) {
	return r;
    }

    if (add && !force) {
	/* Ensure mailbox exists and can be seen by user */
	if ((r = mboxlist_lookup(name, &mbentry, NULL))!=0) {
	    mboxlist_closesubs(subs);
	    return r;
	}
	if ((cyrus_acl_myrights(auth_state, mbentry->acl) & ACL_LOOKUP) == 0) {
	    mboxlist_closesubs(subs);
	    mboxlist_entry_free(&mbentry);
	    return IMAP_MAILBOX_NONEXISTENT;
	}
    }

    if (add) {
	r = cyrusdb_store(subs, name, strlen(name), "", 0, NULL);
    } else {
	r = cyrusdb_delete(subs, name, strlen(name), NULL, 0);
	/* if it didn't exist, that's ok */
	if (r == CYRUSDB_EXISTS) r = CYRUSDB_OK;
    }

    switch (r) {
    case CYRUSDB_OK:
	r = 0;
	break;

    default:
	r = IMAP_IOERROR;
	break;
    }

    sync_log_subscribe(userid, name);
    mboxlist_closesubs(subs);
    mboxlist_entry_free(&mbentry);

    /* prepare a MailboxSubscribe or MailboxUnSubscribe event notification */
    if (notify && r == 0) {
	mboxevent = mboxevent_new(add ? EVENT_MAILBOX_SUBSCRIBE :
					EVENT_MAILBOX_UNSUBSCRIBE);

	mboxevent_set_access(mboxevent, NULL, NULL, userid, name, 1);
	mboxevent_notify(mboxevent);
	mboxevent_free(&mboxevent);
    }

    return r;
}

/* Transaction Handlers */
EXPORTED int mboxlist_commit(struct txn *tid)
{
    assert(tid);
    
    return cyrusdb_commit(mbdb, tid);
}

int mboxlist_abort(struct txn *tid)
{
    assert(tid);

    return cyrusdb_abort(mbdb, tid);
}

EXPORTED int mboxlist_delayed_delete_isenabled(void)
{
    enum enum_value config_delete_mode = config_getenum(IMAPOPT_DELETE_MODE);

    return(config_delete_mode == IMAP_ENUM_DELETE_MODE_DELAYED);
}<|MERGE_RESOLUTION|>--- conflicted
+++ resolved
@@ -892,13 +892,8 @@
     if (!dbonly && !isremote) {
 	/* Filesystem Operations */
 	r = mailbox_create(mboxname, mbtype, newpartition, acl, uniqueid,
-<<<<<<< HEAD
-			   options, uidvalidity, &newmailbox);
+			   options, uidvalidity, highestmodseq, &newmailbox);
 	if (r) goto done; /* CREATE failed */
-=======
-			   options, uidvalidity, highestmodseq, &newmailbox);
-	if (r) goto done; /* CREATE failed */ 
->>>>>>> 81c940b7
     }
 
     /* all is well - activate the mailbox */
