/*
 * Copyright (c) 1994-2008 Carnegie Mellon University.  All rights reserved.
 *
 * Redistribution and use in source and binary forms, with or without
 * modification, are permitted provided that the following conditions
 * are met:
 *
 * 1. Redistributions of source code must retain the above copyright
 *    notice, this list of conditions and the following disclaimer.
 *
 * 2. Redistributions in binary form must reproduce the above copyright
 *    notice, this list of conditions and the following disclaimer in
 *    the documentation and/or other materials provided with the
 *    distribution.
 *
 * 3. The name "Carnegie Mellon University" must not be used to
 *    endorse or promote products derived from this software without
 *    prior written permission. For permission or any legal
 *    details, please contact
 *      Carnegie Mellon University
 *      Center for Technology Transfer and Enterprise Creation
 *      4615 Forbes Avenue
 *      Suite 302
 *      Pittsburgh, PA  15213
 *      (412) 268-7393, fax: (412) 268-7395
 *      innovation@andrew.cmu.edu
 *
 * 4. Redistributions of any form whatsoever must retain the following
 *    acknowledgment:
 *    "This product includes software developed by Computing Services
 *     at Carnegie Mellon University (http://www.cmu.edu/computing/)."
 *
 * CARNEGIE MELLON UNIVERSITY DISCLAIMS ALL WARRANTIES WITH REGARD TO
 * THIS SOFTWARE, INCLUDING ALL IMPLIED WARRANTIES OF MERCHANTABILITY
 * AND FITNESS, IN NO EVENT SHALL CARNEGIE MELLON UNIVERSITY BE LIABLE
 * FOR ANY SPECIAL, INDIRECT OR CONSEQUENTIAL DAMAGES OR ANY DAMAGES
 * WHATSOEVER RESULTING FROM LOSS OF USE, DATA OR PROFITS, WHETHER IN
 * AN ACTION OF CONTRACT, NEGLIGENCE OR OTHER TORTIOUS ACTION, ARISING
 * OUT OF OR IN CONNECTION WITH THE USE OR PERFORMANCE OF THIS SOFTWARE.
 */

#include <config.h>

#ifdef HAVE_UNISTD_H
#include <unistd.h>
#endif
#include <stdio.h>
#include <string.h>
#include <ctype.h>
#include <signal.h>
#include <fcntl.h>
#include <sys/types.h>
#include <sys/param.h>
#include <sys/stat.h>
#include <syslog.h>
#include <netdb.h>
#include <sys/socket.h>
#include <sys/wait.h>
#include <netinet/in.h>
#include <arpa/inet.h>

#include <sasl/sasl.h>

#ifdef HAVE_SSL
#include <openssl/hmac.h>
#include <openssl/rand.h>
#endif /* HAVE_SSL */

#include "acl.h"
#include "annotate.h"
#include "append.h"
#include "auth.h"
#ifdef USE_AUTOCREATE
#include "autocreate.h"
#endif // USE_AUTOCREATE
#include "assert.h"
#include "backend.h"
#include "bsearch.h"
#include "charset.h"
#include "dlist.h"
#include "exitcodes.h"
#include "idle.h"
#include "global.h"
#include "times.h"
#include "imap/imap_err.h"
#include "proxy.h"
#include "imap_proxy.h"
#include "imapd.h"
#include "imapurl.h"
#include "imparse.h"
#include "index.h"
#include "mailbox.h"
#include "message.h"
#include "mboxevent.h"
#include "mboxkey.h"
#include "mboxlist.h"
#include "mboxname.h"
#include "mbdump.h"
#include "mupdate-client.h"
#include "partlist.h"
#include "proc.h"
#include "quota.h"
#include "seen.h"
#include "statuscache.h"
#include "sync_log.h"
#include "telemetry.h"
#include "tls.h"
#include "user.h"
#include "userdeny.h"
#include "util.h"
#include "version.h"
#include "xmalloc.h"
#include "xstrlcat.h"
#include "xstrlcpy.h"
#include "ptrarray.h"
#include "xstats.h"

#include "imap/pushstats.h"		/* SNMP interface */

#include "iostat.h"

extern int optind;
extern char *optarg;

/* global state */
const int config_need_data = CONFIG_NEED_PARTITION_DATA;

static int imaps = 0;
static sasl_ssf_t extprops_ssf = 0;
static int nosaslpasswdcheck = 0;

/* PROXY STUFF */
/* we want a list of our outgoing connections here and which one we're
   currently piping */

static const int ultraparanoid = 1; /* should we kick after every operation? */
unsigned int proxy_cmdcnt;

static int referral_kick = 0; /* kick after next command recieved, for
				 referrals that are likely to change the
				 mailbox list */

/* global conversations database holder to avoid re-opening during
 * status command or list responses */
struct conversations_state *global_conversations = NULL;

/* all subscription commands go to the backend server containing the
   user's inbox */
struct backend *backend_inbox = NULL;

/* the current server most commands go to */
struct backend *backend_current = NULL;

/* our cached connections */
struct backend **backend_cached = NULL;

/* are we doing virtdomains with multiple IPs? */
static int disable_referrals;

/* has the client issued an RLIST, RLSUB, or LIST (REMOTE)? */
static int supports_referrals;

/* end PROXY STUFF */

/* per-user/session state */
static int imapd_timeout;
struct protstream *imapd_out = NULL;
struct protstream *imapd_in = NULL;
static struct protgroup *protin = NULL;
static const char *imapd_clienthost = "[local]";
static int imapd_logfd = -1;
char *imapd_userid = NULL, *proxy_userid = NULL;
static char *imapd_magicplus = NULL;
struct auth_state *imapd_authstate = 0;
static int imapd_userisadmin = 0;
static int imapd_userisproxyadmin = 0;
static sasl_conn_t *imapd_saslconn; /* the sasl connection context */
static int imapd_starttls_done = 0; /* have we done a successful starttls? */
static void *imapd_tls_comp = NULL; /* TLS compression method, if any */
static int imapd_compress_done = 0; /* have we done a successful compress? */
static const char *plaintextloginalert = NULL;
static int ignorequota = 0;

#define QUIRK_SEARCHFUZZY (1<<0)
static struct id_data {
    struct attvaluelist *params;
    int did_id;
    int quirks;
} imapd_id;

#ifdef HAVE_SSL
/* our tls connection, if any */
static SSL *tls_conn = NULL;
#endif /* HAVE_SSL */

/* stage(s) for APPEND */
struct appendstage {
    struct stagemsg *stage;
    FILE *f;
    strarray_t flags;
    time_t internaldate;
    int binary;
    struct entryattlist *annotations;
};
static ptrarray_t stages = PTRARRAY_INITIALIZER;

/* the sasl proxy policy context */
static struct proxy_context imapd_proxyctx = {
    1, 1, &imapd_authstate, &imapd_userisadmin, &imapd_userisproxyadmin
};

/* current sub-user state */
static struct index_state *imapd_index;

/* current namespace */
struct namespace imapd_namespace;

/* track if we're idling */
static int idling = 0;

static const struct mbox_name_attribute {
    int flag;
    const char *id;
} mbox_name_attributes[] = {
    /* from RFC 3501 */
    { MBOX_ATTRIBUTE_NOINFERIORS,   "\\Noinferiors"   },
    { MBOX_ATTRIBUTE_NOSELECT,      "\\Noselect"      },
    { MBOX_ATTRIBUTE_MARKED,        "\\Marked"        },
    { MBOX_ATTRIBUTE_UNMARKED,      "\\Unmarked"      },

    /* from draft-ietf-imapext-list-extensions-18.txt */
    { MBOX_ATTRIBUTE_NONEXISTENT,   "\\NonExistent"   },
    { MBOX_ATTRIBUTE_SUBSCRIBED,    "\\Subscribed"    },
    { MBOX_ATTRIBUTE_REMOTE,        "\\Remote"        },
    { MBOX_ATTRIBUTE_HASCHILDREN,   "\\HasChildren"   },
    { MBOX_ATTRIBUTE_HASNOCHILDREN, "\\HasNoChildren" },

    { 0, NULL }
};

/*
 * These bitmasks define how List selection options can be combined:
 * list_select_mod_opts may only be used if at least one list_select_base_opt
 * is also present.
 * For example, (RECURSIVEMATCH) and (RECURSIVEMATCH REMOTE) are invalid, but
 * (RECURSIVEMATCH SUBSCRIBED) is ok.
 */
static const int list_select_base_opts = LIST_SEL_SUBSCRIBED;
static const int list_select_mod_opts  = LIST_SEL_RECURSIVEMATCH;

/* structure that list_data passes its callbacks */
struct list_rock {
    struct listargs *listargs;
    char *last_name;
    int last_attributes;
};

/* Information about one mailbox name that LIST returns */
struct list_entry {
    const char *name;
    int attributes; /* bitmap of MBOX_ATTRIBUTE_* */
};

/* structure that list_data_recursivematch passes its callbacks */
struct list_rock_recursivematch {
    struct listargs *listargs;
    struct hash_table table;    /* maps mailbox names to attributes (int *) */
    int count;                  /* # of entries in table */
    struct list_entry *array;
};

/* CAPABILITIES are defined here, not including TLS/SASL ones,
   and those that are configurable */

enum {
    CAPA_PREAUTH = 0x1,
    CAPA_POSTAUTH = 0x2
};

struct capa_struct {
    const char *str;
    int mask;
};

static struct capa_struct base_capabilities[] = {
/* pre-auth capabilities */
    { "IMAP4rev1",             3 },
    { "LITERAL+",              3 },
    { "ID",                    3 },
    { "ENABLE",                3 },
/* post-auth capabilities */
    { "ACL",                   2 },
    { "RIGHTS=kxten",          2 },
    { "QUOTA",                 2 },
    { "MAILBOX-REFERRALS",     2 },
    { "NAMESPACE",             2 }, 
    { "UIDPLUS",               2 },
    { "NO_ATOMIC_RENAME",      2 },
    { "UNSELECT",              2 },
    { "CHILDREN",              2 },
    { "MULTIAPPEND",           2 },
    { "BINARY",                2 },
    { "CATENATE",              2 },
    { "CONDSTORE",             2 },
    { "ESEARCH",               2 },
    { "SEARCH=FUZZY",	       2 }, /* RFC 6203 */
    { "SORT",                  2 },
    { "SORT=MODSEQ",           2 },
    { "SORT=DISPLAY",          2 },
    { "SORT=UID",              2 },  /* not standard */
    { "THREAD=ORDEREDSUBJECT", 2 },
    { "THREAD=REFERENCES",     2 },
    { "ANNOTATEMORE",          2 },
    { "ANNOTATE-EXPERIMENT-1", 2 },
    { "METADATA",              2 },
    { "LIST-EXTENDED",         2 },
    { "LIST-STATUS",           2 },
    { "LIST-MYRIGHTS",         2 }, /* not standard */
    { "WITHIN",                2 },
    { "QRESYNC",               2 },
    { "SCAN",                  2 },
    { "XLIST",                 2 },
    { "XMOVE",                 2 },
    { "MOVE",                  2 }, /* draft */
    { "SPECIAL-USE",           2 },
    { "CREATE-SPECIAL-USE",    2 },
    { "DIGEST=SHA1",           2 },

#ifdef HAVE_SSL
    { "URLAUTH",               2 },
    { "URLAUTH=BINARY",        2 },
#endif
#ifdef ENABLE_X_NETSCAPE_HACK
    { "X-NETSCAPE",            2 },
#endif

/* keep this to mark the end of the list */
    { 0,                       0 }
};


static void motd_file(void);
void shut_down(int code);
void fatal(const char *s, int code);

static void cmdloop(void);
static void cmd_login(char *tag, char *user);
static void cmd_authenticate(char *tag, char *authtype, char *resp);
static void cmd_noop(char *tag, char *cmd);
static void capa_response(int flags);
static void cmd_capability(char *tag);
static void cmd_append(char *tag, char *name, const char *cur_name);
static void cmd_select(char *tag, char *cmd, char *name);
static void cmd_close(char *tag, char *cmd);
static int parse_fetch_args(const char *tag, const char *cmd,
			    int allow_vanished,
			    struct fetchargs *fa);
static void cmd_fetch(char *tag, char *sequence, int usinguid);
static void cmd_store(char *tag, char *sequence, int usinguid);
static void cmd_search(char *tag, int usinguid);
static void cmd_sort(char *tag, int usinguid);
static void cmd_thread(char *tag, int usinguid);
static void cmd_copy(char *tag, char *sequence, char *name, int usinguid, int ismove);
static void cmd_expunge(char *tag, char *sequence);
static void cmd_create(char *tag, char *name, struct dlist *extargs, int localonly);
static void cmd_delete(char *tag, char *name, int localonly, int force);
static void cmd_dump(char *tag, char *name, int uid_start);
static void cmd_undump(char *tag, char *name);
static void cmd_xfer(const char *tag, const char *name,
		     const char *toserver, const char *topart);
static void cmd_rename(char *tag, char *oldname, char *newname, char *partition);
static void cmd_reconstruct(const char *tag, const char *name, int recursive);
static void getlistargs(char *tag, struct listargs *listargs);
static void cmd_list(char *tag, struct listargs *listargs);
static void cmd_changesub(char *tag, char *namespace, char *name, int add);
static void cmd_getacl(const char *tag, const char *name);
static void cmd_listrights(char *tag, char *name, char *identifier);
static void cmd_myrights(const char *tag, const char *name);
static void cmd_setacl(char *tag, const char *name,
		const char *identifier, const char *rights);
static void cmd_getquota(const char *tag, const char *name);
static void cmd_getquotaroot(const char *tag, const char *name);
static void cmd_setquota(const char *tag, const char *quotaroot);
static void cmd_status(char *tag, char *name);
static void cmd_namespace(char* tag);
static void cmd_mupdatepush(char *tag, char *name);
static void cmd_id(char* tag);

static void cmd_idle(char* tag);

static void cmd_starttls(char *tag, int imaps);

static void cmd_xconvsort(char *tag, int updates);
static void cmd_xconvmultisort(char *tag);
static void cmd_xconvmeta(const char *tag);
static void cmd_xconvfetch(const char *tag);
static int do_xconvfetch(struct dlist *cidlist,
			 modseq_t ifchangedsince,
			 struct fetchargs *fetchargs);
static void cmd_xsnippets(char *tag);
static void cmd_xstats(char *tag, int c);

#ifdef HAVE_SSL
static void cmd_urlfetch(char *tag);
static void cmd_genurlauth(char *tag);
static void cmd_resetkey(char *tag, char *mailbox, char *mechanism);
#endif

#ifdef HAVE_ZLIB
static void cmd_compress(char *tag, char *alg);
#endif

#ifdef ENABLE_X_NETSCAPE_HACK
void cmd_netscrape(char* tag);
#endif

static void cmd_getannotation(const char* tag, char *mboxpat);
static void cmd_getmetadata(const char* tag);
static void cmd_setannotation(const char* tag, char *mboxpat);
static void cmd_setmetadata(const char* tag, char *mboxpat);
static void cmd_xrunannotator(const char *tag, const char *sequence,
			      int usinguid);
static void cmd_xwarmup(const char *tag);

static void cmd_enable(char* tag);

static void cmd_xkillmy(const char *tag, const char *cmdname);
static void cmd_xforever(const char *tag);
static void cmd_xmeid(const char *tag, const char *id);

static int parsecreateargs(struct dlist **extargs);

static int parse_annotate_fetch_data(const char *tag,
				     int permessage_flag,
				     strarray_t *entries,
				     strarray_t *attribs);
static int parse_metadata_string_or_list(const char *tag,
					 strarray_t *sa,
					 int *is_list);
static int parse_annotate_store_data(const char *tag,
				     int permessage_flag,
				     struct entryattlist **entryatts);
static int parse_metadata_store_data(const char *tag,
				     struct entryattlist **entryatts);

static int getlistselopts(char *tag, struct listargs *args);
static int getlistretopts(char *tag, struct listargs *args);

static int get_snippetargs(struct snippetargs **sap);
static void free_snippetargs(struct snippetargs **sap);
static int getsortcriteria(char *tag, struct sortcrit **sortcrit);
static int getdatetime(time_t *date);
static int parse_windowargs(const char *tag, struct windowargs **, int);
static void free_windowargs(struct windowargs *wa);

static void appendfieldlist(struct fieldlist **l, char *section,
		     strarray_t *fields, char *trail,
		     void *d, size_t size);
static void freefieldlist(struct fieldlist *l);
void freestrlist(struct strlist *l);

static int set_haschildren(char *name, int matchlen, int maycreate,
			   int *attributes);
static void list_response(const char *name, int attributes,
			  struct listargs *listargs);
static int set_subscribed(char *name, int matchlen, int maycreate,
			  void *rock);
static char *canonical_list_pattern(const char *reference,
				    const char *pattern);
static void canonical_list_patterns(const char *reference,
				    strarray_t *patterns);
static int list_cb(char *name, int matchlen, int maycreate,
		  struct list_rock *rock);
static int subscribed_cb(const char *name, int matchlen, int maycreate,
			 struct list_rock *rock);
static void list_data(struct listargs *listargs);
static int list_data_remote(char *tag, struct listargs *listargs);

static void clear_id();

extern int saslserver(sasl_conn_t *conn, const char *mech,
		      const char *init_resp, const char *resp_prefix,
		      const char *continuation, const char *empty_resp,
		      struct protstream *pin, struct protstream *pout,
		      int *sasl_result, char **success_data);

/* Enable the resetting of a sasl_conn_t */
static int reset_saslconn(sasl_conn_t **conn);

static struct 
{
    char *ipremoteport;
    char *iplocalport;
    sasl_ssf_t ssf;
    char *authid;
} saslprops = {NULL,NULL,0,NULL};

static int imapd_canon_user(sasl_conn_t *conn, void *context,
			    const char *user, unsigned ulen,
			    unsigned flags, const char *user_realm,
			    char *out, unsigned out_max, unsigned *out_ulen)
{
    char userbuf[MAX_MAILBOX_BUFFER], *p;
    size_t n;
    int r;

    if (!ulen) ulen = strlen(user);

    if (config_getswitch(IMAPOPT_IMAPMAGICPLUS)) {
	/* make a working copy of the auth[z]id */
	if (ulen >= MAX_MAILBOX_BUFFER) {
	    sasl_seterror(conn, 0, "buffer overflow while canonicalizing");
	    return SASL_BUFOVER;
	}
	memcpy(userbuf, user, ulen);
	userbuf[ulen] = '\0';
	user = userbuf;

	/* See if we're using the magic plus
	   (currently we don't support anything after '+') */
	if ((p = strchr(userbuf, '+')) && 
	    (n = config_virtdomains ? strcspn(p, "@") : strlen(p)) == 1) {

	    if (flags & SASL_CU_AUTHZID) {
		/* make a copy of the magic plus */
		if (imapd_magicplus) free(imapd_magicplus);
		imapd_magicplus = xstrndup(p, n);
	    }

	    /* strip the magic plus from the auth[z]id */
	    memmove(p, p+n, strlen(p+n)+1);
	    ulen -= n;
	}
    }

    r = mysasl_canon_user(conn, context, user, ulen, flags, user_realm,
			  out, out_max, out_ulen);

    if (!r && imapd_magicplus && flags == SASL_CU_AUTHZID) {
	/* If we're only doing the authzid, put back the magic plus
	   in case its used in the challenge/response calculation */
	n = strlen(imapd_magicplus);
	if (*out_ulen + n > out_max) {
	    sasl_seterror(conn, 0, "buffer overflow while canonicalizing");
	    r = SASL_BUFOVER;
	}
	else {
	    p = (config_virtdomains && (p = strchr(out, '@'))) ?
		p : out + *out_ulen;
	    memmove(p+n, p, strlen(p)+1);
	    memcpy(p, imapd_magicplus, n);
	    *out_ulen += n;
	}
    }

    return r;
}

static int imapd_proxy_policy(sasl_conn_t *conn,
			      void *context,
			      const char *requested_user, unsigned rlen,
			      const char *auth_identity, unsigned alen,
			      const char *def_realm,
			      unsigned urlen,
			      struct propctx *propctx)
{
    char userbuf[MAX_MAILBOX_BUFFER];

    if (config_getswitch(IMAPOPT_IMAPMAGICPLUS)) {
	size_t n;
	char *p;

	/* make a working copy of the authzid */
	if (!rlen) rlen = strlen(requested_user);
	if (rlen >= MAX_MAILBOX_BUFFER) {
	    sasl_seterror(conn, 0, "buffer overflow while proxying");
	    return SASL_BUFOVER;
	}
	memcpy(userbuf, requested_user, rlen);
	userbuf[rlen] = '\0';
	requested_user = userbuf;

	/* See if we're using the magic plus */
	if ((p = strchr(userbuf, '+'))) {
	    n = config_virtdomains ? strcspn(p, "@") : strlen(p);

	    /* strip the magic plus from the authzid */
	    memmove(p, p+n, strlen(p+n)+1);
	    rlen -= n;
	}
    }

    return mysasl_proxy_policy(conn, context, requested_user, rlen,
			       auth_identity, alen, def_realm, urlen, propctx);
}

static int imapd_sasl_log(void *context __attribute__((unused)),
			  int level, const char *message)
{
    int syslog_level = LOG_INFO;

    switch (level) {
    case SASL_LOG_ERR:
    case SASL_LOG_FAIL:
	syslog_level = LOG_ERR;
	break;
    case SASL_LOG_WARN:
	syslog_level = LOG_WARNING;
	break;
    case SASL_LOG_DEBUG:
    case SASL_LOG_TRACE:
    case SASL_LOG_PASS:
	syslog_level = LOG_DEBUG;
	break;
    }

    syslog(syslog_level, "SASL %s", message);
    return SASL_OK;
}

static const struct sasl_callback mysasl_cb[] = {
    { SASL_CB_GETOPT, (mysasl_cb_ft *) &mysasl_config, NULL },
    { SASL_CB_PROXY_POLICY, (mysasl_cb_ft *) &imapd_proxy_policy, (void*) &imapd_proxyctx },
    { SASL_CB_CANON_USER, (mysasl_cb_ft *) &imapd_canon_user, (void*) &disable_referrals },
    { SASL_CB_LOG, (mysasl_cb_ft *) &imapd_sasl_log, NULL },
    { SASL_CB_LIST_END, NULL, NULL }
};

/* imapd_refer() issues a referral to the client. */
static void imapd_refer(const char *tag,
			const char *server,
			const char *mailbox)
{
    struct imapurl imapurl;
    char url[MAX_MAILBOX_PATH+1];

    memset(&imapurl, 0, sizeof(struct imapurl));
    imapurl.server = server;
    imapurl.mailbox = mailbox;
    imapurl.auth = !strcmp(imapd_userid, "anonymous") ? "anonymous" : "*";

    imapurl_toURL(url, &imapurl);
    
    prot_printf(imapd_out, "%s NO [REFERRAL %s] Remote mailbox.\r\n", 
		tag, url);
}

/* wrapper for mboxlist_lookup that will force a referral if we are remote
 * returns IMAP_SERVER_UNAVAILABLE if we don't have a place to send the client
 * (that'd be a bug).
 * returns IMAP_MAILBOX_MOVED if we referred the client */
/* ext_name is the external name of the mailbox */
/* you can avoid referring the client by setting tag or ext_name to NULL. */
static int mlookup(const char *tag, const char *ext_name,
	    const char *name, mbentry_t **mbentryptr)
{
    int r;
    mbentry_t *mbentry = NULL;

    r = mboxlist_lookup(name, &mbentry, NULL);
    if ((r == IMAP_MAILBOX_NONEXISTENT || (!r && (mbentry->mbtype & MBTYPE_RESERVE))) &&
	config_mupdate_server) {
	/* It is not currently active, make sure we have the most recent
	 * copy of the database */
	kick_mupdate();
	mboxlist_entry_free(&mbentry);
	r = mboxlist_lookup(name, &mbentry, NULL);
    }

    if (r) goto done;

    if (mbentry->mbtype & MBTYPE_RESERVE) {
	r = IMAP_MAILBOX_RESERVED;
    }
    else if (mbentry->mbtype & MBTYPE_DELETED) {
	r = IMAP_MAILBOX_NONEXISTENT;
    }
    else if (mbentry->mbtype & MBTYPE_MOVING) {
	/* do we have rights on the mailbox? */
	if (!imapd_userisadmin &&
	   (!mbentry->acl || !(cyrus_acl_myrights(imapd_authstate, mbentry->acl) & ACL_LOOKUP))) {
	    r = IMAP_MAILBOX_NONEXISTENT;
	} else if (tag && ext_name && mbentry->server) {
	    imapd_refer(tag, mbentry->server, ext_name);
	    r = IMAP_MAILBOX_MOVED;
	} else if (config_mupdate_server) {
	    r = IMAP_SERVER_UNAVAILABLE;
	} else {
	    r = IMAP_MAILBOX_NOTSUPPORTED;
	}
    }

done:
    if (r) mboxlist_entry_free(&mbentry);
    else if (mbentryptr) *mbentryptr = mbentry;
    else mboxlist_entry_free(&mbentry); /* we don't actually want it! */

    return r;
}

static void imapd_reset(void)
{
    int i;
    int bytes_in = 0;
    int bytes_out = 0;
    
    proc_cleanup();

    /* close backend connections */
    i = 0;
    while (backend_cached && backend_cached[i]) {
	proxy_downserver(backend_cached[i]);
	if (backend_cached[i]->last_result.s) {
	    free(backend_cached[i]->last_result.s);
	}
	free(backend_cached[i]);
	i++;
    }
    if (backend_cached) free(backend_cached);
    backend_cached = NULL;
    backend_inbox = backend_current = NULL;
    proxy_cmdcnt = 0;
    disable_referrals = 0;
    supports_referrals = 0;

    if (imapd_index) index_close(&imapd_index);

    if (imapd_in) {
	/* Flush the incoming buffer */
	prot_NONBLOCK(imapd_in);
	prot_fill(imapd_in);
	bytes_in = prot_bytes_in(imapd_in);
	prot_free(imapd_in);
    }

    if (imapd_out) {
	/* Flush the outgoing buffer */
	prot_flush(imapd_out);
	bytes_out = prot_bytes_out(imapd_out);
	prot_free(imapd_out);
    }

    if (config_auditlog)
	syslog(LOG_NOTICE, "auditlog: traffic sessionid=<%s> bytes_in=<%d> bytes_out=<%d>", 
			   session_id(), bytes_in, bytes_out);
    
    imapd_in = imapd_out = NULL;

    if (protin) protgroup_reset(protin);

#ifdef HAVE_SSL
    if (tls_conn) {
	if (tls_reset_servertls(&tls_conn) == -1) {
	    fatal("tls_reset() failed", EC_TEMPFAIL);
	}
	tls_conn = NULL;
    }
#endif

    cyrus_reset_stdio();

    imapd_clienthost = "[local]";
    if (imapd_logfd != -1) {
	close(imapd_logfd);
	imapd_logfd = -1;
    }
    if (imapd_userid != NULL) {
	free(imapd_userid);
	imapd_userid = NULL;
    }
    if (proxy_userid != NULL) {
	free(proxy_userid);
	proxy_userid = NULL;
    }
    if (imapd_magicplus != NULL) {
	free(imapd_magicplus);
	imapd_magicplus = NULL;
    }
    if (imapd_authstate) {
	auth_freestate(imapd_authstate);
	imapd_authstate = NULL;
    }
    imapd_userisadmin = 0;
    imapd_userisproxyadmin = 0;
    client_capa = 0;
    if (imapd_saslconn) {
	sasl_dispose(&imapd_saslconn);
	free(imapd_saslconn);
	imapd_saslconn = NULL;
    }
    imapd_compress_done = 0;
    imapd_tls_comp = NULL;
    imapd_starttls_done = 0;
    plaintextloginalert = NULL;

    if(saslprops.iplocalport) {
	free(saslprops.iplocalport);
	saslprops.iplocalport = NULL;
    }
    if(saslprops.ipremoteport) {
	free(saslprops.ipremoteport);
	saslprops.ipremoteport = NULL;
    }
    if(saslprops.authid) {
	free(saslprops.authid);
	saslprops.authid = NULL;
    }
    saslprops.ssf = 0;

    clear_id();
}

/*
 * run once when process is forked;
 * MUST NOT exit directly; must return with non-zero error code
 */
int service_init(int argc, char **argv, char **envp)
{
    int opt;

    if (geteuid() == 0) fatal("must run as the Cyrus user", EC_USAGE);
    setproctitle_init(argc, argv, envp);

    /* set signal handlers */
    signals_set_shutdown(&shut_down);
    signal(SIGPIPE, SIG_IGN);

    /* load the SASL plugins */
    global_sasl_init(1, 1, mysasl_cb);

    /* open the mboxlist, we'll need it for real work */
    mboxlist_init(0);
    mboxlist_open(NULL);

    /* open the quota db, we'll need it for real work */
    quotadb_init(0);
    quotadb_open(NULL);

    /* open the user deny db */
    denydb_init(0);
    denydb_open(0);

    /* setup for sending IMAP IDLE notifications */
    idle_init();

    /* setup for mailbox event notifications */
    mboxevent_init();

    search_attr_init();

    /* create connection to the SNMP listener, if available. */
    snmp_connect(); /* ignore return code */
    snmp_set_str(SERVER_NAME_VERSION,cyrus_version());

    while ((opt = getopt(argc, argv, "Np:sq")) != EOF) {
	switch (opt) {
	case 's': /* imaps (do starttls right away) */
	    imaps = 1;
	    if (!tls_enabled()) {
		syslog(LOG_ERR, "imaps: required OpenSSL options not present");
		fatal("imaps: required OpenSSL options not present",
		      EC_CONFIG);
	    }
	    break;
	case 'p': /* external protection */
	    extprops_ssf = atoi(optarg);
	    break;
	case 'N': /* bypass SASL password check.  Not recommended unless
		   * you know what you're doing! */
	    nosaslpasswdcheck = 1;
	    break;
	case 'q': /* don't enforce quotas */
	    ignorequota = 1;
	    break;
	default:
	    break;
	}
    }

    /* Initialize the annotatemore extention */
    if (config_mupdate_server)
	annotate_init(annotate_fetch_proxy, annotate_store_proxy);
    else
	annotate_init(NULL, NULL);
    annotatemore_open();

    if (config_getswitch(IMAPOPT_STATUSCACHE)) {
	statuscache_open();
    }

    /* Create a protgroup for input from the client and selected backend */
    protin = protgroup_new(2);

    return 0;
}

/*
 * run for each accepted connection
 */
#ifdef ID_SAVE_CMDLINE
int service_main(int argc, char **argv, char **envp __attribute__((unused)))
#else
int service_main(int argc __attribute__((unused)),
		 char **argv __attribute__((unused)),
		 char **envp __attribute__((unused)))
#endif
{
    sasl_security_properties_t *secprops = NULL;
    const char *localip, *remoteip;
    struct mboxevent *mboxevent = NULL;
    struct io_count *io_count_start = NULL;
    struct io_count *io_count_stop = NULL;

    if (config_iolog) {
	io_count_start = xmalloc (sizeof (struct io_count));
	io_count_stop = xmalloc (sizeof (struct io_count));
	read_io_count(io_count_start);
    }

    session_new_id();

    signals_poll();

#ifdef ID_SAVE_CMDLINE
    /* get command line args for use in ID before getopt mangles them */
    id_getcmdline(argc, argv);
#endif

    sync_log_init();

    imapd_in = prot_new(0, 0);
    imapd_out = prot_new(1, 1);
    protgroup_insert(protin, imapd_in);

    /* Find out name of client host */
    imapd_clienthost = get_clienthost(0, &localip, &remoteip);

    /* create the SASL connection */
    if (sasl_server_new("imap", config_servername,
			NULL, NULL, NULL, NULL, 0,
			&imapd_saslconn) != SASL_OK) {
	fatal("SASL failed initializing: sasl_server_new()", EC_TEMPFAIL);
    }

    secprops = mysasl_secprops(0);
    if (sasl_setprop(imapd_saslconn, SASL_SEC_PROPS, secprops) != SASL_OK)
	fatal("Failed to set SASL property", EC_TEMPFAIL);
    if (sasl_setprop(imapd_saslconn, SASL_SSF_EXTERNAL, &extprops_ssf) != SASL_OK)
	fatal("Failed to set SASL property", EC_TEMPFAIL);

    if (localip && remoteip) {
	sasl_setprop(imapd_saslconn, SASL_IPREMOTEPORT, remoteip);
	saslprops.ipremoteport = xstrdup(remoteip);
	sasl_setprop(imapd_saslconn, SASL_IPLOCALPORT, localip);
	saslprops.iplocalport = xstrdup(localip);
    }

    proc_register(config_ident, imapd_clienthost, NULL, NULL, NULL);

    /* Set inactivity timer */
    imapd_timeout = config_getint(IMAPOPT_TIMEOUT);
    if (imapd_timeout < 30) imapd_timeout = 30;
    imapd_timeout *= 60;
    prot_settimeout(imapd_in, imapd_timeout);
    prot_setflushonread(imapd_in, imapd_out);

    /* we were connected on imaps port so we should do 
       TLS negotiation immediately */
    if (imaps == 1) cmd_starttls(NULL, 1);

    snmp_increment(TOTAL_CONNECTIONS, 1);
    snmp_increment(ACTIVE_CONNECTIONS, 1);

    /* Setup a default namespace until replaced after authentication. */
    mboxname_init_namespace(&imapd_namespace, /*isadmin*/1);
    mboxevent_setnamespace(&imapd_namespace);

    cmdloop();

    /* LOGOUT executed */
    prot_flush(imapd_out);
    snmp_increment(ACTIVE_CONNECTIONS, -1);

    /* send a Logout event notification */
    if ((mboxevent = mboxevent_new(EVENT_LOGOUT))) {
	mboxevent_set_access(mboxevent, saslprops.iplocalport,
			     saslprops.ipremoteport, imapd_userid, NULL, 1);

	mboxevent_notify(mboxevent);
	mboxevent_free(&mboxevent);
    }

    /* cleanup */
    imapd_reset();

    if (config_iolog) {
	read_io_count(io_count_stop);
	syslog(LOG_INFO,
	       "IMAP session stats : I/O read : %d bytes : I/O write : %d bytes",
		io_count_stop->io_read_count - io_count_start->io_read_count,
		io_count_stop->io_write_count - io_count_start->io_write_count);
	free (io_count_start);
	free (io_count_stop);
    }

    return 0;
}

/* Called by service API to shut down the service */
void service_abort(int error)
{
    shut_down(error);
}

/*
 * Try to find a motd file; if found spit out message as an [ALERT]
 */
static void motd_file(void)
{
    char *filename = NULL;
    int fd = -1;
    struct protstream *motd_in = NULL;
    char buf[MAX_MAILBOX_PATH+1];
    char *p;

    filename = strconcat(config_dir, "/msg/motd", (char *)NULL);
    fd = open(filename, O_RDONLY, 0);
    if (fd < 0)
	goto out;

    motd_in = prot_new(fd, 0);

    prot_fgets(buf, sizeof(buf), motd_in);
    if ((p = strchr(buf, '\r'))!=NULL) *p = 0;
    if ((p = strchr(buf, '\n'))!=NULL) *p = 0;

    for (p = buf; *p == '['; p++); /* can't have [ be first char, sigh */
    prot_printf(imapd_out, "* OK [ALERT] %s\r\n", p);

out:
    if (motd_in)
	prot_free(motd_in);
    if (fd >= 0)
	close(fd);
    free(filename);
}

/*
 * Cleanly shut down and exit
 */
void shut_down(int code) __attribute__((noreturn));
void shut_down(int code)
{
    int i;
    int bytes_in = 0;
    int bytes_out = 0;

    in_shutdown = 1;

    proc_cleanup();

    i = 0;
    while (backend_cached && backend_cached[i]) {
	proxy_downserver(backend_cached[i]);
	if (backend_cached[i]->last_result.s) {
	    free(backend_cached[i]->last_result.s);
	}
	free(backend_cached[i]);
	i++;
    }
    if (backend_cached) free(backend_cached);

    if (idling)
	idle_stop(index_mboxname(imapd_index));

    if (imapd_index) index_close(&imapd_index);

    sync_log_done();
    seen_done();
    mboxkey_done();
    mboxlist_close();
    mboxlist_done();

    quotadb_close();
    quotadb_done();

    denydb_close();
    denydb_done();

    annotatemore_close();
    annotate_done();

    idle_done();

    if (config_getswitch(IMAPOPT_STATUSCACHE)) {
	statuscache_close();
	statuscache_done();
    }

    partlist_local_done();

    if (imapd_in) {
	/* Flush the incoming buffer */
	prot_NONBLOCK(imapd_in);
	prot_fill(imapd_in);
	bytes_in = prot_bytes_in(imapd_in);
	prot_free(imapd_in);
    }
    
    if (imapd_out) {
	/* Flush the outgoing buffer */
	prot_flush(imapd_out);
	bytes_out = prot_bytes_out(imapd_out);
	prot_free(imapd_out);
	
	/* one less active connection */
	snmp_increment(ACTIVE_CONNECTIONS, -1);
    }

    if (config_auditlog)
	syslog(LOG_NOTICE, "auditlog: traffic sessionid=<%s> bytes_in=<%d> bytes_out=<%d>", 
			   session_id(), bytes_in, bytes_out);

    if (protin) protgroup_free(protin);

#ifdef HAVE_SSL
    tls_shutdown_serverengine();
#endif

    cyrus_done();

    exit(code);
}

EXPORTED void fatal(const char *s, int code)
{
    static int recurse_code = 0;

    if (recurse_code) {
	/* We were called recursively. Just give up */
	proc_cleanup();
	snmp_increment(ACTIVE_CONNECTIONS, -1);
	exit(recurse_code);
    }
    recurse_code = code;
    if (imapd_out) {
	prot_printf(imapd_out, "* BYE Fatal error: %s\r\n", s);
	prot_flush(imapd_out);
    }
    if (stages.count) {
	/* Cleanup the stage(s) */
	struct appendstage *curstage;
	while ((curstage = ptrarray_pop(&stages))) {
	    if (curstage->f != NULL) fclose(curstage->f);
	    append_removestage(curstage->stage);
	    strarray_fini(&curstage->flags);
	    freeentryatts(curstage->annotations);
	    free(curstage);
	}
	ptrarray_fini(&stages);
    }

    syslog(LOG_ERR, "Fatal error: %s", s);
    abort();
    shut_down(code);
}

/*
 * Check the currently selected mailbox for updates.
 *
 * 'be' is the backend (if any) that we just proxied a command to.
 */
static void imapd_check(struct backend *be, int usinguid)
{
    if (backend_current && backend_current != be) {
	/* remote mailbox */
	char mytag[128];

	proxy_gentag(mytag, sizeof(mytag));
	    
	prot_printf(backend_current->out, "%s Noop\r\n", mytag);
	pipe_until_tag(backend_current, mytag, 0);
    }
    else {
	/* local mailbox */
	index_check(imapd_index, usinguid, 0);
    }
}

/*
 * Top-level command loop parsing
 */
static void cmdloop(void)
{
    int c;
    int usinguid, havepartition, havenamespace, recursive;
    static struct buf tag, cmd, arg1, arg2, arg3;
    char *p, shut[MAX_MAILBOX_PATH+1], cmdname[100];
    const char *err;
    const char * commandmintimer;
    double commandmintimerd = 0.0;

    prot_printf(imapd_out, "* OK [CAPABILITY ");
    capa_response(CAPA_PREAUTH);
    prot_printf(imapd_out, "]");
    if (config_serverinfo) prot_printf(imapd_out, " %s", config_servername);
    if (config_serverinfo == IMAP_ENUM_SERVERINFO_ON) {
	prot_printf(imapd_out, " Cyrus IMAP%s %s",
		    config_mupdate_server ? " Murder" : "", cyrus_version());
    }
    prot_printf(imapd_out, " server ready\r\n");

    /* clear cancelled flag if present before the next command */
    cmd_cancelled();

    motd_file();

    /* Get command timer logging paramater. This string
     * is a time in seconds. Any command that takes >=
     * this time to execute is logged */
    commandmintimer = config_getstring(IMAPOPT_COMMANDMINTIMER);
    cmdtime_settimer(commandmintimer ? 1 : 0);
    if (commandmintimer) {
      commandmintimerd = atof(commandmintimer);
    }

    for (;;) {
	/* Release any held index */
	index_release(imapd_index);

	/* Flush any buffered output */
	prot_flush(imapd_out);
	if (backend_current) prot_flush(backend_current->out);

	/* command no longer running */
	proc_register(config_ident, imapd_clienthost, imapd_userid, index_mboxname(imapd_index), NULL);

	/* Check for shutdown file */
	if ( !imapd_userisadmin && imapd_userid &&
	     (shutdown_file(shut, sizeof(shut)) ||
	      userdeny(imapd_userid, config_ident, shut, sizeof(shut)))) {
	    for (p = shut; *p == '['; p++); /* can't have [ be first char */
	    prot_printf(imapd_out, "* BYE [ALERT] %s\r\n", p);
	    telemetry_rusage(imapd_userid);
	    shut_down(0);
	}

	signals_poll();

	if (!proxy_check_input(protin, imapd_in, imapd_out,
			       backend_current ? backend_current->in : NULL,
			       NULL, 0)) {
	    /* No input from client */
	    continue;
	}

	/* Parse tag */
	c = getword(imapd_in, &tag);
	if (c == EOF) {
	    if ((err = prot_error(imapd_in))!=NULL
		&& strcmp(err, PROT_EOF_STRING)) {
		syslog(LOG_WARNING, "%s, closing connection", err);
		prot_printf(imapd_out, "* BYE %s\r\n", err);
	    }
	    return;
	}
	if (c != ' ' || !imparse_isatom(tag.s) || (tag.s[0] == '*' && !tag.s[1])) {
	    prot_printf(imapd_out, "* BAD Invalid tag\r\n");
	    eatline(imapd_in, c);
	    continue;
	}

	/* Parse command name */
	c = getword(imapd_in, &cmd);
	if (!cmd.s[0]) {
	    prot_printf(imapd_out, "%s BAD Null command\r\n", tag.s);
	    eatline(imapd_in, c);
	    continue;
	}
	lcase(cmd.s);
	xstrncpy(cmdname, cmd.s, 99);
	cmd.s[0] = toupper((unsigned char) cmd.s[0]);

	if (config_getswitch(IMAPOPT_CHATTY))
	    syslog(LOG_NOTICE, "command: %s %s", tag.s, cmd.s);

	proc_register(config_ident, imapd_clienthost, imapd_userid, index_mboxname(imapd_index), cmd.s);

	/* if we need to force a kick, do so */
	if (referral_kick) {
	    kick_mupdate();
	    referral_kick = 0;
	}

	if (plaintextloginalert) {
	    prot_printf(imapd_out, "* OK [ALERT] %s\r\n",
			plaintextloginalert);
	    plaintextloginalert = NULL;
	}

 	/* Only Authenticate/Enable/Login/Logout/Noop/Capability/Id/Starttls
	   allowed when not logged in */
	if (!imapd_userid && !strchr("AELNCIS", cmd.s[0])) goto nologin;

	/* Start command timer */
	cmdtime_starttimer();
    
	/* note that about half the commands (the common ones that don't
	   hit the mailboxes file) now close the mailboxes file just in
	   case it was open. */
	switch (cmd.s[0]) {
	case 'A':
	    if (!strcmp(cmd.s, "Authenticate")) {
		int haveinitresp = 0;

		if (c != ' ') goto missingargs;
		c = getword(imapd_in, &arg1);
		if (!imparse_isatom(arg1.s)) {
		    prot_printf(imapd_out, "%s BAD Invalid authenticate mechanism\r\n", tag.s);
		    eatline(imapd_in, c);
		    continue;
		}
		if (c == ' ') {
		    haveinitresp = 1;
		    c = getword(imapd_in, &arg2);
		    if (c == EOF) goto missingargs;
		}
		if (c == '\r') c = prot_getc(imapd_in);
		if (c != '\n') goto extraargs;
		
		if (imapd_userid) {
		    prot_printf(imapd_out, "%s BAD Already authenticated\r\n", tag.s);
		    continue;
		}
		cmd_authenticate(tag.s, arg1.s, haveinitresp ? arg2.s : NULL);

		snmp_increment(AUTHENTICATE_COUNT, 1);
	    }
	    else if (!imapd_userid) goto nologin;
	    else if (!strcmp(cmd.s, "Append")) {
		if (c != ' ') goto missingargs;
		c = getastring(imapd_in, imapd_out, &arg1);
		if (c != ' ') goto missingargs;

		cmd_append(tag.s, arg1.s, NULL);

		snmp_increment(APPEND_COUNT, 1);
	    }
	    else goto badcmd;
	    break;

	case 'C':
	    if (!strcmp(cmd.s, "Capability")) {
		if (c == '\r') c = prot_getc(imapd_in);
		if (c != '\n') goto extraargs;
		cmd_capability(tag.s);

		snmp_increment(CAPABILITY_COUNT, 1);
	    }
	    else if (!imapd_userid) goto nologin;
#ifdef HAVE_ZLIB
	    else if (!strcmp(cmd.s, "Compress")) {
		if (c != ' ') goto missingargs;
		c = getword(imapd_in, &arg1);
		if (c == EOF) goto missingargs;
		if (c == '\r') c = prot_getc(imapd_in);
		if (c != '\n') goto extraargs;

		cmd_compress(tag.s, arg1.s);

		snmp_increment(COMPRESS_COUNT, 1);
	    }
#endif /* HAVE_ZLIB */
	    else if (!strcmp(cmd.s, "Check")) {
		if (!imapd_index && !backend_current) goto nomailbox;
		if (c == '\r') c = prot_getc(imapd_in);
		if (c != '\n') goto extraargs;

		cmd_noop(tag.s, cmd.s);

		snmp_increment(CHECK_COUNT, 1);
	    }
	    else if (!strcmp(cmd.s, "Copy")) {
		if (!imapd_index && !backend_current) goto nomailbox;
		usinguid = 0;
		if (c != ' ') goto missingargs;
	    copy:
		c = getword(imapd_in, &arg1);
		if (c == '\r') goto missingargs;
		if (c != ' ' || !imparse_issequence(arg1.s)) goto badsequence;
		c = getastring(imapd_in, imapd_out, &arg2);
		if (c == EOF) goto missingargs;
		if (c == '\r') c = prot_getc(imapd_in);
		if (c != '\n') goto extraargs;

		cmd_copy(tag.s, arg1.s, arg2.s, usinguid, /*ismove*/0);

		snmp_increment(COPY_COUNT, 1);
	    }
	    else if (!strcmp(cmd.s, "Create")) {
		struct dlist *extargs = NULL;

		if (c != ' ') goto missingargs;
		c = getastring(imapd_in, imapd_out, &arg1);
		if (c == EOF) goto missingargs;
		if (c == ' ') {
		    c = parsecreateargs(&extargs);
		    if (c == EOF) goto badpartition;
		}
		if (c == '\r') c = prot_getc(imapd_in);
		if (c != '\n') goto extraargs;
		cmd_create(tag.s, arg1.s, extargs, 0);
		dlist_free(&extargs);

		snmp_increment(CREATE_COUNT, 1);
	    }
	    else if (!strcmp(cmd.s, "Close")) {
		if (!imapd_index && !backend_current) goto nomailbox;
		if (c == '\r') c = prot_getc(imapd_in);
		if (c != '\n') goto extraargs;

		cmd_close(tag.s, cmd.s);

		snmp_increment(CLOSE_COUNT, 1);
	    }
	    else goto badcmd;
	    break;

	case 'D':
	    if (!strcmp(cmd.s, "Delete")) {
		if (c != ' ') goto missingargs;
		c = getastring(imapd_in, imapd_out, &arg1);
		if (c == EOF) goto missingargs;
		if (c == '\r') c = prot_getc(imapd_in);
		if (c != '\n') goto extraargs;
		cmd_delete(tag.s, arg1.s, 0, 0);

		snmp_increment(DELETE_COUNT, 1);
	    }
	    else if (!strcmp(cmd.s, "Deleteacl")) {
		if (c != ' ') goto missingargs;
		c = getastring(imapd_in, imapd_out, &arg1);
		if (c != ' ') goto missingargs;
		c = getastring(imapd_in, imapd_out, &arg2);
		if (c == EOF) goto missingargs;
		if (c == '\r') c = prot_getc(imapd_in);
		if (c != '\n') goto extraargs;
		cmd_setacl(tag.s, arg1.s, arg2.s, NULL);

		snmp_increment(DELETEACL_COUNT, 1);
	    }
	    else if (!strcmp(cmd.s, "Dump")) {
		int uid_start = 0;
		
		if(c != ' ') goto missingargs;
		c = getastring(imapd_in, imapd_out, &arg1);
		if(c == ' ') {
		    c = getastring(imapd_in, imapd_out, &arg2);
		    if(!imparse_isnumber(arg2.s)) goto extraargs;
		    uid_start = atoi(arg2.s);
		}
		
		if(c == '\r') c = prot_getc(imapd_in);
		if(c != '\n') goto extraargs;
		
		cmd_dump(tag.s, arg1.s, uid_start);
	    /*	snmp_increment(DUMP_COUNT, 1);*/
	    }
	    else goto badcmd;
	    break;

	case 'E':
	    if (!imapd_userid) goto nologin;
	    else if (!strcmp(cmd.s, "Enable")) {
		if (c != ' ') goto missingargs;

		cmd_enable(tag.s);
	    }
	    else if (!strcmp(cmd.s, "Expunge")) {
		if (!imapd_index && !backend_current) goto nomailbox;
		if (c == '\r') c = prot_getc(imapd_in);
		if (c != '\n') goto extraargs;

		cmd_expunge(tag.s, 0);

		snmp_increment(EXPUNGE_COUNT, 1);
	    }
	    else if (!strcmp(cmd.s, "Examine")) {
		if (c != ' ') goto missingargs;
		c = getastring(imapd_in, imapd_out, &arg1);
		if (c == EOF) goto missingargs;
		prot_ungetc(c, imapd_in);

		cmd_select(tag.s, cmd.s, arg1.s);

		snmp_increment(EXAMINE_COUNT, 1);
	    }
	    else goto badcmd;
	    break;

	case 'F':
	    if (!strcmp(cmd.s, "Fetch")) {
		if (!imapd_index && !backend_current) goto nomailbox;
		usinguid = 0;
		if (c != ' ') goto missingargs;
	    fetch:
		c = getword(imapd_in, &arg1);
		if (c == '\r') goto missingargs;
		if (c != ' ' || !imparse_issequence(arg1.s)) goto badsequence;

		cmd_fetch(tag.s, arg1.s, usinguid);

		snmp_increment(FETCH_COUNT, 1);
	    }
	    else goto badcmd;
	    break;

	case 'G':
	    if (!strcmp(cmd.s, "Getacl")) {
		if (c != ' ') goto missingargs;
		c = getastring(imapd_in, imapd_out, &arg1);
		if (c == EOF) goto missingargs;
		if (c == '\r') c = prot_getc(imapd_in);
		if (c != '\n') goto extraargs;
		cmd_getacl(tag.s, arg1.s);

		snmp_increment(GETACL_COUNT, 1);
	    }
	    else if (!strcmp(cmd.s, "Getannotation")) {
		if (c != ' ') goto missingargs;
		c = getastring(imapd_in, imapd_out, &arg1);
		if (c != ' ') goto missingargs;

		cmd_getannotation(tag.s, arg1.s);

		snmp_increment(GETANNOTATION_COUNT, 1);
	    }
	    else if (!strcmp(cmd.s, "Getmetadata")) {
		if (c != ' ') goto missingargs;

		cmd_getmetadata(tag.s);

		snmp_increment(GETANNOTATION_COUNT, 1);
	    }
	    else if (!strcmp(cmd.s, "Getquota")) {
		if (c != ' ') goto missingargs;
		c = getastring(imapd_in, imapd_out, &arg1);
		if (c == EOF) goto missingargs;
		if (c == '\r') c = prot_getc(imapd_in);
		if (c != '\n') goto extraargs;
		cmd_getquota(tag.s, arg1.s);

		snmp_increment(GETQUOTA_COUNT, 1);
	    }
	    else if (!strcmp(cmd.s, "Getquotaroot")) {
		if (c != ' ') goto missingargs;
		c = getastring(imapd_in, imapd_out, &arg1);
		if (c == EOF) goto missingargs;
		if (c == '\r') c = prot_getc(imapd_in);
		if (c != '\n') goto extraargs;
		cmd_getquotaroot(tag.s, arg1.s);

		snmp_increment(GETQUOTAROOT_COUNT, 1);
	    }
#ifdef HAVE_SSL
	    else if (!strcmp(cmd.s, "Genurlauth")) {
		if (c != ' ') goto missingargs;
		
		cmd_genurlauth(tag.s);
	    /*	snmp_increment(GENURLAUTH_COUNT, 1);*/
	    }
#endif
	    else goto badcmd;
	    break;

	case 'I':
	    if (!strcmp(cmd.s, "Id")) {
		if (c != ' ') goto missingargs;
		cmd_id(tag.s);

		snmp_increment(ID_COUNT, 1);
	    }
	    else if (!imapd_userid) goto nologin;
	    else if (!strcmp(cmd.s, "Idle") && idle_enabled()) {
		if (c == '\r') c = prot_getc(imapd_in);
		if (c != '\n') goto extraargs;
		cmd_idle(tag.s);

		snmp_increment(IDLE_COUNT, 1);
	    }
	    else goto badcmd;
	    break;

	case 'L':
	    if (!strcmp(cmd.s, "Login")) {
		if (c != ' ') goto missingargs;
		c = getastring(imapd_in, imapd_out, &arg1);
		if(c != ' ') goto missingargs;

		cmd_login(tag.s, arg1.s);

		snmp_increment(LOGIN_COUNT, 1);
	    }
	    else if (!strcmp(cmd.s, "Logout")) {
		if (c == '\r') c = prot_getc(imapd_in);
		if (c != '\n') goto extraargs;

		snmp_increment(LOGOUT_COUNT, 1);		

		/* force any responses from our selected backend */
		if (backend_current) imapd_check(NULL, 0);

		prot_printf(imapd_out, "* BYE %s\r\n", 
			    error_message(IMAP_BYE_LOGOUT));
		prot_printf(imapd_out, "%s OK %s\r\n", tag.s, 
			    error_message(IMAP_OK_COMPLETED));

		if (imapd_userid && *imapd_userid) {
		    // Translate the name to external
		    mboxname_hiersep_toexternal(&imapd_namespace, imapd_userid, config_virtdomains ? strcspn(imapd_userid, "@") : 0);
		    telemetry_rusage(imapd_userid);
		    mboxname_hiersep_tointernal(&imapd_namespace, imapd_userid, config_virtdomains ? strcspn(imapd_userid, "@") : 0);
		}

		return;
	    }
	    else if (!imapd_userid) goto nologin;
	    else if (!strcmp(cmd.s, "List")) {
		struct listargs listargs;

		if (c != ' ') goto missingargs;

		memset(&listargs, 0, sizeof(struct listargs));
		listargs.ret = LIST_RET_CHILDREN;
		getlistargs(tag.s, &listargs);
		if (listargs.pat.count) cmd_list(tag.s, &listargs);

		snmp_increment(LIST_COUNT, 1);
	    }
	    else if (!strcmp(cmd.s, "Lsub")) {
		struct listargs listargs;

		c = getastring(imapd_in, imapd_out, &arg1);
		if (c != ' ') goto missingargs;
		c = getastring(imapd_in, imapd_out, &arg2);
		if (c == '\r') c = prot_getc(imapd_in);
		if (c != '\n') goto extraargs;

		memset(&listargs, 0, sizeof(struct listargs));
		listargs.cmd = LIST_CMD_LSUB;
		listargs.sel = LIST_SEL_SUBSCRIBED;
		listargs.ref = arg1.s;
		strarray_append(&listargs.pat, arg2.s);

		cmd_list(tag.s, &listargs);

		snmp_increment(LSUB_COUNT, 1);
	    }
	    else if (!strcmp(cmd.s, "Listrights")) {
		c = getastring(imapd_in, imapd_out, &arg1);
		if (c != ' ') goto missingargs;
		c = getastring(imapd_in, imapd_out, &arg2);
		if (c == '\r') c = prot_getc(imapd_in);
		if (c != '\n') goto extraargs;
		cmd_listrights(tag.s, arg1.s, arg2.s);

		snmp_increment(LISTRIGHTS_COUNT, 1);
	    }
	    else if (!strcmp(cmd.s, "Localappend")) {
		/* create a local-only mailbox */
		if (c != ' ') goto missingargs;
		c = getastring(imapd_in, imapd_out, &arg1);
		if (c != ' ') goto missingargs;
		c = getastring(imapd_in, imapd_out, &arg2);
		if (c != ' ') goto missingargs;

		cmd_append(tag.s, arg1.s, *arg2.s ? arg2.s : NULL);

		snmp_increment(APPEND_COUNT, 1);
	    }
	    else if (!strcmp(cmd.s, "Localcreate")) {
		/* create a local-only mailbox */
		struct dlist *extargs = NULL;

		if (c != ' ') goto missingargs;
		c = getastring(imapd_in, imapd_out, &arg1);
		if (c == EOF) goto missingargs;
		if (c == ' ') {
		    c = parsecreateargs(&extargs);
		    if (c == EOF) goto badpartition;
		}
		if (c == '\r') c = prot_getc(imapd_in);
		if (c != '\n') goto extraargs;
		cmd_create(tag.s, arg1.s, extargs, 1);
		dlist_free(&extargs);

		/* xxxx snmp_increment(CREATE_COUNT, 1); */
	    }
	    else if (!strcmp(cmd.s, "Localdelete")) {
		/* delete a mailbox locally only */
		if (c != ' ') goto missingargs;
		c = getastring(imapd_in, imapd_out, &arg1);
		if (c == EOF) goto missingargs;
		if (c == '\r') c = prot_getc(imapd_in);
		if (c != '\n') goto extraargs;
		cmd_delete(tag.s, arg1.s, 1, 1);

		/* xxxx snmp_increment(DELETE_COUNT, 1); */
	    }
	    else goto badcmd;
	    break;

	case 'M':
	    if (!strcmp(cmd.s, "Myrights")) {
		if (c != ' ') goto missingargs;
		c = getastring(imapd_in, imapd_out, &arg1);
		if (c == EOF) goto missingargs;
		if (c == '\r') c = prot_getc(imapd_in);
		if (c != '\n') goto extraargs;
		cmd_myrights(tag.s, arg1.s);

		/* xxxx snmp_increment(MYRIGHTS_COUNT, 1); */
	    }
	    else if (!strcmp(cmd.s, "Mupdatepush")) {
		if (c != ' ') goto missingargs;
		c = getastring(imapd_in, imapd_out, &arg1);
		if(c == EOF) goto missingargs;
		if(c == '\r') c = prot_getc(imapd_in);
		if(c != '\n') goto extraargs;
		cmd_mupdatepush(tag.s, arg1.s);
		
		/* xxxx snmp_increment(MUPDATEPUSH_COUNT, 1); */
	    }
	    else if (!strcmp(cmd.s, "Move")) {
		if (!imapd_index && !backend_current) goto nomailbox;
		usinguid = 0;
		if (c != ' ') goto missingargs;
	    move:
		c = getword(imapd_in, &arg1);
		if (c == '\r') goto missingargs;
		if (c != ' ' || !imparse_issequence(arg1.s)) goto badsequence;
		c = getastring(imapd_in, imapd_out, &arg2);
		if (c == EOF) goto missingargs;
		if (c == '\r') c = prot_getc(imapd_in);
		if (c != '\n') goto extraargs;

		cmd_copy(tag.s, arg1.s, arg2.s, usinguid, /*ismove*/1);

		snmp_increment(COPY_COUNT, 1);
	    } else goto badcmd;
	    break;

	case 'N':
	    if (!strcmp(cmd.s, "Noop")) {
		if (c == '\r') c = prot_getc(imapd_in);
		if (c != '\n') goto extraargs;

		cmd_noop(tag.s, cmd.s);

		/* xxxx snmp_increment(NOOP_COUNT, 1); */
	    }
#ifdef ENABLE_X_NETSCAPE_HACK
	    else if (!strcmp(cmd.s, "Netscape")) {
		if (c == '\r') c = prot_getc(imapd_in);
		if (c != '\n') goto extraargs;
		cmd_netscrape(tag.s);
	    }
#endif
	    else if (!imapd_userid) goto nologin;
	    else if (!strcmp(cmd.s, "Namespace")) {
		if (c == '\r') c = prot_getc(imapd_in);
		if (c != '\n') goto extraargs;
		cmd_namespace(tag.s);

		/* xxxx snmp_increment(NAMESPACE_COUNT, 1); */
	    }
	    else goto badcmd;
	    break;

	case 'R':
	    if (!strcmp(cmd.s, "Rename")) {
		havepartition = 0;
		if (c != ' ') goto missingargs;
		c = getastring(imapd_in, imapd_out, &arg1);
		if (c != ' ') goto missingargs;
		c = getastring(imapd_in, imapd_out, &arg2);
		if (c == EOF) goto missingargs;
		if (c == ' ') {
		    havepartition = 1;
		    c = getword(imapd_in, &arg3);
		    if (!imparse_isatom(arg3.s)) goto badpartition;
		}
		if (c == '\r') c = prot_getc(imapd_in);
		if (c != '\n') goto extraargs;
		cmd_rename(tag.s, arg1.s, arg2.s, havepartition ? arg3.s : 0);

		/* xxxx snmp_increment(RENAME_COUNT, 1); */
	    } else if(!strcmp(cmd.s, "Reconstruct")) {
		recursive = 0;
		if (c != ' ') goto missingargs;
		c = getastring(imapd_in, imapd_out, &arg1);
		if(c == ' ') {
		    /* Optional RECURSEIVE argument */
		    c = getword(imapd_in, &arg2);
		    if(!imparse_isatom(arg2.s))
			goto extraargs;
		    else if(!strcasecmp(arg2.s, "RECURSIVE"))
			recursive = 1;
		    else
			goto extraargs;
		}
		if(c == '\r') c = prot_getc(imapd_in);
		if(c != '\n') goto extraargs;
		cmd_reconstruct(tag.s, arg1.s, recursive);

		/* snmp_increment(RECONSTRUCT_COUNT, 1); */
	    } 
	    else if (!strcmp(cmd.s, "Rlist")) {
		struct listargs listargs;

		c = getastring(imapd_in, imapd_out, &arg1);
		if (c != ' ') goto missingargs;
		c = getastring(imapd_in, imapd_out, &arg2);
		if (c == '\r') c = prot_getc(imapd_in);
		if (c != '\n') goto extraargs;

		memset(&listargs, 0, sizeof(struct listargs));
		listargs.sel = LIST_SEL_REMOTE;
		listargs.ret = LIST_RET_CHILDREN;
		listargs.ref = arg1.s;
		strarray_append(&listargs.pat, arg2.s);

		cmd_list(tag.s, &listargs);

/* 		snmp_increment(LIST_COUNT, 1); */
	    }
	    else if (!strcmp(cmd.s, "Rlsub")) {
		struct listargs listargs;

		c = getastring(imapd_in, imapd_out, &arg1);
		if (c != ' ') goto missingargs;
		c = getastring(imapd_in, imapd_out, &arg2);
		if (c == '\r') c = prot_getc(imapd_in);
		if (c != '\n') goto extraargs;

		memset(&listargs, 0, sizeof(struct listargs));
		listargs.cmd = LIST_CMD_LSUB;
		listargs.sel = LIST_SEL_REMOTE | LIST_SEL_SUBSCRIBED;
		listargs.ref = arg1.s;
		strarray_append(&listargs.pat, arg2.s);

		cmd_list(tag.s, &listargs);

/* 		snmp_increment(LSUB_COUNT, 1); */
	    }
#ifdef HAVE_SSL
	    else if (!strcmp(cmd.s, "Resetkey")) {
		int have_mbox = 0, have_mech = 0;

		if (c == ' ') {
		    have_mbox = 1;
		    c = getastring(imapd_in, imapd_out, &arg1);
		    if (c == EOF) goto missingargs;
		    if (c == ' ') {
			have_mech = 1;
			c = getword(imapd_in, &arg2);
		    }
		}
		
		if (c == '\r') c = prot_getc(imapd_in);
		if (c != '\n') goto extraargs;
		cmd_resetkey(tag.s, have_mbox ? arg1.s : 0,
			     have_mech ? arg2.s : 0);
	    /*	snmp_increment(RESETKEY_COUNT, 1);*/
	    }
#endif
	    else goto badcmd;
	    break;
	    
	case 'S':
	    if (!strcmp(cmd.s, "Starttls")) {
		if (!tls_enabled()) {
		    /* we don't support starttls */
		    goto badcmd;
		}

		if (c == '\r') c = prot_getc(imapd_in);
		if (c != '\n') goto extraargs;

		/* XXX  discard any input pipelined after STARTTLS */
		prot_flush(imapd_in);

		/* if we've already done SASL fail */
		if (imapd_userid != NULL) {
		    prot_printf(imapd_out, 
	       "%s BAD Can't Starttls after authentication\r\n", tag.s);
		    continue;
		}
		
		/* if we've already done COMPRESS fail */
		if (imapd_compress_done == 1) {
		    prot_printf(imapd_out, 
	       "%s BAD Can't Starttls after Compress\r\n", tag.s);
		    continue;
		}
		
		/* check if already did a successful tls */
		if (imapd_starttls_done == 1) {
		    prot_printf(imapd_out, 
				"%s BAD Already did a successful Starttls\r\n",
				tag.s);
		    continue;
		}
		cmd_starttls(tag.s, 0);	

		snmp_increment(STARTTLS_COUNT, 1);      
		continue;
	    }
	    if (!imapd_userid) {
		goto nologin;
	    } else if (!strcmp(cmd.s, "Store")) {
		if (!imapd_index && !backend_current) goto nomailbox;
		usinguid = 0;
		if (c != ' ') goto missingargs;
	    store:
		c = getword(imapd_in, &arg1);
		if (c != ' ' || !imparse_issequence(arg1.s)) goto badsequence;

		cmd_store(tag.s, arg1.s, usinguid);

		snmp_increment(STORE_COUNT, 1);
	    }
	    else if (!strcmp(cmd.s, "Select")) {
		if (c != ' ') goto missingargs;
		c = getastring(imapd_in, imapd_out, &arg1);
		if (c == EOF) goto missingargs;
		prot_ungetc(c, imapd_in);

		cmd_select(tag.s, cmd.s, arg1.s);

		snmp_increment(SELECT_COUNT, 1);
	    }
	    else if (!strcmp(cmd.s, "Search")) {
		if (!imapd_index && !backend_current) goto nomailbox;
		usinguid = 0;
		if (c != ' ') goto missingargs;
	    search:

		cmd_search(tag.s, usinguid);

		snmp_increment(SEARCH_COUNT, 1);
	    }
	    else if (!strcmp(cmd.s, "Subscribe")) {
		if (c != ' ') goto missingargs;
		havenamespace = 0;
		c = getastring(imapd_in, imapd_out, &arg1);
		if (c == ' ') {
		    havenamespace = 1;
		    c = getastring(imapd_in, imapd_out, &arg2);
		}
		if (c == EOF) goto missingargs;
		if (c == '\r') c = prot_getc(imapd_in);
		if (c != '\n') goto extraargs;
		if (havenamespace) {
		    cmd_changesub(tag.s, arg1.s, arg2.s, 1);
		}
		else {
		    cmd_changesub(tag.s, (char *)0, arg1.s, 1);
		}
		snmp_increment(SUBSCRIBE_COUNT, 1);
	    }		
	    else if (!strcmp(cmd.s, "Setacl")) {
		if (c != ' ') goto missingargs;
		c = getastring(imapd_in, imapd_out, &arg1);
		if (c != ' ') goto missingargs;
		c = getastring(imapd_in, imapd_out, &arg2);
		if (c != ' ') goto missingargs;
		c = getastring(imapd_in, imapd_out, &arg3);
		if (c == EOF) goto missingargs;
		if (c == '\r') c = prot_getc(imapd_in);
		if (c != '\n') goto extraargs;
		cmd_setacl(tag.s, arg1.s, arg2.s, arg3.s);

		snmp_increment(SETACL_COUNT, 1);
	    }
	    else if (!strcmp(cmd.s, "Setannotation")) {
		if (c != ' ') goto missingargs;
		c = getastring(imapd_in, imapd_out, &arg1);
		if (c != ' ') goto missingargs;

		cmd_setannotation(tag.s, arg1.s);

		snmp_increment(SETANNOTATION_COUNT, 1);
	    }
	    else if (!strcmp(cmd.s, "Setmetadata")) {
		if (c != ' ') goto missingargs;
		c = getastring(imapd_in, imapd_out, &arg1);
		if (c != ' ') goto missingargs;

		cmd_setmetadata(tag.s, arg1.s);

		snmp_increment(SETANNOTATION_COUNT, 1);
	    }
	    else if (!strcmp(cmd.s, "Setquota")) {
		if (c != ' ') goto missingargs;
		c = getastring(imapd_in, imapd_out, &arg1);
		if (c != ' ') goto missingargs;
		cmd_setquota(tag.s, arg1.s);

		snmp_increment(SETQUOTA_COUNT, 1);
	    }
	    else if (!strcmp(cmd.s, "Sort")) {
		if (!imapd_index && !backend_current) goto nomailbox;
		usinguid = 0;
		if (c != ' ') goto missingargs;
	    sort:
		cmd_sort(tag.s, usinguid);

		snmp_increment(SORT_COUNT, 1);
	    }
	    else if (!strcmp(cmd.s, "Status")) {
		if (c != ' ') goto missingargs;
		c = getastring(imapd_in, imapd_out, &arg1);
		if (c != ' ') goto missingargs;
		cmd_status(tag.s, arg1.s);

		snmp_increment(STATUS_COUNT, 1);
	    }
	    else if (!strcmp(cmd.s, "Scan")) {
		struct listargs listargs;

		c = getastring(imapd_in, imapd_out, &arg1);
		if (c != ' ') goto missingargs;
		c = getastring(imapd_in, imapd_out, &arg2);
		if (c != ' ') goto missingargs;
		c = getastring(imapd_in, imapd_out, &arg3);
		if (c == '\r') c = prot_getc(imapd_in);
		if (c != '\n') goto extraargs;

		memset(&listargs, 0, sizeof(struct listargs));
		listargs.ref = arg1.s;
		strarray_append(&listargs.pat, arg2.s);
		listargs.scan = arg3.s;

		cmd_list(tag.s, &listargs);

		snmp_increment(SCAN_COUNT, 1);
	    }
	    else goto badcmd;
	    break;

	case 'T':
	    if (!strcmp(cmd.s, "Thread")) {
		if (!imapd_index && !backend_current) goto nomailbox;
		usinguid = 0;
		if (c != ' ') goto missingargs;
	    thread:
		cmd_thread(tag.s, usinguid);

		snmp_increment(THREAD_COUNT, 1);
	    }
	    else goto badcmd;
	    break;

	case 'U':
	    if (!strcmp(cmd.s, "Uid")) {
		if (!imapd_index && !backend_current) goto nomailbox;
		usinguid = 1;
		if (c != ' ') goto missingargs;
		c = getword(imapd_in, &arg1);
		if (c != ' ') goto missingargs;
		lcase(arg1.s);
		xstrncpy(cmdname, arg1.s, 99);
		if (!strcmp(arg1.s, "fetch")) {
		    goto fetch;
		}
		else if (!strcmp(arg1.s, "store")) {
		    goto store;
		}
		else if (!strcmp(arg1.s, "search")) {
		    goto search;
		}
		else if (!strcmp(arg1.s, "sort")) {
		    goto sort;
		}
		else if (!strcmp(arg1.s, "thread")) {
		    goto thread;
		}
		else if (!strcmp(arg1.s, "copy")) {
		    goto copy;
		}
		else if (!strcmp(arg1.s, "move")) {
		    goto move;
		}
		else if (!strcmp(arg1.s, "xmove")) {
		    goto move;
		}
		else if (!strcmp(arg1.s, "expunge")) {
		    c = getword(imapd_in, &arg1);
		    if (!imparse_issequence(arg1.s)) goto badsequence;
		    if (c == '\r') c = prot_getc(imapd_in);
		    if (c != '\n') goto extraargs;
		    cmd_expunge(tag.s, arg1.s);

		    snmp_increment(EXPUNGE_COUNT, 1);
		}
		else if (!strcmp(arg1.s, "xrunannotator")) {
		    goto xrunannotator;
		}
		else {
		    prot_printf(imapd_out, "%s BAD Unrecognized UID subcommand\r\n", tag.s);
		    eatline(imapd_in, c);
		}
	    }
	    else if (!strcmp(cmd.s, "Unsubscribe")) {
		if (c != ' ') goto missingargs;
		havenamespace = 0;
		c = getastring(imapd_in, imapd_out, &arg1);
		if (c == ' ') {
		    havenamespace = 1;
		    c = getastring(imapd_in, imapd_out, &arg2);
		}
		if (c == EOF) goto missingargs;
		if (c == '\r') c = prot_getc(imapd_in);
		if (c != '\n') goto extraargs;
		if (havenamespace) {
		    cmd_changesub(tag.s, arg1.s, arg2.s, 0);
		}
		else {
		    cmd_changesub(tag.s, (char *)0, arg1.s, 0);
		}

		snmp_increment(UNSUBSCRIBE_COUNT, 1);
	    }		
	    else if (!strcmp(cmd.s, "Unselect")) {
		if (!imapd_index && !backend_current) goto nomailbox;
		if (c == '\r') c = prot_getc(imapd_in);
		if (c != '\n') goto extraargs;

		cmd_close(tag.s, cmd.s);

		snmp_increment(UNSELECT_COUNT, 1);
	    }
	    else if (!strcmp(cmd.s, "Undump")) {
		if(c != ' ') goto missingargs;
		c = getastring(imapd_in, imapd_out, &arg1);

		/* we want to get a list at this point */
		if(c != ' ') goto missingargs;
		
		cmd_undump(tag.s, arg1.s);
	    /*	snmp_increment(UNDUMP_COUNT, 1);*/
	    }
#ifdef HAVE_SSL
	    else if (!strcmp(cmd.s, "Urlfetch")) {
		if (c != ' ') goto missingargs;
		
		cmd_urlfetch(tag.s);
	    /*	snmp_increment(URLFETCH_COUNT, 1);*/
	    }
#endif
	    else goto badcmd;
	    break;

	case 'X':
	    if (!strcmp(cmd.s, "Xconvfetch")) {
		cmd_xconvfetch(tag.s);

// 		snmp_increment(XCONVFETCH_COUNT, 1);
	    }
	    else if (!strcmp(cmd.s, "Xconvmultisort")) {
		if (c != ' ') goto missingargs;
		if (!imapd_index && !backend_current) goto nomailbox;
		cmd_xconvmultisort(tag.s);

// 		snmp_increment(XCONVMULTISORT_COUNT, 1);
	    }
	    else if (!strcmp(cmd.s, "Xconvsort")) {
		if (c != ' ') goto missingargs;
		if (!imapd_index && !backend_current) goto nomailbox;
		cmd_xconvsort(tag.s, 0);

// 		snmp_increment(XCONVSORT_COUNT, 1);
	    }
	    else if (!strcmp(cmd.s, "Xconvupdates")) {
		if (c != ' ') goto missingargs;
		if (!imapd_index && !backend_current) goto nomailbox;
		cmd_xconvsort(tag.s, 1);

// 		snmp_increment(XCONVUPDATES_COUNT, 1);
	    }
	    else if (!strcmp(cmd.s, "Xfer")) {
		int havepartition = 0;
		
		/* Mailbox */
		if(c != ' ') goto missingargs;
		c = getastring(imapd_in, imapd_out, &arg1);

		/* Dest Server */
		if(c != ' ') goto missingargs;
		c = getastring(imapd_in, imapd_out, &arg2);

		if(c == ' ') {
		    /* Dest Partition */
		    c = getastring(imapd_in, imapd_out, &arg3);
		    if (!imparse_isatom(arg3.s)) goto badpartition;
		    havepartition = 1;
		}
		
		if (c == '\r') c = prot_getc(imapd_in);
		if (c != '\n') goto extraargs;

		cmd_xfer(tag.s, arg1.s, arg2.s,
			 (havepartition ? arg3.s : NULL));
	    /*	snmp_increment(XFER_COUNT, 1);*/
	    }
	    else if (!strcmp(cmd.s, "Xconvmeta")) {
		cmd_xconvmeta(tag.s);
	    }
	    else if (!strcmp(cmd.s, "Xlist")) {
		struct listargs listargs;

		if (c != ' ') goto missingargs;

		memset(&listargs, 0, sizeof(struct listargs));
		listargs.cmd = LIST_CMD_XLIST;
		listargs.ret = LIST_RET_CHILDREN | LIST_RET_SPECIALUSE;
		getlistargs(tag.s, &listargs);
		if (listargs.pat.count) cmd_list(tag.s, &listargs);

		snmp_increment(LIST_COUNT, 1);
	    }
	    else if (!strcmp(cmd.s, "Xmove")) {
		if (!imapd_index && !backend_current) goto nomailbox;
		usinguid = 0;
		if (c != ' ') goto missingargs;
		goto move;
	    }
	    else if (!strcmp(cmd.s, "Xrunannotator")) {
		if (!imapd_index && !backend_current) goto nomailbox;
		usinguid = 0;
		if (c != ' ') goto missingargs;
	    xrunannotator:
		c = getword(imapd_in, &arg1);
		if (!arg1.len || !imparse_issequence(arg1.s)) goto badsequence;
		cmd_xrunannotator(tag.s, arg1.s, usinguid);
// 		snmp_increment(XRUNANNOTATOR_COUNT, 1);
	    }
	    else if (!strcmp(cmd.s, "Xsnippets")) {
		if (c != ' ') goto missingargs;
		if (!imapd_index && !backend_current) goto nomailbox;
		cmd_xsnippets(tag.s);

// 		snmp_increment(XSNIPPETS_COUNT, 1);
	    }
	    else if (!strcmp(cmd.s, "Xstats")) {
		cmd_xstats(tag.s, c);
	    }
	    else if (!strcmp(cmd.s, "Xwarmup")) {
		/* XWARMUP doesn't need a mailbox to be selected */
		if (c != ' ') goto missingargs;
		cmd_xwarmup(tag.s);
// 		snmp_increment(XWARMUP_COUNT, 1);
	    }
	    else if (!strcmp(cmd.s, "Xkillmy")) {
		if (c != ' ') goto missingargs;
		c = getastring(imapd_in, imapd_out, &arg1);
		if (c == EOF) goto missingargs;
		if (c == '\r') c = prot_getc(imapd_in);
		if (c != '\n') goto extraargs;
		cmd_xkillmy(tag.s, arg1.s);
	    }
	    else if (!strcmp(cmd.s, "Xforever")) {
		if (c == '\r') c = prot_getc(imapd_in);
		if (c != '\n') goto extraargs;
		cmd_xforever(tag.s);
	    }
	    else if (!strcmp(cmd.s, "Xmeid")) {
		if (c != ' ') goto missingargs;
		c = getastring(imapd_in, imapd_out, &arg1);
		if (c == EOF) goto missingargs;
		if (c == '\r') c = prot_getc(imapd_in);
		if (c != '\n') goto extraargs;
		cmd_xmeid(tag.s, arg1.s);
	    }

	    else goto badcmd;
	    break;

	default:
	badcmd:
	    prot_printf(imapd_out, "%s BAD Unrecognized command\r\n", tag.s);
	    eatline(imapd_in, c);
	}

	/* End command timer - don't log "idle" commands */
	if (commandmintimer && strcmp("idle", cmdname)) {
	    double cmdtime, nettime;
	    const char *mboxname = index_mboxname(imapd_index);
	    if (!mboxname) mboxname = "<none>";
	    cmdtime_endtimer(&cmdtime, &nettime);
	    if (cmdtime >= commandmintimerd) {
		syslog(LOG_NOTICE, "cmdtimer: '%s' '%s' '%s' '%f' '%f' '%f'",
		    imapd_userid ? imapd_userid : "<none>", cmdname, mboxname,
		    cmdtime, nettime, cmdtime + nettime);
	    }
	}
	continue;

    nologin:
	prot_printf(imapd_out, "%s BAD Please login first\r\n", tag.s);
	eatline(imapd_in, c);
	continue;

    nomailbox:
	prot_printf(imapd_out, "%s BAD Please select a mailbox first\r\n", tag.s);
	eatline(imapd_in, c);
	continue;

    missingargs:
	prot_printf(imapd_out, "%s BAD Missing required argument to %s\r\n", tag.s, cmd.s);
	eatline(imapd_in, c);
	continue;

    extraargs:
	prot_printf(imapd_out, "%s BAD Unexpected extra arguments to %s\r\n", tag.s, cmd.s);
	eatline(imapd_in, c);
	continue;

    badsequence:
	prot_printf(imapd_out, "%s BAD Invalid sequence in %s\r\n", tag.s, cmd.s);
	eatline(imapd_in, c);
	continue;

    badpartition:
	prot_printf(imapd_out, "%s BAD Invalid partition name in %s\r\n",
	       tag.s, cmd.s);
	eatline(imapd_in, c);
	continue;
    }
}

#ifdef USE_AUTOCREATE
/*
 * Autocreate Inbox and subfolders upon login
 */
static void autocreate_inbox(void)
{
    if (imapd_userisadmin) return;
    if (imapd_userisproxyadmin) return;

    if (config_getint(IMAPOPT_AUTOCREATE_QUOTA)) {
	char *inboxname = mboxname_user_mbox(imapd_userid, NULL);
	int r = mboxlist_lookup(inboxname, NULL, NULL);
	free(inboxname);
	if (r != IMAP_MAILBOX_NONEXISTENT) return;
	autocreate_user(&imapd_namespace, imapd_userid);
    }
}
#endif // USE_AUTOCREATE

static void authentication_success(void)
{
    int r;
    struct mboxevent *mboxevent;

    /* authstate already created by mysasl_proxy_policy() */
    imapd_userisadmin = global_authisa(imapd_authstate, IMAPOPT_ADMINS);

    /* Create telemetry log */
    imapd_logfd = telemetry_log(imapd_userid, imapd_in, imapd_out, 0);

    /* Set namespace */
    r = mboxname_init_namespace(&imapd_namespace,
				imapd_userisadmin || imapd_userisproxyadmin);

    mboxevent_setnamespace(&imapd_namespace);

    if (r) {
	syslog(LOG_ERR, "%s", error_message(r));
	fatal(error_message(r), EC_CONFIG);
    }

    /* Make a copy of the external userid for use in proxying */
    proxy_userid = xstrdup(imapd_userid);

    /* Translate any separators in userid */
    mboxname_hiersep_tointernal(&imapd_namespace, imapd_userid,
				config_virtdomains ?
				strcspn(imapd_userid, "@") : 0);

    /* send a Login event notification */
    if ((mboxevent = mboxevent_new(EVENT_LOGIN))) {
	mboxevent_set_access(mboxevent, saslprops.iplocalport,
			     saslprops.ipremoteport, imapd_userid, NULL, 1);

	mboxevent_notify(mboxevent);
	mboxevent_free(&mboxevent);
    }

#ifdef USE_AUTOCREATE
    autocreate_inbox();
#endif // USE_AUTOCREATE
}

static int checklimits(const char *tag)
{
    struct proc_limits limits;

    limits.procname = "imapd";
    limits.clienthost = imapd_clienthost;
    limits.userid = imapd_userid;

    if (proc_checklimits(&limits)) {
	const char *sep = "";
	prot_printf(imapd_out, "%s NO Too many open connections (", tag);
	if (limits.maxhost) {
	    prot_printf(imapd_out, "%s%d of %d from %s", sep,
		        limits.host, limits.maxhost, imapd_clienthost);
	    sep = ", ";
	}
	if (limits.maxuser) {
	    prot_printf(imapd_out, "%s%d of %d for %s", sep,
		        limits.user, limits.maxuser, imapd_userid);
	}
	prot_printf(imapd_out, ")\r\n");
	free(imapd_userid);
	imapd_userid = NULL;
	auth_freestate(imapd_authstate);
	imapd_authstate = NULL;
	return 1;
    }
    return 0;
}

/*
 * Perform a LOGIN command
 */
static void cmd_login(char *tag, char *user)
{
    char userbuf[MAX_MAILBOX_BUFFER];
    char replybuf[MAX_MAILBOX_BUFFER];
    unsigned userlen;
    const char *canon_user = userbuf;
    const void *val;
    char c;
    struct buf passwdbuf;
    char *passwd;
    const char *reply = NULL;
    int r;
    int failedloginpause;
    
    if (imapd_userid) {
	eatline(imapd_in, ' ');
	prot_printf(imapd_out, "%s BAD Already logged in\r\n", tag);
	return;
    }

    r = imapd_canon_user(imapd_saslconn, NULL, user, 0,
			 SASL_CU_AUTHID | SASL_CU_AUTHZID, NULL,
			 userbuf, sizeof(userbuf), &userlen);

    if (r) {
	eatline(imapd_in, ' ');
	syslog(LOG_NOTICE, "badlogin: %s plaintext %s invalid user",
	       imapd_clienthost, beautify_string(user));
	prot_printf(imapd_out, "%s NO %s\r\n", tag, 
		    error_message(IMAP_INVALID_USER));
	return;
    }

    /* possibly disallow login */
    if (!imapd_starttls_done && (extprops_ssf < 2) &&
	!config_getswitch(IMAPOPT_ALLOWPLAINTEXT) &&
	!is_userid_anonymous(canon_user)) {
	eatline(imapd_in, ' ');
	prot_printf(imapd_out, "%s NO Login only available under a layer\r\n",
		    tag);
	return;
    }

    memset(&passwdbuf,0,sizeof(struct buf));
    c = getastring(imapd_in, imapd_out, &passwdbuf);

    if(c == '\r') c = prot_getc(imapd_in);
    if (c != '\n') {
	buf_free(&passwdbuf);
	prot_printf(imapd_out,
		    "%s BAD Unexpected extra arguments to LOGIN\r\n",
		    tag);
	eatline(imapd_in, c);
	return;
    }

    passwd = passwdbuf.s;

    if (is_userid_anonymous(canon_user)) {
	if (config_getswitch(IMAPOPT_ALLOWANONYMOUSLOGIN)) {
	    passwd = beautify_string(passwd);
	    if (strlen(passwd) > 500) passwd[500] = '\0';
	    syslog(LOG_NOTICE, "login: %s anonymous %s",
		   imapd_clienthost, passwd);
	    reply = "Anonymous access granted";
	    imapd_userid = xstrdup("anonymous");
	}
	else {
	    syslog(LOG_NOTICE, "badlogin: %s anonymous login refused",
		   imapd_clienthost);
	    prot_printf(imapd_out, "%s NO %s\r\n", tag,
		   error_message(IMAP_ANONYMOUS_NOT_PERMITTED));
	    buf_free(&passwdbuf);
	    return;
	}
    }
    else if ( nosaslpasswdcheck ) {
	snprintf(replybuf, sizeof(replybuf),
	    "User logged in SESSIONID=<%s>", session_id());
	reply = replybuf;
	imapd_userid = xstrdup(canon_user);
	imapd_authstate = auth_newstate(canon_user);
	syslog(LOG_NOTICE, "login: %s %s%s nopassword%s %s", imapd_clienthost,
	       imapd_userid, imapd_magicplus ? imapd_magicplus : "",
	       imapd_starttls_done ? "+TLS" : "", reply);
    }
    else if ((r = sasl_checkpass(imapd_saslconn,
				 canon_user,
				 strlen(canon_user),
				 passwd,
				 strlen(passwd))) != SASL_OK) {
	syslog(LOG_NOTICE, "badlogin: %s plaintext %s %s",
	       imapd_clienthost, canon_user, sasl_errdetail(imapd_saslconn));

	failedloginpause = config_getint(IMAPOPT_FAILEDLOGINPAUSE);
	if (failedloginpause != 0) {
	    sleep(failedloginpause);
	}

	/* Don't allow user probing */
	if (r == SASL_NOUSER) r = SASL_BADAUTH;

	if ((reply = sasl_errstring(r, NULL, NULL)) != NULL) {
	    prot_printf(imapd_out, "%s NO Login failed: %s\r\n", tag, reply);
	} else {
	    prot_printf(imapd_out, "%s NO Login failed: %d\r\n", tag, r);
	}

	snmp_increment_args(AUTHENTICATION_NO, 1,
			    VARIABLE_AUTH, 0 /* hash_simple("LOGIN") */,
			    VARIABLE_LISTEND);
    	buf_free(&passwdbuf);
	return;
    }
    else {
	r = sasl_getprop(imapd_saslconn, SASL_USERNAME, &val);

	if(r != SASL_OK) {
	    if ((reply = sasl_errstring(r, NULL, NULL)) != NULL) {
		prot_printf(imapd_out, "%s NO Login failed: %s\r\n",
			    tag, reply);
	    } else {
		prot_printf(imapd_out, "%s NO Login failed: %d\r\n", tag, r);
	    }

	    snmp_increment_args(AUTHENTICATION_NO, 1,
				VARIABLE_AUTH, 0 /* hash_simple("LOGIN") */,
				VARIABLE_LISTEND);
	    buf_free(&passwdbuf);
	    return;
	}

	snprintf(replybuf, sizeof(replybuf), 
	    "User logged in SESSIONID=<%s>", session_id());
	reply = replybuf;
	imapd_userid = xstrdup((const char *) val);
	snmp_increment_args(AUTHENTICATION_YES, 1,
			    VARIABLE_AUTH, 0 /*hash_simple("LOGIN") */, 
			    VARIABLE_LISTEND);
	syslog(LOG_NOTICE, "login: %s %s%s plaintext%s %s", imapd_clienthost,
	       imapd_userid, imapd_magicplus ? imapd_magicplus : "",
	       imapd_starttls_done ? "+TLS" : "", 
	       reply ? reply : "");

	/* Apply penalty only if not under layer */
	if (!imapd_starttls_done) {
	    int plaintextloginpause = config_getint(IMAPOPT_PLAINTEXTLOGINPAUSE);
	    if (plaintextloginpause) {
		sleep(plaintextloginpause);
	    }

	    /* Fetch plaintext login nag message */
	    plaintextloginalert = config_getstring(IMAPOPT_PLAINTEXTLOGINALERT);
	}
    }

    buf_free(&passwdbuf);

    if (checklimits(tag)) return;

    prot_printf(imapd_out, "%s OK [CAPABILITY ", tag);
    capa_response(CAPA_PREAUTH|CAPA_POSTAUTH);
    prot_printf(imapd_out, "] %s\r\n", reply);

    authentication_success();
}

/*
 * Perform an AUTHENTICATE command
 */
static void cmd_authenticate(char *tag, char *authtype, char *resp)
{
    int sasl_result;

    const void *val;
    const char *ssfmsg = NULL;
    char replybuf[MAX_MAILBOX_BUFFER];
    const char *reply = NULL;

    const char *canon_user;

    int r;
    int failedloginpause;

    r = saslserver(imapd_saslconn, authtype, resp, "", "+ ", "",
		   imapd_in, imapd_out, &sasl_result, NULL);

    if (r) {
	const char *errorstring = NULL;

	switch (r) {
	case IMAP_SASL_CANCEL:
	    prot_printf(imapd_out,
			"%s BAD Client canceled authentication\r\n", tag);
	    break;
	case IMAP_SASL_PROTERR:
	    errorstring = prot_error(imapd_in);

	    prot_printf(imapd_out,
			"%s NO Error reading client response: %s\r\n",
			tag, errorstring ? errorstring : "");
	    break;
	default: 
	    /* failed authentication */
	    syslog(LOG_NOTICE, "badlogin: %s %s [%s]",
		   imapd_clienthost, authtype, sasl_errdetail(imapd_saslconn));

	    snmp_increment_args(AUTHENTICATION_NO, 1,
				VARIABLE_AUTH, 0, /* hash_simple(authtype) */ 
				VARIABLE_LISTEND);
	    failedloginpause = config_getint(IMAPOPT_FAILEDLOGINPAUSE);
	    if (failedloginpause != 0) {
	        sleep(failedloginpause);
	    }

	    /* Don't allow user probing */
	    if (sasl_result == SASL_NOUSER) sasl_result = SASL_BADAUTH;

	    errorstring = sasl_errstring(sasl_result, NULL, NULL);
	    if (errorstring) {
		prot_printf(imapd_out, "%s NO %s\r\n", tag, errorstring);
	    } else {
		prot_printf(imapd_out, "%s NO Error authenticating\r\n", tag);
	    }
	}

	reset_saslconn(&imapd_saslconn);
	return;
    }

    /* successful authentication */

    /* get the userid from SASL --- already canonicalized from
     * mysasl_proxy_policy()
     */
    sasl_result = sasl_getprop(imapd_saslconn, SASL_USERNAME, &val);
    if (sasl_result != SASL_OK) {
	prot_printf(imapd_out, "%s NO weird SASL error %d SASL_USERNAME\r\n", 
		    tag, sasl_result);
	syslog(LOG_ERR, "weird SASL error %d getting SASL_USERNAME", 
	       sasl_result);
	reset_saslconn(&imapd_saslconn);
	return;
    }
    canon_user = (const char *) val;

    /* If we're proxying, the authzid may contain a magic plus,
       so re-canonify it */
    if (config_getswitch(IMAPOPT_IMAPMAGICPLUS) && strchr(canon_user, '+')) {
	char userbuf[MAX_MAILBOX_BUFFER];
	unsigned userlen;

	sasl_result = imapd_canon_user(imapd_saslconn, NULL, canon_user, 0,
				       SASL_CU_AUTHID | SASL_CU_AUTHZID,
				       NULL, userbuf, sizeof(userbuf), &userlen);
	if (sasl_result != SASL_OK) {
	    prot_printf(imapd_out, 
			"%s NO SASL canonification error %d\r\n", 
			tag, sasl_result);
	    reset_saslconn(&imapd_saslconn);
	    return;
	}

	imapd_userid = xstrdup(userbuf);
    } else {
	imapd_userid = xstrdup(canon_user);
    }

    snprintf(replybuf, sizeof(replybuf),
	"User logged in SESSIONID=<%s>", session_id());
    reply = replybuf;
    syslog(LOG_NOTICE, "login: %s %s%s %s%s %s", imapd_clienthost,
	   imapd_userid, imapd_magicplus ? imapd_magicplus : "",
	   authtype, imapd_starttls_done ? "+TLS" : "", reply);

    sasl_getprop(imapd_saslconn, SASL_SSF, &val);
    saslprops.ssf = *((sasl_ssf_t *) val);

    /* really, we should be doing a sasl_getprop on SASL_SSF_EXTERNAL,
       but the current libsasl doesn't allow that. */
    if (imapd_starttls_done) {
	switch(saslprops.ssf) {
	case 0: ssfmsg = "tls protection"; break;
	case 1: ssfmsg = "tls plus integrity protection"; break;
	default: ssfmsg = "tls plus privacy protection"; break;
	}
    } else {
	switch(saslprops.ssf) {
	case 0: ssfmsg = "no protection"; break;
	case 1: ssfmsg = "integrity protection"; break;
	default: ssfmsg = "privacy protection"; break;
	}
    }

    snmp_increment_args(AUTHENTICATION_YES, 1,
			VARIABLE_AUTH, 0, /* hash_simple(authtype) */
			VARIABLE_LISTEND);

    if (checklimits(tag)) {
	reset_saslconn(&imapd_saslconn);
	return;
    }

    if (!saslprops.ssf) {
	prot_printf(imapd_out, "%s OK [CAPABILITY ", tag);
	capa_response(CAPA_PREAUTH|CAPA_POSTAUTH);
	prot_printf(imapd_out, "] Success (%s) SESSIONID=<%s>\r\n",
		    ssfmsg, session_id());
    } else {
	prot_printf(imapd_out, "%s OK Success (%s) SESSIONID=<%s>\r\n",
		    tag, ssfmsg, session_id());
    }

    prot_setsasl(imapd_in,  imapd_saslconn);
    prot_setsasl(imapd_out, imapd_saslconn);

    authentication_success();
}

/*
 * Perform a NOOP command
 */
static void cmd_noop(char *tag, char *cmd)
{
    if (backend_current) {
	/* remote mailbox */
	prot_printf(backend_current->out, "%s %s\r\n", tag, cmd);
	pipe_including_tag(backend_current, tag, 0);

	return;
    }

    index_check(imapd_index, 1, 0);

    prot_printf(imapd_out, "%s OK %s\r\n", tag,
		error_message(IMAP_OK_COMPLETED));
}

static void clear_id() {
    if (imapd_id.params) {
	freeattvalues(imapd_id.params);
    }
    memset(&imapd_id, 0, sizeof(struct id_data));
}

/*
 * Parse and perform an ID command.
 *
 * the command has been parsed up to the parameter list.
 *
 * we only allow one ID in non-authenticated state from a given client.
 * we only allow MAXIDFAILED consecutive failed IDs from a given client.
 * we only record MAXIDLOG ID responses from a given client.
 */
static void cmd_id(char *tag)
{
    int c = EOF, npair = 0;
    int is_ios = 0;
    static struct buf arg, field;

    /* check if we've already had an ID in non-authenticated state */
    if (!imapd_userid && imapd_id.did_id) {
	prot_printf(imapd_out,
		    "%s NO Only one Id allowed in non-authenticated state\r\n",
		    tag);
	eatline(imapd_in, c);
	return;
    }

    clear_id();

    /* ok, accept parameter list */
    c = getword(imapd_in, &arg);
    /* check for "NIL" or start of parameter list */
    if (strcasecmp(arg.s, "NIL") && c != '(') {
	prot_printf(imapd_out, "%s BAD Invalid parameter list in Id\r\n", tag);
	eatline(imapd_in, c);
	return;
    }

    /* parse parameter list */
    if (c == '(') {
	for (;;) {
	    if (c == ')') {
		/* end of string/value pairs */
		break;
	    }

	    /* get field name */
	    c = getstring(imapd_in, imapd_out, &field);
	    if (c != ' ') {
		prot_printf(imapd_out,
			    "%s BAD Invalid/missing field name in Id\r\n",
			    tag);
		eatline(imapd_in, c);
		return;
	    }

	    /* get field value */
	    c = getnstring(imapd_in, imapd_out, &arg);
	    if (c != ' ' && c != ')') {
		prot_printf(imapd_out,
			    "%s BAD Invalid/missing value in Id\r\n",
			    tag);
		eatline(imapd_in, c);
		return;
	    }

	    /* ok, we're anal, but we'll still process the ID command */
	    if (strlen(field.s) > MAXIDFIELDLEN) {
		prot_printf(imapd_out,
			    "%s BAD field longer than %u octets in Id\r\n",
			    tag, MAXIDFIELDLEN);
		eatline(imapd_in, c);
		return;
	    }
	    if (arg.len > MAXIDVALUELEN) {
		prot_printf(imapd_out,
			    "%s BAD value longer than %u octets in Id\r\n",
			    tag, MAXIDVALUELEN);
		eatline(imapd_in, c);
		return;
	    }
	    if (++npair > MAXIDPAIRS) {
		prot_printf(imapd_out,
			    "%s BAD too many (%u) field-value pairs in ID\r\n",
			    tag, MAXIDPAIRS);
		eatline(imapd_in, c);
		return;
	    }

	    if (!strcmp(field.s, "os") && !strcmp(arg.s, "iOS")) {
		is_ios = 1;
	    }
	    if (is_ios && !strcmp(field.s, "os-version") && (arg.s[0] == '7' || arg.s[0] == '8' || arg.s[0] == '9')) {
		imapd_id.quirks |= QUIRK_SEARCHFUZZY;
	    }

	    /* ok, we're happy enough */
	    appendattvalue(&imapd_id.params, field.s, &arg);
	}

	if (c != ')') {
	    /* erp! */
	    prot_printf(imapd_out, "%s BAD trailing junk\r\n", tag);
	    eatline(imapd_in, c);
	    return;
	}
	c = prot_getc(imapd_in);
    }

    /* check for CRLF */
    if (c == '\r') c = prot_getc(imapd_in);
    if (c != '\n') {
	prot_printf(imapd_out, "%s BAD Unexpected extra arguments to Id\r\n", tag);
	eatline(imapd_in, c);
	return;
    }

    /* log the client's ID string.
       eventually this should be a callback or something. */
    if (npair) {
	struct buf logbuf = BUF_INITIALIZER;
	struct attvaluelist *pptr;

	for (pptr = imapd_id.params; pptr; pptr = pptr->next) {
	    const char *val = buf_cstring(&pptr->value);

	    /* should we check for and format literals here ??? */
	    buf_printf(&logbuf, " \"%s\" ", pptr->attrib);
	    if (!val || !strcmp(val, "NIL"))
		buf_printf(&logbuf, "NIL");
	    else
		buf_printf(&logbuf, "\"%s\"", val);
	}

	syslog(LOG_INFO, "client id:%s", buf_cstring(&logbuf));
	buf_free(&logbuf);
    }

    /* spit out our ID string.
       eventually this might be configurable. */
    if (config_getswitch(IMAPOPT_IMAPIDRESPONSE) &&
	(imapd_authstate || (config_serverinfo == IMAP_ENUM_SERVERINFO_ON))) {
	id_response(imapd_out);
	prot_printf(imapd_out, ")\r\n");
    }
    else
	prot_printf(imapd_out, "* ID NIL\r\n");

    imapd_check(NULL, 0);

    prot_printf(imapd_out, "%s OK %s\r\n", tag,
		error_message(IMAP_OK_COMPLETED));

    imapd_id.did_id = 1;
}

/*
 * Perform an IDLE command
 */
static void cmd_idle(char *tag)
{
    int c = EOF;
    int flags;
    static struct buf arg;
    static int idle_period = -1;

    if (!backend_current) {  /* Local mailbox */

	/* Tell client we are idling and waiting for end of command */
	prot_printf(imapd_out, "+ idling\r\n");
	prot_flush(imapd_out);

	/* Start doing mailbox updates */
	index_check(imapd_index, 1, 0);
	idle_start(index_mboxname(imapd_index));
	/* use this flag so if getc causes a shutdown due to
	 * connection abort we tell idled about it */
	idling = 1;

	index_release(imapd_index);
	while ((flags = idle_wait(imapd_in->fd))) {
	    if (flags & IDLE_INPUT) {
		/* Get continuation data */
		c = getword(imapd_in, &arg);
		break;
	    }

	    /* Send unsolicited untagged responses to the client */
	    if (flags & IDLE_MAILBOX)
		index_check(imapd_index, 1, 0);

	    if (flags & IDLE_ALERT) {
		char shut[MAX_MAILBOX_PATH+1];
		if (! imapd_userisadmin &&
		    (shutdown_file(shut, sizeof(shut)) ||
		     (imapd_userid && 
		      userdeny(imapd_userid, config_ident, shut, sizeof(shut))))) {
		    char *p;
		    for (p = shut; *p == '['; p++); /* can't have [ be first char */
		    prot_printf(imapd_out, "* BYE [ALERT] %s\r\n", p);
		    shut_down(0);
		}
	    }

	    index_release(imapd_index);
	    prot_flush(imapd_out);
	}

	/* Stop updates and do any necessary cleanup */
	idling = 0;
	idle_stop(index_mboxname(imapd_index));
    }
    else {  /* Remote mailbox */
	int done = 0, shutdown = 0;
	char buf[2048];

	/* get polling period */
	if (idle_period == -1) {
	    idle_period = config_getint(IMAPOPT_IMAPIDLEPOLL);
	}

	if (CAPA(backend_current, CAPA_IDLE)) {
	    /* Start IDLE on backend */
	    prot_printf(backend_current->out, "%s IDLE\r\n", tag);
	    if (!prot_fgets(buf, sizeof(buf), backend_current->in)) {

		/* If we received nothing from the backend, fail */
		prot_printf(imapd_out, "%s NO %s\r\n", tag, 
			    error_message(IMAP_SERVER_UNAVAILABLE));
		return;
	    }
	    if (buf[0] != '+') {
		/* If we received anything but a continuation response,
		   spit out what we received and quit */
		prot_write(imapd_out, buf, strlen(buf));
		return;
	    }
	}

	/* Tell client we are idling and waiting for end of command */
	prot_printf(imapd_out, "+ idling\r\n");
	prot_flush(imapd_out);

	/* Pipe updates to client while waiting for end of command */
	while (!done) {
	    /* Flush any buffered output */
	    prot_flush(imapd_out);

	    /* Check for shutdown file */
	    if (!imapd_userisadmin &&
		(shutdown_file(buf, sizeof(buf)) ||
		 (imapd_userid && 
		  userdeny(imapd_userid, config_ident, buf, sizeof(buf))))) {
		shutdown = done = 1;
		goto done;
	    }

	    done = proxy_check_input(protin, imapd_in, imapd_out,
				     backend_current->in, NULL, idle_period);

	    /* If not running IDLE on backend, poll the mailbox for updates */
	    if (!CAPA(backend_current, CAPA_IDLE)) {
		imapd_check(NULL, 0);
	    }
	}

	/* Get continuation data */
	c = getword(imapd_in, &arg);

      done:
	if (CAPA(backend_current, CAPA_IDLE)) {
	    /* Either the client timed out, or ended the command.
	       In either case we're done, so terminate IDLE on backend */
	    prot_printf(backend_current->out, "Done\r\n");
	    pipe_until_tag(backend_current, tag, 0);
	}

	if (shutdown) {
	    char *p;

	    for (p = buf; *p == '['; p++); /* can't have [ be first char */
	    prot_printf(imapd_out, "* BYE [ALERT] %s\r\n", p);
	    shut_down(0);
	}
    }

    imapd_check(NULL, 1);

    if (c != EOF) {
	if (!strcasecmp(arg.s, "Done") &&
	    (c = (c == '\r') ? prot_getc(imapd_in) : c) == '\n') {
	    prot_printf(imapd_out, "%s OK %s\r\n", tag,
			error_message(IMAP_OK_COMPLETED));
	}
	else {
	    prot_printf(imapd_out, 
			"%s BAD Invalid Idle continuation\r\n", tag);
	    eatline(imapd_in, c);
	}
    }
}


static void capa_response(int flags)
{
    const char *sasllist; /* the list of SASL mechanisms */
    int mechcount;
    int need_space = 0;
    int i;

    for (i = 0; base_capabilities[i].str; i++) {
	/* Filter capabilities if requested */
	if (capa_is_disabled(base_capabilities[i].str))
	    continue;
	/* Don't show "MAILBOX-REFERRALS" if disabled by config */
	if (config_getswitch(IMAPOPT_PROXYD_DISABLE_MAILBOX_REFERRALS) && 
	    !strcmp(base_capabilities[i].str, "MAILBOX-REFERRALS"))
	    continue;
	/* Don't show if they're not shown at this level of login */
	if (!(base_capabilities[i].mask & flags))
	    continue;
	/* print the capability */
	if (need_space) prot_putc(' ', imapd_out);
	else need_space = 1;
	prot_printf(imapd_out, "%s", base_capabilities[i].str);
    }

    if (config_mupdate_server) {
	prot_printf(imapd_out, " MUPDATE=mupdate://%s/", config_mupdate_server);
    }

    if (tls_enabled() && !imapd_starttls_done && !imapd_authstate) {
	prot_printf(imapd_out, " STARTTLS");
    }
    if (imapd_authstate ||
	(!imapd_starttls_done && (extprops_ssf < 2) &&
	 !config_getswitch(IMAPOPT_ALLOWPLAINTEXT))) {
	prot_printf(imapd_out, " LOGINDISABLED");
    }

    /* add the SASL mechs */
    if ((!imapd_authstate || saslprops.ssf) &&
	sasl_listmech(imapd_saslconn, NULL, 
		      "AUTH=", " AUTH=",
		      !imapd_authstate ? " SASL-IR" : "", &sasllist,
		      NULL, &mechcount) == SASL_OK && mechcount > 0) {
	prot_printf(imapd_out, " %s", sasllist);      
    } else {
	/* else don't show anything */
    }

    if (!(flags & CAPA_POSTAUTH)) return;

    if (config_getswitch(IMAPOPT_CONVERSATIONS))
	prot_printf(imapd_out, " XCONVERSATIONS");

#ifdef HAVE_ZLIB
    if (!imapd_compress_done && !imapd_tls_comp) {
	prot_printf(imapd_out, " COMPRESS=DEFLATE");
    }
#endif // HAVE_ZLIB

    for (i = 0 ; i < QUOTA_NUMRESOURCES ; i++)
	prot_printf(imapd_out, " X-QUOTA=%s", quota_names[i]);

    if (idle_enabled()) {
	prot_printf(imapd_out, " IDLE");
    }
}

/*
 * Perform a CAPABILITY command
 */
static void cmd_capability(char *tag)
{
    imapd_check(NULL, 0);

    prot_printf(imapd_out, "* CAPABILITY ");

    capa_response(CAPA_PREAUTH|CAPA_POSTAUTH);

    prot_printf(imapd_out, "\r\n%s OK %s\r\n", tag,
		error_message(IMAP_OK_COMPLETED));
}

/*
 * Parse and perform an APPEND command.
 * The command has been parsed up to and including
 * the mailbox name.
 */
static int isokflag(char *s, int *isseen)
{
    if (s[0] == '\\') {
	lcase(s);
	if (!strcmp(s, "\\seen")) {
	    *isseen = 1;
	    return 1;
	}
	if (!strcmp(s, "\\answered")) return 1;
	if (!strcmp(s, "\\flagged")) return 1;
	if (!strcmp(s, "\\draft")) return 1;
	if (!strcmp(s, "\\deleted")) return 1;
	
	/* uh oh, system flag i don't recognize */
	return 0;
    } else {
	/* valid user flag? */
	return imparse_isatom(s);
    }
}

static int getliteralsize(const char *p, int c,
			  unsigned *size, int *binary, const char **parseerr)

{
    int isnowait = 0;
    uint32_t num;

    /* Check for literal8 */
    if (*p == '~') {
	p++;
	*binary = 1;
    }

    /* check for start of literal */
    if (*p != '{') {
	*parseerr = "Missing required argument to Append command";
	return IMAP_PROTOCOL_ERROR;
    }

    /* Read size from literal */
    if (parseuint32(p+1, &p, &num)) {
	*parseerr = "Literal size not a number";
	return IMAP_PROTOCOL_ERROR;
    }

    if (*p == '+') {
	isnowait++;
	p++;
    }

    if (c == '\r') {
	c = prot_getc(imapd_in);
    }
    else {
	prot_ungetc(c, imapd_in);
	c = ' ';		/* Force a syntax error */
    }

    if (*p != '}' || p[1] || c != '\n') {
	*parseerr = "Invalid literal in Append command";
	return IMAP_PROTOCOL_ERROR;
    }

    if (!isnowait) {
	/* Tell client to send the message */
	prot_printf(imapd_out, "+ go ahead\r\n");
	prot_flush(imapd_out);
    }

    *size = num;

    return 0;
}

static int catenate_text(FILE *f, unsigned *totalsize, int *binary,
			 const char **parseerr)
{
    int c;
    static struct buf arg;
    unsigned size = 0;
    char buf[4096+1];
    unsigned n;
    int r;

    c = getword(imapd_in, &arg);

    /* Read size from literal */
    r = getliteralsize(arg.s, c, &size, binary, parseerr);
    if (r) return r;

    if (*totalsize > UINT_MAX - size) r = IMAP_MESSAGE_TOO_LARGE;

    /* Catenate message part to stage */
    while (size) {
	n = prot_read(imapd_in, buf, size > 4096 ? 4096 : size);
	if (!n) {
	    syslog(LOG_ERR,
		   "IOERROR: reading message: unexpected end of file");
	    return IMAP_IOERROR;
	}

	buf[n] = '\0';
	if (!*binary && (n != strlen(buf))) r = IMAP_MESSAGE_CONTAINSNULL;

	size -= n;
	if (r) continue;

	/* XXX  do we want to try and validate the message like
	   we do in message_copy_strict()? */

	if (f) fwrite(buf, n, 1, f);
    }

    *totalsize += size;

    return r;
}

static int catenate_url(const char *s, const char *cur_name, FILE *f,
			unsigned *totalsize, const char **parseerr)
{
    struct imapurl url;
    char mailboxname[MAX_MAILBOX_BUFFER];
    struct index_state *state;
    uint32_t msgno;
    int r = 0, doclose = 0;
    unsigned long size = 0;

    r = imapurl_fromURL(&url, s);

    if (r) {
	*parseerr = "Improperly specified URL";
	r = IMAP_BADURL;
    } else if (url.server) {
	*parseerr = "Only relative URLs are supported";
	r = IMAP_BADURL;
#if 0
    } else if (url.server && strcmp(url.server, config_servername)) {
	*parseerr = "Cannot catenate messages from another server";
	r = IMAP_BADURL;
#endif
    } else if (!url.mailbox && !imapd_index && !cur_name) {
	*parseerr = "No mailbox is selected or specified";
	r = IMAP_BADURL;
    } else if (url.mailbox || (url.mailbox = cur_name)) {
	r = (*imapd_namespace.mboxname_tointernal)(&imapd_namespace,
						   url.mailbox,
						   imapd_userid, mailboxname);
	if (!r) {
	    mbentry_t *mbentry = NULL;

	    /* lookup the location of the mailbox */
	    r = mlookup(NULL, NULL, mailboxname, &mbentry);

	    if (!r && (mbentry->mbtype & MBTYPE_REMOTE)) {
		/* remote mailbox */
		struct backend *be;

		be = proxy_findserver(mbentry->server, &imap_protocol,
				     proxy_userid, &backend_cached,
				     &backend_current, &backend_inbox, imapd_in);
		if (be) {
		    r = proxy_catenate_url(be, &url, f, &size, parseerr);
		    if (*totalsize > UINT_MAX - size)
			r = IMAP_MESSAGE_TOO_LARGE;
		    else
			*totalsize += size;
		}
		else
		    r = IMAP_SERVER_UNAVAILABLE;

		free(url.freeme);
		mboxlist_entry_free(&mbentry);

		return r;
	    }

	    mboxlist_entry_free(&mbentry);

	    /* local mailbox */
	    if (!r) {
		struct index_init init;
		memset(&init, 0, sizeof(init));
		init.userid = imapd_userid;
		init.authstate = imapd_authstate;
		init.out = imapd_out;
		r = index_open(mailboxname, &init, &state);
		if (init.vanishedlist) seqset_free(init.vanishedlist);
	    }
	    if (!r) doclose = 1;

	    if (!r && !(state->myrights & ACL_READ))
		r = (imapd_userisadmin || (state->myrights & ACL_LOOKUP)) ?
		    IMAP_PERMISSION_DENIED : IMAP_MAILBOX_NONEXISTENT;
	}

	if (r) {
	    *parseerr = error_message(r);
	    r = IMAP_BADURL;
	}
    } else {
	state = imapd_index;
    }

    if (r) {
	/* nothing to do, handled up top */
    } else if (url.uidvalidity &&
	       (state->mailbox->i.uidvalidity != url.uidvalidity)) {
	*parseerr = "Uidvalidity of mailbox has changed";
	r = IMAP_BADURL;
    } else if (!url.uid || !(msgno = index_finduid(state, url.uid)) ||
	       (index_getuid(state, msgno) != url.uid)) {
	*parseerr = "No such message in mailbox";
	r = IMAP_BADURL;
    } else {
	/* Catenate message part to stage */
	struct protstream *s = prot_new(fileno(f), 1);

	r = index_urlfetch(state, msgno, 0, url.section,
			   url.start_octet, url.octet_count, s, &size);
	if (r == IMAP_BADURL)
	    *parseerr = "No such message part";
	else if (!r) {
	    if (*totalsize > UINT_MAX - size)
		r = IMAP_MESSAGE_TOO_LARGE;
	    else
		*totalsize += size;
	}

	prot_flush(s);
	prot_free(s);

	/* XXX  do we want to try and validate the message like
	   we do in message_copy_strict()? */
    }

    free(url.freeme);

    if (doclose) index_close(&state);

    return r;
}

static int append_catenate(FILE *f, const char *cur_name, unsigned *totalsize,
			   int *binary, const char **parseerr, const char **url)
{
    int c, r = 0;
    static struct buf arg;

    do {
	c = getword(imapd_in, &arg);
	if (c != ' ') {
	    *parseerr = "Missing message part data in Append command";
	    return IMAP_PROTOCOL_ERROR;
	}

	if (!strcasecmp(arg.s, "TEXT")) {
	    int r1 = catenate_text(f, totalsize, binary, parseerr);
	    if (r1) return r1;

	    /* if we see a SP, we're trying to catenate more than one part */

	    /* Parse newline terminating command */
	    c = prot_getc(imapd_in);
	}
	else if (!strcasecmp(arg.s, "URL")) {
	    c = getastring(imapd_in, imapd_out, &arg);
	    if (c != ' ' && c != ')') {
		*parseerr = "Missing URL in Append command";
		return IMAP_PROTOCOL_ERROR;
	    }

	    if (!r) {
		r = catenate_url(arg.s, cur_name, f, totalsize, parseerr);
		if (r) {
		    *url = arg.s;
		    return r;
		}
	    }
	}
	else {
	    *parseerr = "Invalid message part type in Append command";
	    return IMAP_PROTOCOL_ERROR;
	}

	fflush(f);
    } while (c == ' ');

    if (c != ')') {
	*parseerr = "Missing space or ) after catenate list in Append command";
	return IMAP_PROTOCOL_ERROR;
    }

    if (ferror(f) || fsync(fileno(f))) {
	syslog(LOG_ERR, "IOERROR: writing message: %m");
	return IMAP_IOERROR;
    }

    return r;
}

/* If an APPEND is proxied from another server,
 * 'cur_name' is the name of the currently selected mailbox (if any) 
 * in case we have to resolve relative URLs
 */
static void cmd_append(char *tag, char *name, const char *cur_name)
{
    int c;
    static struct buf arg;
    time_t now = time(NULL);
    quota_t qdiffs[QUOTA_NUMRESOURCES] = QUOTA_DIFFS_INITIALIZER;
    unsigned size;
    int sync_seen = 0;
    int r;
    int i;
    char mailboxname[MAX_MAILBOX_BUFFER];
    struct appendstate appendstate; 
    unsigned long uidvalidity = 0;
    long doappenduid = 0;
    const char *parseerr = NULL, *url = NULL;
    struct appendstage *curstage;
    mbentry_t *mbentry = NULL;

    /* See if we can append */
    r = (*imapd_namespace.mboxname_tointernal)(&imapd_namespace, name,
					       imapd_userid, mailboxname);
    if (!r) {
	r = mlookup(tag, name, mailboxname, &mbentry);
    }

    if (!r && (mbentry->mbtype & MBTYPE_REMOTE)) {
	/* remote mailbox */
	struct backend *s = NULL;

	if (supports_referrals) { 
	    imapd_refer(tag, mbentry->server, name);
	    /* Eat the argument */
	    eatline(imapd_in, prot_getc(imapd_in));
	    mboxlist_entry_free(&mbentry);
	    return;
	}

	s = proxy_findserver(mbentry->server, &imap_protocol,
			     proxy_userid, &backend_cached,
			     &backend_current, &backend_inbox, imapd_in);
	if (!s) r = IMAP_SERVER_UNAVAILABLE;

	mboxlist_entry_free(&mbentry);

	imapd_check(s, 0);

	if (!r) {
	    int is_active = 1;
	    s->context = (void*) &is_active;
	    if (imapd_index) {
		const char *mboxname = index_mboxname(imapd_index);
		prot_printf(s->out, "%s Localappend {" SIZE_T_FMT "+}\r\n%s"
			    " {" SIZE_T_FMT "+}\r\n%s ",
			    tag, strlen(name), name,
			    strlen(mboxname), mboxname);
	    } else {
		prot_printf(s->out, "%s Localappend {" SIZE_T_FMT "+}\r\n%s"
			    " \"\" ", tag, strlen(name), name);
	    }
	    if (!(r = pipe_command(s, 16384))) {
		pipe_including_tag(s, tag, 0);
	    }
	    s->context = NULL;
	} else {
	    eatline(imapd_in, prot_getc(imapd_in));
	}

	if (r) {
	    prot_printf(imapd_out, "%s NO %s\r\n", tag,
			prot_error(imapd_in) ? prot_error(imapd_in) :
			error_message(r));
	}

	return;
    }

    mboxlist_entry_free(&mbentry);

    /* local mailbox */
    if (!r) {
	qdiffs[QUOTA_MESSAGE] = 1;
	r = append_check(mailboxname, imapd_authstate, ACL_INSERT, ignorequota ? NULL : qdiffs);
    }
    if (r) {
	eatline(imapd_in, ' ');
	prot_printf(imapd_out, "%s NO %s%s\r\n",
		    tag,
		    (r == IMAP_MAILBOX_NONEXISTENT &&
		     mboxlist_createmailboxcheck(mailboxname, 0, 0,
						 imapd_userisadmin,
						 imapd_userid, imapd_authstate,
						 NULL, NULL, 0) == 0)
		    ? "[TRYCREATE] " : "", error_message(r));
	return;
    }

    c = ' '; /* just parsed a space */
    /* we loop, to support MULTIAPPEND */
    while (!r && c == ' ') {
	curstage = xzmalloc(sizeof(*curstage));
	ptrarray_push(&stages, curstage);

	/* now parsing "append-opts" in the ABNF */

	/* Parse flags */
	c = getword(imapd_in, &arg);
	if  (c == '(' && !arg.s[0]) {
	    strarray_init(&curstage->flags);
	    do {
		c = getword(imapd_in, &arg);
		if (!curstage->flags.count && !arg.s[0] && c == ')') break; /* empty list */
		if (!isokflag(arg.s, &sync_seen)) {
		    parseerr = "Invalid flag in Append command";
		    r = IMAP_PROTOCOL_ERROR;
		    goto done;
		}
		strarray_append(&curstage->flags, arg.s);
	    } while (c == ' ');
	    if (c != ')') {
		parseerr = 
		    "Missing space or ) after flag name in Append command";
		r = IMAP_PROTOCOL_ERROR;
		goto done;
	    }
	    c = prot_getc(imapd_in);
	    if (c != ' ') {
		parseerr = "Missing space after flag list in Append command";
		r = IMAP_PROTOCOL_ERROR;
		goto done;
	    }
	    c = getword(imapd_in, &arg);
	}

	/* Parse internaldate */
	if (c == '\"' && !arg.s[0]) {
	    prot_ungetc(c, imapd_in);
	    c = getdatetime(&(curstage->internaldate));
	    if (c != ' ') {
		parseerr = "Invalid date-time in Append command";
		r = IMAP_PROTOCOL_ERROR;
		goto done;
	    }
	    c = getword(imapd_in, &arg);
	}

	/* try to parse a sequence of "append-ext" */
	for (;;) {
	    if (!strcasecmp(arg.s, "ANNOTATION")) {
		/* RFC5257 */
		if (c != ' ') {
		    parseerr = "Missing annotation data in Append command";
		    r = IMAP_PROTOCOL_ERROR;
		    goto done;
		}
		c = parse_annotate_store_data(tag,
					      /*permessage_flag*/1,
					      &curstage->annotations);
		if (c == EOF) {
		    eatline(imapd_in, c);
		    goto cleanup;
		}
		qdiffs[QUOTA_ANNOTSTORAGE] += sizeentryatts(curstage->annotations);
		c = getword(imapd_in, &arg);
	    }
	    else
		break;	/* not a known extension keyword */
	}

	/* Stage the message */
	curstage->f = append_newstage(mailboxname, now, stages.count, &(curstage->stage));
	if (!curstage->f) {
	    r = IMAP_IOERROR;
	    goto done;
	}

	/* now parsing "append-data" in the ABNF */

	if (!strcasecmp(arg.s, "CATENATE")) {
	    if (c != ' ' || (c = prot_getc(imapd_in) != '(')) {
		parseerr = "Missing message part(s) in Append command";
		r = IMAP_PROTOCOL_ERROR;
		goto done;
	    }

	    /* Catenate the message part(s) to stage */
	    size = 0;
	    r = append_catenate(curstage->f, cur_name, &size,
				&(curstage->binary), &parseerr, &url);
	    if (r) goto done;
	}
	else {
	    /* Read size from literal */
	    r = getliteralsize(arg.s, c, &size, &(curstage->binary), &parseerr);
	    if (!r && size == 0) r = IMAP_ZERO_LENGTH_LITERAL;
	    if (r) goto done;

	    /* Copy message to stage */
	    r = message_copy_strict(imapd_in, curstage->f, size, curstage->binary);
	}
	qdiffs[QUOTA_STORAGE] += size;
	/* If this is a non-BINARY message, close the stage file.
	 * Otherwise, leave it open so we can encode the binary parts.
	 *
	 * XXX  For BINARY MULTIAPPEND, we may have to close the stage files
	 * anyways to avoid too many open files.
	 */
	if (!curstage->binary) {
	    fclose(curstage->f);
	    curstage->f = NULL;
	}

	/* if we see a SP, we're trying to append more than one message */

	/* Parse newline terminating command */
	c = prot_getc(imapd_in);
    }

 done:
    if (r) {
	eatline(imapd_in, c);
    } else {
	/* we should be looking at the end of the line */
	if (c == '\r') c = prot_getc(imapd_in);
	if (c != '\n') {
	    parseerr = "junk after literal";
	    r = IMAP_PROTOCOL_ERROR;
	    eatline(imapd_in, c);
	}
    }

    /* Append from the stage(s) */
    if (!r) {
	qdiffs[QUOTA_MESSAGE] = stages.count;
	r = append_setup(&appendstate, mailboxname, 
			 imapd_userid, imapd_authstate, ACL_INSERT,
			 ignorequota ? NULL : qdiffs, &imapd_namespace,
			 (imapd_userisadmin || imapd_userisproxyadmin),
			 EVENT_MESSAGE_APPEND);
    }
    if (!r) {
	struct body *body;

	doappenduid = (appendstate.myrights & ACL_READ);
	uidvalidity = append_uidvalidity(&appendstate);

	for (i = 0; !r && i < stages.count ; i++) {
	    curstage = stages.data[i];
	    body = NULL;
	    if (curstage->binary) {
		r = message_parse_binary_file(curstage->f, &body);
		fclose(curstage->f);
		curstage->f = NULL;
	    }
	    if (!r) {
		r = append_fromstage(&appendstate, &body, curstage->stage,
				     curstage->internaldate,
				     &curstage->flags, 0,
				     curstage->annotations);
	    }
	    if (body) {
		/* Note: either the calls to message_parse_binary_file()
		 * or append_fromstage() above, may create a body.  */
		message_free_body(body);
		free(body);
		body = NULL;
	    }
	}

	if (!r) {
	    r = append_commit(&appendstate);
	} else {
	    append_abort(&appendstate);
	}
    }

    imapd_check(NULL, 1);

    if (r == IMAP_PROTOCOL_ERROR && parseerr) {
	prot_printf(imapd_out, "%s BAD %s\r\n", tag, parseerr);
    } else if (r == IMAP_BADURL) {
	prot_printf(imapd_out, "%s NO [BADURL \"%s\"] %s\r\n",
		    tag, url, parseerr);
    } else if (r) {
	prot_printf(imapd_out, "%s NO %s%s\r\n",
		    tag,
		    (r == IMAP_MAILBOX_NONEXISTENT &&
		     mboxlist_createmailboxcheck(mailboxname, 0, 0,
						 imapd_userisadmin,
						 imapd_userid, imapd_authstate,
						 NULL, NULL, 0) == 0)
		    ? "[TRYCREATE] " : r == IMAP_MESSAGE_TOO_LARGE
		    ? "[TOOBIG]" : "", error_message(r));
    } else if (doappenduid) {
	/* is this a space seperated list or sequence list? */
	prot_printf(imapd_out, "%s OK [APPENDUID %lu ", tag, uidvalidity);
	if (appendstate.nummsg == 1) {
	    prot_printf(imapd_out, "%u", appendstate.baseuid);
	} else {
	    prot_printf(imapd_out, "%u:%u", appendstate.baseuid,
			appendstate.baseuid + appendstate.nummsg - 1);
	}
	prot_printf(imapd_out, "] %s\r\n", error_message(IMAP_OK_COMPLETED));
    } else {
	prot_printf(imapd_out, "%s OK %s\r\n", tag,
		    error_message(IMAP_OK_COMPLETED));
    }

cleanup:
    /* Cleanup the stage(s) */
    while ((curstage = ptrarray_pop(&stages))) {
	if (curstage->f != NULL) fclose(curstage->f);
	append_removestage(curstage->stage);
	strarray_fini(&curstage->flags);
	freeentryatts(curstage->annotations);
	free(curstage);
    }
    ptrarray_fini(&stages);
}

/*
 * Warn if mailbox is close to or over any quota resource.
 *
 * Warn if the following possibilities occur:
 * - quotawarnkb not set + quotawarn hit
 * - quotawarnkb set larger than mailbox + quotawarn hit
 * - quotawarnkb set + hit + quotawarn hit
 * - quotawarnmsg not set + quotawarn hit
 * - quotawarnmsg set larger than mailbox + quotawarn hit
 * - quotawarnmsg set + hit + quotawarn hit
 */
static void warn_about_quota(const char *quotaroot)
{
    time_t now = time(NULL);
    struct quota q;
    int res;
    int r;
    int thresholds[QUOTA_NUMRESOURCES];
    int pc_threshold = config_getint(IMAPOPT_QUOTAWARN);
    int pc_usage;
    struct buf msg = BUF_INITIALIZER;
    static char lastqr[MAX_MAILBOX_PATH+1] = "";
    static time_t nextalert = 0;

    if (!quotaroot || !*quotaroot)
	return;	    /* no quota, nothing to do */

    /* rate limit checks and warnings to every 10 min */
    if (!strcmp(quotaroot, lastqr) && now < nextalert)
	return;
    strlcpy(lastqr, quotaroot, sizeof(lastqr));
    nextalert = now + 600;

    quota_init(&q, quotaroot);
    r = quota_read(&q, NULL, 0);
    if (r)
	goto out;	    /* failed to read */

    memset(thresholds, 0, sizeof(thresholds));
    thresholds[QUOTA_STORAGE] = config_getint(IMAPOPT_QUOTAWARNKB);
    thresholds[QUOTA_MESSAGE] = config_getint(IMAPOPT_QUOTAWARNMSG);
    thresholds[QUOTA_ANNOTSTORAGE] = config_getint(IMAPOPT_QUOTAWARNKB);

    for (res = 0 ; res < QUOTA_NUMRESOURCES ; res++) {
	if (q.limits[res] < 0)
	    continue;	    /* this resource is unlimited */
	buf_reset(&msg);

	if (thresholds[res] <= 0 ||
	    thresholds[res] >= q.limits[res] ||
	    q.useds[res] > ((quota_t) (q.limits[res] - thresholds[res])) * quota_units[res]) {

	    pc_usage = (int)(((double) q.useds[res] * 100.0) /
		             (double) ((quota_t) q.limits[res] * quota_units[res]));

	    if (q.useds[res] > (quota_t) q.limits[res] * quota_units[res])
		buf_printf(&msg, error_message(IMAP_NO_OVERQUOTA),
			   quota_names[res]);
	    else if (pc_usage > pc_threshold)
		buf_printf(&msg, error_message(IMAP_NO_CLOSEQUOTA),
			   pc_usage, quota_names[res]);
	}

	if (msg.len)
	    prot_printf(imapd_out, "* NO [ALERT] %s\r\n", buf_cstring(&msg));
    }

    buf_reset(&msg);
out:
    quota_free(&q);
}


/*
 * Perform a SELECT/EXAMINE/BBOARD command
 */
static void cmd_select(char *tag, char *cmd, char *name)
{
    int c;
    char mailboxname[MAX_MAILBOX_BUFFER];
    int r = 0;
    int doclose = 0;
    mbentry_t *mbentry = NULL;
    struct backend *backend_next = NULL;
    struct index_init init;
    int wasopen = 0;
    struct vanished_params *v = &init.vanished;

    memset(&init, 0, sizeof(struct index_init));

    c = prot_getc(imapd_in);
    if (c == ' ') {
	static struct buf arg, parm1, parm2;

	c = prot_getc(imapd_in);
	if (c != '(') goto badlist;

	c = getword(imapd_in, &arg);
	if (arg.s[0] == '\0') goto badlist;
	for (;;) {
	    ucase(arg.s);
	    if (!strcmp(arg.s, "CONDSTORE")) {
		client_capa |= CAPA_CONDSTORE;
	    }
	    else if ((client_capa & CAPA_QRESYNC) &&
		     !strcmp(arg.s, "QRESYNC")) {
		char *p;

		if (c != ' ') goto badqresync;
		c = prot_getc(imapd_in);
		if (c != '(') goto badqresync;
		c = getastring(imapd_in, imapd_out, &arg);
		v->uidvalidity = strtoul(arg.s, &p, 10);
		if (*p || !v->uidvalidity || v->uidvalidity == ULONG_MAX) goto badqresync;
		if (c != ' ') goto badqresync;
		c = getmodseq(imapd_in, &v->modseq);
		if (c == EOF) goto badqresync;
		if (c == ' ') {
		    c = prot_getc(imapd_in);
		    if (c != '(') {
			/* optional UID sequence */
			prot_ungetc(c, imapd_in);
			c = getword(imapd_in, &arg);
			if (!imparse_issequence(arg.s)) goto badqresync;
			v->sequence = arg.s;
			if (c == ' ') {
			    c = prot_getc(imapd_in);
			    if (c != '(') goto badqresync;
			}
		    }
		    if (c == '(') {
			/* optional sequence match data */
			c = getword(imapd_in, &parm1);
			if (!imparse_issequence(parm1.s)) goto badqresync;
			v->match_seq = parm1.s;
			if (c != ' ') goto badqresync;
			c = getword(imapd_in, &parm2);
			if (!imparse_issequence(parm2.s)) goto badqresync;
			v->match_uid = parm2.s;
			if (c != ')') goto badqresync;
			c = prot_getc(imapd_in);
		    }
		}
		if (c != ')') goto badqresync;
		c = prot_getc(imapd_in);
	    }
	    else if (!strcmp(arg.s, "ANNOTATE")) {
		/*
		 * RFC5257 requires us to parse this keyword, which
		 * indicates that the client wants unsolicited
		 * ANNOTATION responses in this session, but we don't
		 * actually have to do anything with it, so we won't.
		 */
		;
	    }
	    else {
		prot_printf(imapd_out, "%s BAD Invalid %s modifier %s\r\n",
			    tag, cmd, arg.s);
		eatline(imapd_in, c);
		return;
	    }

	    if (c == ' ') c = getword(imapd_in, &arg);
	    else break;
	}

	if (c != ')') {
	    prot_printf(imapd_out,
			"%s BAD Missing close parenthesis in %s\r\n", tag, cmd);
	    eatline(imapd_in, c);
	    return;
	}

	c = prot_getc(imapd_in);
    }
    if (c == '\r') c = prot_getc(imapd_in);
    if (c != '\n') {
	prot_printf(imapd_out,
		    "%s BAD Unexpected extra arguments to %s\r\n", tag, cmd);
	eatline(imapd_in, c);
	return;
    }

    if (imapd_index) {
	index_close(&imapd_index);
	wasopen = 1;
    }

    if (backend_current) {
	/* remove backend_current from the protgroup */
	protgroup_delete(protin, backend_current->in);
	wasopen = 1;
    }

    r = (*imapd_namespace.mboxname_tointernal)(&imapd_namespace, name,
					       imapd_userid, mailboxname);

    if (!r) {
	r = mlookup(tag, name, mailboxname, &mbentry);
    }
    if (r == IMAP_MAILBOX_MOVED) return;

    if (!r && (mbentry->mbtype & MBTYPE_REMOTE)) {
	char mytag[128];

	if (supports_referrals) {
	    imapd_refer(tag, mbentry->server, name);
	    mboxlist_entry_free(&mbentry);
	    return;
	}

	backend_next = proxy_findserver(mbentry->server, &imap_protocol,
					proxy_userid, &backend_cached,
					&backend_current, &backend_inbox,
					imapd_in);
	if (!backend_next) r = IMAP_SERVER_UNAVAILABLE;

	if (backend_current && backend_current != backend_next) {
	    /* switching servers; flush old server output */
	    proxy_gentag(mytag, sizeof(mytag));
	    prot_printf(backend_current->out, "%s Unselect\r\n", mytag);
	    /* do not fatal() here, because we don't really care about this
	     * server anymore anyway */
	    pipe_until_tag(backend_current, mytag, 1);
	}
	backend_current = backend_next;

	if (r) {
	    prot_printf(imapd_out, "%s NO %s\r\n", tag, error_message(r));
	    mboxlist_entry_free(&mbentry);
	    return;
	}

	if (client_capa) {
	    /* Enable client capabilities on new backend */
	    proxy_gentag(mytag, sizeof(mytag));
	    prot_printf(backend_current->out, "%s Enable", mytag);
	    if (client_capa & CAPA_QRESYNC)
		prot_printf(backend_current->out, " Qresync");
	    else if (client_capa & CAPA_CONDSTORE)
		prot_printf(backend_current->out, " Condstore");
	    prot_printf(backend_current->out, "\r\n");
	    pipe_until_tag(backend_current, mytag, 0);
	}

	/* Send SELECT command to backend */
	prot_printf(backend_current->out, "%s %s {" SIZE_T_FMT "+}\r\n%s",
		    tag, cmd, strlen(name), name);
	if (v->uidvalidity) {
	    prot_printf(backend_current->out, " (QRESYNC (%lu " MODSEQ_FMT,
			v->uidvalidity, v->modseq);
	    if (v->sequence) {
		prot_printf(backend_current->out, " %s", v->sequence);
	    }
	    if (v->match_seq && v->match_uid) {
		prot_printf(backend_current->out, " (%s %s)",
			    v->match_seq, v->match_uid);
	    }
	    prot_printf(backend_current->out, "))");
	}
	prot_printf(backend_current->out, "\r\n");

	switch (pipe_including_tag(backend_current, tag, 0)) {
	case PROXY_OK:
	    syslog(LOG_DEBUG, "open: user %s opened %s on %s",
		   imapd_userid, name, mbentry->server);

	    /* add backend_current to the protgroup */
	    protgroup_insert(protin, backend_current->in);
	    break;
	default:
	    syslog(LOG_DEBUG, "open: user %s failed to open %s", imapd_userid,
		   name);
	    /* not successfully selected */
	    backend_current = NULL;
	    break;
	}

	mboxlist_entry_free(&mbentry);

	return;
    }

    mboxlist_entry_free(&mbentry);

    /* local mailbox */
    if (backend_current) {
      char mytag[128];

      /* switching servers; flush old server output */
      proxy_gentag(mytag, sizeof(mytag));
      prot_printf(backend_current->out, "%s Unselect\r\n", mytag);
      /* do not fatal() here, because we don't really care about this
       * server anymore anyway */
      pipe_until_tag(backend_current, mytag, 1);
    }
    backend_current = NULL;

    if (wasopen) prot_printf(imapd_out, "* OK [CLOSED] Ok\r\n");

    init.userid = imapd_userid;
    init.authstate = imapd_authstate;
    init.out = imapd_out;
    init.examine_mode = cmd[0] == 'E';
    init.select = 1;

    r = index_open(mailboxname, &init, &imapd_index);
    if (!r) doclose = 1;

    if (!r && !index_hasrights(imapd_index, ACL_READ)) {
	r = (imapd_userisadmin || index_hasrights(imapd_index, ACL_LOOKUP)) ?
	  IMAP_PERMISSION_DENIED : IMAP_MAILBOX_NONEXISTENT;
    }

    if (r) {
	prot_printf(imapd_out, "%s NO %s\r\n", tag, error_message(r));
	if (init.vanishedlist) seqset_free(init.vanishedlist);
	init.vanishedlist = NULL;
	if (doclose) index_close(&imapd_index);
	return;
    }

    if (index_hasrights(imapd_index, ACL_EXPUNGE))
	warn_about_quota(imapd_index->mailbox->quotaroot);

    index_select(imapd_index, &init);

    if (init.vanishedlist) seqset_free(init.vanishedlist);
    init.vanishedlist = NULL;

    prot_printf(imapd_out, "%s OK [READ-%s] %s\r\n", tag,
		index_hasrights(imapd_index, ACL_READ_WRITE) ?
		"WRITE" : "ONLY", error_message(IMAP_OK_COMPLETED));

    syslog(LOG_DEBUG, "open: user %s opened %s", imapd_userid, name);
    return;

 badlist:
    prot_printf(imapd_out, "%s BAD Invalid modifier list in %s\r\n", tag, cmd);
    eatline(imapd_in, c);
    return;

 badqresync:
    prot_printf(imapd_out, "%s BAD Invalid QRESYNC parameter list in %s\r\n",
		tag, cmd);
    eatline(imapd_in, c);
    return;
}

/*
 * Perform a CLOSE/UNSELECT command
 */
static void cmd_close(char *tag, char *cmd)
{
    if (backend_current) {
	/* remote mailbox */
	prot_printf(backend_current->out, "%s %s\r\n", tag, cmd);
	/* xxx do we want this to say OK if the connection is gone?
	 * saying NO is clearly wrong, hense the fatal request. */
	pipe_including_tag(backend_current, tag, 0);

	/* remove backend_current from the protgroup */
	protgroup_delete(protin, backend_current->in);

	backend_current = NULL;
	return;
    }

    /* local mailbox */
    if ((cmd[0] == 'C') && index_hasrights(imapd_index, ACL_EXPUNGE)) {
	index_expunge(imapd_index, NULL, 1);
	/* don't tell changes here */
    }

    index_close(&imapd_index);

    /* http://www.rfc-editor.org/errata_search.php?rfc=5162 
     * Errata ID: 1808 - don't send HIGHESTMODSEQ to a close
     * command, because it can lose synchronisation */
    prot_printf(imapd_out, "%s OK %s\r\n",
		tag, error_message(IMAP_OK_COMPLETED));
}


/*
 * Append to the section list.
 */
static void section_list_append(struct section **l,
				const char *name,
				const struct octetinfo *oi)
{
    struct section **tail = l;

    while (*tail) tail = &(*tail)->next;

    *tail = xzmalloc(sizeof(struct section));
    (*tail)->name = xstrdup(name);
    (*tail)->octetinfo = *oi;
    (*tail)->next = NULL;
}

static void section_list_free(struct section *l)
{
    struct section *n;

    while (l) {
	n = l->next;
	free(l->name);
	free(l);
	l = n;
    }
}

/*
 * Parse the syntax for a partial fetch:
 *   "<" number "." nz-number ">"
 */
#define PARSE_PARTIAL(start_octet, octet_count)			        \
    (start_octet) = (octet_count) = 0;                                  \
    if (*p == '<' && Uisdigit(p[1])) {					\
	(start_octet) = p[1] - '0';					\
	p += 2;								\
	while (Uisdigit((int) *p)) {					\
	    (start_octet) =					\
		(start_octet) * 10 + *p++ - '0';		\
	}								\
									\
	if (*p == '.' && p[1] >= '1' && p[1] <= '9') {			\
	    (octet_count) = p[1] - '0';				\
	    p[0] = '>'; p[1] = '\0'; /* clip off the octet count 	\
					(its not used in the reply) */	\
	    p += 2;							\
	    while (Uisdigit(*p)) {					\
		(octet_count) =					\
		    (octet_count) * 10 + *p++ - '0';		\
	    }								\
	}								\
	else p--;							\
									\
	if (*p != '>') {						\
	    prot_printf(imapd_out,					\
			"%s BAD Invalid body partial\r\n", tag);	\
	    eatline(imapd_in, c);					\
	    goto freeargs;						\
	}								\
	p++;								\
    }

static int parse_fetch_args(const char *tag, const char *cmd,
			    int allow_vanished,
			    struct fetchargs *fa)
{
    static struct buf fetchatt, fieldname;
    int c;
    int inlist = 0;
    char *p, *section;
    struct octetinfo oi;
    strarray_t *newfields = strarray_new();

    c = getword(imapd_in, &fetchatt);
    if (c == '(' && !fetchatt.s[0]) {
	inlist = 1;
	c = getword(imapd_in, &fetchatt);
    }
    for (;;) {
	ucase(fetchatt.s);
	switch (fetchatt.s[0]) {
	case 'A':
	    if (!inlist && !strcmp(fetchatt.s, "ALL")) {
		fa->fetchitems |= FETCH_ALL;
	    }
	    else if (!strcmp(fetchatt.s, "ANNOTATION")) {
		fa->fetchitems |= FETCH_ANNOTATION;
		if (c != ' ')
		    goto badannotation;
		c = prot_getc(imapd_in);
		if (c != '(')
		    goto badannotation;
		c = parse_annotate_fetch_data(tag,
					      /*permessage_flag*/1,
					      &fa->entries,
					      &fa->attribs);
		if (c == EOF) {
		    eatline(imapd_in, c);
		    goto freeargs;
		}
		if (c != ')') {
badannotation:
		    prot_printf(imapd_out, "%s BAD invalid Annotation\r\n", tag);
		    eatline(imapd_in, c);
		    goto freeargs;
		}
		c = prot_getc(imapd_in);
	    }
	    else goto badatt;
	    break;

	case 'B':
	    if (!strncmp(fetchatt.s, "BINARY[", 7) ||
		!strncmp(fetchatt.s, "BINARY.PEEK[", 12) ||
		!strncmp(fetchatt.s, "BINARY.SIZE[", 12)) {
		int binsize = 0;

		p = section = fetchatt.s + 7;
		if (!strncmp(p, "PEEK[", 5)) {
		    p = section += 5;
		}
		else if (!strncmp(p, "SIZE[", 5)) {
		    p = section += 5;
		    binsize = 1;
		}
		else {
		    fa->fetchitems |= FETCH_SETSEEN;
		}
		while (Uisdigit(*p) || *p == '.') {
		    if (*p == '.' && !Uisdigit(p[-1])) break;
		    /* Part number cannot begin with '0' */
		    if (*p == '0' && !Uisdigit(p[-1])) break;
		    p++;
		}

		if (*p != ']') {
		    prot_printf(imapd_out, "%s BAD Invalid binary section\r\n", tag);
		    eatline(imapd_in, c);
		    goto freeargs;
		}
		p++;

		if (!binsize) PARSE_PARTIAL(oi.start_octet, oi.octet_count);

		if (*p) {
		    prot_printf(imapd_out, "%s BAD Junk after binary section\r\n", tag);
		    eatline(imapd_in, c);
		    goto freeargs;
		}
		if (binsize)
		    section_list_append(&fa->sizesections, section, &oi);
		else
		    section_list_append(&fa->binsections, section, &oi);
	    }
	    else if (!strcmp(fetchatt.s, "BODY")) {
		fa->fetchitems |= FETCH_BODY;
	    }
	    else if (!strcmp(fetchatt.s, "BODYSTRUCTURE")) {
		fa->fetchitems |= FETCH_BODYSTRUCTURE;
	    }
	    else if (!strncmp(fetchatt.s, "BODY[", 5) ||
		     !strncmp(fetchatt.s, "BODY.PEEK[", 10)) {
		p = section = fetchatt.s + 5;
		if (!strncmp(p, "PEEK[", 5)) {
		    p = section += 5;
		}
		else {
		    fa->fetchitems |= FETCH_SETSEEN;
		}
		while (Uisdigit(*p) || *p == '.') {
		    if (*p == '.' && !Uisdigit(p[-1])) break;
		    /* Obsolete section 0 can only occur before close brace */
		    if (*p == '0' && !Uisdigit(p[-1]) && p[1] != ']') break;
		    p++;
		}

		if (*p == 'H' && !strncmp(p, "HEADER.FIELDS", 13) &&
		    (p == section || p[-1] == '.') &&
		    (p[13] == '\0' || !strcmp(p+13, ".NOT"))) {

		    /*
		     * If not top-level or a HEADER.FIELDS.NOT, can't pull
		     * the headers out of the cache.
		     */
		    if (p != section || p[13] != '\0') {
			fa->cache_atleast = BIT32_MAX;
		    }

		    if (c != ' ') {
			prot_printf(imapd_out,
				    "%s BAD Missing required argument to %s %s\r\n",
				    tag, cmd, fetchatt.s);
			eatline(imapd_in, c);
			goto freeargs;
		    }
		    c = prot_getc(imapd_in);
		    if (c != '(') {
			prot_printf(imapd_out, "%s BAD Missing required open parenthesis in %s %s\r\n",
				    tag, cmd, fetchatt.s);
			eatline(imapd_in, c);
			goto freeargs;
		    }
		    do {
			c = getastring(imapd_in, imapd_out, &fieldname);
			for (p = fieldname.s; *p; p++) {
			    if (*p <= ' ' || *p & 0x80 || *p == ':') break;
			}
			if (*p || !*fieldname.s) {
			    prot_printf(imapd_out, "%s BAD Invalid field-name in %s %s\r\n",
					tag, cmd, fetchatt.s);
			    eatline(imapd_in, c);
			    goto freeargs;
			}
			strarray_append(newfields, fieldname.s);
			if (fa->cache_atleast < BIT32_MAX) {
			    bit32 this_ver =
				mailbox_cached_header(fieldname.s);
			    if(this_ver > fa->cache_atleast)
				fa->cache_atleast = this_ver;
			}
		    } while (c == ' ');
		    if (c != ')') {
			prot_printf(imapd_out, "%s BAD Missing required close parenthesis in %s %s\r\n",
				    tag, cmd, fetchatt.s);
			eatline(imapd_in, c);
			goto freeargs;
		    }

		    /* Grab/parse the ]<x.y> part */
		    c = getword(imapd_in, &fieldname);
		    p = fieldname.s;
		    if (*p++ != ']') {
			prot_printf(imapd_out, "%s BAD Missing required close bracket after %s %s\r\n",
				    tag, cmd, fetchatt.s);
			eatline(imapd_in, c);
			goto freeargs;
		    }

		    PARSE_PARTIAL(oi.start_octet, oi.octet_count);

		    if (*p) {
			prot_printf(imapd_out, "%s BAD Junk after body section\r\n", tag);
			eatline(imapd_in, c);
			goto freeargs;
		    }
		    appendfieldlist(&fa->fsections,
				    section, newfields, fieldname.s,
				    &oi, sizeof(oi));
		    /* old 'newfields' is managed by the fieldlist now */
		    newfields = strarray_new();
		    break;
		}

		switch (*p) {
		case 'H':
		    if (p != section && p[-1] != '.') break;
		    if (!strncmp(p, "HEADER]", 7)) p += 6;
		    break;

		case 'M':
		    if (!strncmp(p-1, ".MIME]", 6)) p += 4;
		    break;

		case 'T':
		    if (p != section && p[-1] != '.') break;
		    if (!strncmp(p, "TEXT]", 5)) p += 4;
		    break;
		}

		if (*p != ']') {
		    prot_printf(imapd_out, "%s BAD Invalid body section\r\n", tag);
		    eatline(imapd_in, c);
		    goto freeargs;
		}
		p++;

		PARSE_PARTIAL(oi.start_octet, oi.octet_count);

		if (*p) {
		    prot_printf(imapd_out, "%s BAD Junk after body section\r\n", tag);
		    eatline(imapd_in, c);
		    goto freeargs;
		}
		section_list_append(&fa->bodysections, section, &oi);
	    }
	    else goto badatt;
	    break;

	case 'C':
	    if (!strcmp(fetchatt.s, "CID") &&
	        config_getswitch(IMAPOPT_CONVERSATIONS)) {
		fa->fetchitems |= FETCH_CID;
	    }
	    else goto badatt;
	    break;

	case 'D':
	    if (!strcmp(fetchatt.s, "DIGEST.SHA1")) {
		fa->fetchitems |= FETCH_GUID;
	    }
	    else goto badatt;
	    break;

	case 'E':
	    if (!strcmp(fetchatt.s, "ENVELOPE")) {
		fa->fetchitems |= FETCH_ENVELOPE;
	    }
	    else goto badatt;
	    break;

	case 'F':
	    if (!inlist && !strcmp(fetchatt.s, "FAST")) {
		fa->fetchitems |= FETCH_FAST;
	    }
	    else if (!inlist && !strcmp(fetchatt.s, "FULL")) {
		fa->fetchitems |= FETCH_FULL;
	    }
	    else if (!strcmp(fetchatt.s, "FLAGS")) {
		fa->fetchitems |= FETCH_FLAGS;
	    }
	    else if (!strcmp(fetchatt.s, "FOLDER")) {
		fa->fetchitems |= FETCH_FOLDER;
	    }
	    else goto badatt;
	    break;

	case 'I':
	    if (!strcmp(fetchatt.s, "INTERNALDATE")) {
		fa->fetchitems |= FETCH_INTERNALDATE;
	    }
	    else goto badatt;
	    break;

	case 'M':
	    if (!strcmp(fetchatt.s, "MODSEQ")) {
		fa->fetchitems |= FETCH_MODSEQ;
	    }
	    else goto badatt;
	    break;

	case 'R':
	    if (!strcmp(fetchatt.s, "RFC822")) {
		fa->fetchitems |= FETCH_RFC822|FETCH_SETSEEN;
	    }
	    else if (!strcmp(fetchatt.s, "RFC822.HEADER")) {
		fa->fetchitems |= FETCH_HEADER;
	    }
	    else if (!strcmp(fetchatt.s, "RFC822.PEEK")) {
		fa->fetchitems |= FETCH_RFC822;
	    }
	    else if (!strcmp(fetchatt.s, "RFC822.SIZE")) {
		fa->fetchitems |= FETCH_SIZE;
	    }
	    else if (!strcmp(fetchatt.s, "RFC822.TEXT")) {
		fa->fetchitems |= FETCH_TEXT|FETCH_SETSEEN;
	    }
	    else if (!strcmp(fetchatt.s, "RFC822.SHA1")) {
		fa->fetchitems |= FETCH_SHA1;
	    }
	    else if (!strcmp(fetchatt.s, "RFC822.FILESIZE")) {
		fa->fetchitems |= FETCH_FILESIZE;
	    }
	    else if (!strcmp(fetchatt.s, "RFC822.TEXT.PEEK")) {
		fa->fetchitems |= FETCH_TEXT;
	    }
	    else if (!strcmp(fetchatt.s, "RFC822.HEADER.LINES") ||
		     !strcmp(fetchatt.s, "RFC822.HEADER.LINES.NOT")) {
		if (c != ' ') {
		    prot_printf(imapd_out, "%s BAD Missing required argument to %s %s\r\n",
			   tag, cmd, fetchatt.s);
		    eatline(imapd_in, c);
		    goto freeargs;
		}
		c = prot_getc(imapd_in);
		if (c != '(') {
		    prot_printf(imapd_out, "%s BAD Missing required open parenthesis in %s %s\r\n",
			   tag, cmd, fetchatt.s);
		    eatline(imapd_in, c);
		    goto freeargs;
		}
		do {
		    c = getastring(imapd_in, imapd_out, &fieldname);
		    for (p = fieldname.s; *p; p++) {
			if (*p <= ' ' || *p & 0x80 || *p == ':') break;
		    }
		    if (*p || !*fieldname.s) {
			prot_printf(imapd_out, "%s BAD Invalid field-name in %s %s\r\n",
			       tag, cmd, fetchatt.s);
			eatline(imapd_in, c);
			goto freeargs;
		    }
		    lcase(fieldname.s);;
		    /* 19 is magic number -- length of 
		     * "RFC822.HEADERS.NOT" */
		    strarray_append(strlen(fetchatt.s) == 19 ?
				  &fa->headers : &fa->headers_not,
				  fieldname.s);
		    if (strlen(fetchatt.s) != 19) {
			fa->cache_atleast = BIT32_MAX;
		    }
		    if (fa->cache_atleast < BIT32_MAX) {
			bit32 this_ver =
			    mailbox_cached_header(fieldname.s);
			if(this_ver > fa->cache_atleast)
			    fa->cache_atleast = this_ver;
		   }
		} while (c == ' ');
		if (c != ')') {
		    prot_printf(imapd_out, "%s BAD Missing required close parenthesis in %s %s\r\n",
			   tag, cmd, fetchatt.s);
		    eatline(imapd_in, c);
		    goto freeargs;
		}
		c = prot_getc(imapd_in);
	    }
	    else goto badatt;
	    break;

	case 'U':
	    if (!strcmp(fetchatt.s, "UID")) {
		fa->fetchitems |= FETCH_UID;
	    }
	    else if (!strcmp(fetchatt.s, "UIDVALIDITY")) {
		fa->fetchitems |= FETCH_UIDVALIDITY;
	    }
	    else goto badatt;
	    break;

	default:
	badatt:
	    prot_printf(imapd_out, "%s BAD Invalid %s attribute %s\r\n", tag, cmd, fetchatt.s);
	    eatline(imapd_in, c);
	    goto freeargs;
	}

	if (inlist && c == ' ') c = getword(imapd_in, &fetchatt);
	else break;
    }

    if (inlist && c == ')') {
	inlist = 0;
	c = prot_getc(imapd_in);
    }
    if (inlist) {
	prot_printf(imapd_out, "%s BAD Missing close parenthesis in %s\r\n",
		    tag, cmd);
	eatline(imapd_in, c);
	goto freeargs;
    }

    if (c == ' ') {
	/* Grab/parse the modifier(s) */
	c = prot_getc(imapd_in);
	if (c != '(') {
	    prot_printf(imapd_out,
			"%s BAD Missing required open parenthesis in %s modifiers\r\n",
			tag, cmd);
	    eatline(imapd_in, c);
	    goto freeargs;
	}
	do {
	    c = getword(imapd_in, &fetchatt);
	    ucase(fetchatt.s);
	    if (!strcmp(fetchatt.s, "CHANGEDSINCE")) {
		if (c != ' ') {
		    prot_printf(imapd_out,
				"%s BAD Missing required argument to %s %s\r\n",
				tag, cmd, fetchatt.s);
		    eatline(imapd_in, c);
		    goto freeargs;
		}
		c = getmodseq(imapd_in, &fa->changedsince);
		if (c == EOF) {
		    prot_printf(imapd_out,
				"%s BAD Invalid argument to %s %s\r\n",
				tag, cmd, fetchatt.s);
		    eatline(imapd_in, c);
		    goto freeargs;
		}
		fa->fetchitems |= FETCH_MODSEQ;
	    }
	    else if (allow_vanished &&
		     !strcmp(fetchatt.s, "VANISHED")) {
		fa->vanished = 1;
	    }
	    else {
		prot_printf(imapd_out, "%s BAD Invalid %s modifier %s\r\n",
			    tag, cmd, fetchatt.s);
		eatline(imapd_in, c);
		goto freeargs;
	    }
	} while (c == ' ');
	if (c != ')') {
	    prot_printf(imapd_out, "%s BAD Missing close parenthesis in %s\r\n",
			tag, cmd);
	    eatline(imapd_in, c);
	    goto freeargs;
	}
	c = prot_getc(imapd_in);
    }

    if (c == '\r') c = prot_getc(imapd_in);
    if (c != '\n') {
	prot_printf(imapd_out, "%s BAD Unexpected extra arguments to %s\r\n", tag, cmd);
	eatline(imapd_in, c);
	goto freeargs;
    }

    if (!fa->fetchitems && !fa->bodysections && !fa->fsections &&
	!fa->binsections && !fa->sizesections &&
	!fa->headers.count && !fa->headers_not.count) {
	prot_printf(imapd_out, "%s BAD Missing required argument to %s\r\n", tag, cmd);
	goto freeargs;
    }

    if (fa->vanished && !fa->changedsince) {
	prot_printf(imapd_out, "%s BAD Missing required argument to %s\r\n", tag, cmd);
	goto freeargs;
    }

    if (fa->fetchitems & FETCH_MODSEQ) {
	if (!(client_capa & CAPA_CONDSTORE)) {
	    client_capa |= CAPA_CONDSTORE;
	    if (imapd_index)
		prot_printf(imapd_out, "* OK [HIGHESTMODSEQ " MODSEQ_FMT "]  \r\n",
			index_highestmodseq(imapd_index));
	}
    }

    if (fa->fetchitems & (FETCH_ANNOTATION|FETCH_FOLDER)) {
	fa->namespace = &imapd_namespace;
	fa->userid = imapd_userid;
    }
    if (fa->fetchitems & FETCH_ANNOTATION) {
	fa->isadmin = imapd_userisadmin || imapd_userisproxyadmin;
	fa->authstate = imapd_authstate;
    }

    strarray_free(newfields);
    return 0;

freeargs:
    strarray_free(newfields);
    return IMAP_PROTOCOL_BAD_PARAMETERS;
}

static void fetchargs_fini (struct fetchargs *fa)
{
    section_list_free(fa->binsections);
    section_list_free(fa->sizesections);
    section_list_free(fa->bodysections);
    freefieldlist(fa->fsections);
    strarray_fini(&fa->headers);
    strarray_fini(&fa->headers_not);
    strarray_fini(&fa->entries);
    strarray_fini(&fa->attribs);

    memset(fa, 0, sizeof(struct fetchargs));
}

/*
 * Parse and perform a FETCH/UID FETCH command
 * The command has been parsed up to and including
 * the sequence
 */
static void cmd_fetch(char *tag, char *sequence, int usinguid)
{
    const char *cmd = usinguid ? "UID Fetch" : "Fetch";
    struct fetchargs fetchargs;
    int fetchedsomething, r;
    clock_t start = clock();
    char mytime[100];

    if (backend_current) {
	/* remote mailbox */
	prot_printf(backend_current->out, "%s %s %s ", tag, cmd, sequence);
	if (!pipe_command(backend_current, 65536)) {
	    pipe_including_tag(backend_current, tag, 0);
	}
	return;
    }

    /* local mailbox */
    memset(&fetchargs, 0, sizeof(struct fetchargs));

    r = parse_fetch_args(tag, cmd,
			 (usinguid && (client_capa & CAPA_QRESYNC)),
			 &fetchargs);
    if (r)
	goto freeargs;

    if (usinguid)
	fetchargs.fetchitems |= FETCH_UID;

    r = index_fetch(imapd_index, sequence, usinguid, &fetchargs,
		&fetchedsomething);

    snprintf(mytime, sizeof(mytime), "%2.3f", 
	     (clock() - start) / (double) CLOCKS_PER_SEC);

    if (r) {
	prot_printf(imapd_out, "%s NO %s (%s sec)\r\n", tag,
		    error_message(r), mytime);
    } else if (fetchedsomething || usinguid) {
	prot_printf(imapd_out, "%s OK %s (%s sec)\r\n", tag,
		    error_message(IMAP_OK_COMPLETED), mytime);
    } else {
	/* normal FETCH, nothing came back */
	prot_printf(imapd_out, "%s NO %s (%s sec)\r\n", tag,
		    error_message(IMAP_NO_NOSUCHMSG), mytime);
    }

 freeargs:
    fetchargs_fini(&fetchargs);
}

static void do_one_xconvmeta(struct conversations_state *state,
			     conversation_id_t cid,
			     conversation_t *conv,
			     struct dlist *itemlist)
{
    struct dlist *item = dlist_newpklist(NULL, "");
    struct dlist *fl;

    assert(conv);
    assert(itemlist);

    for (fl = itemlist->head; fl; fl = fl->next) {
	const char *key = dlist_cstring(fl);

	/* xxx - parse to a fetchitems? */
	if (!strcasecmp(key, "MODSEQ"))
	    dlist_setnum64(item, "MODSEQ", conv->modseq);
	else if (!strcasecmp(key, "EXISTS"))
	    dlist_setnum32(item, "EXISTS", conv->exists);
	else if (!strcasecmp(key, "UNSEEN"))
	    dlist_setnum32(item, "UNSEEN", conv->unseen);
	else if (!strcasecmp(key, "SIZE"))
	    dlist_setnum32(item, "SIZE", conv->size);
	else if (!strcasecmp(key, "COUNT")) {
	    struct dlist *flist = dlist_newlist(item, "COUNT");
	    fl = fl->next;
	    if (dlist_isatomlist(fl)) {
		struct dlist *tmp;
		for (tmp = fl->head; tmp; tmp = tmp->next) {
		    const char *lookup = dlist_cstring(tmp);
		    int i = strarray_find_case(state->counted_flags, lookup, 0);
		    if (i >= 0) {
			dlist_setflag(flist, "FLAG", lookup);
			dlist_setnum32(flist, "COUNT", conv->counts[i]);
		    }
		}
	    }
	}
	else if (!strcasecmp(key, "SENDERS")) {
	    conv_sender_t *sender;
	    struct dlist *slist = dlist_newlist(item, "SENDERS");
	    for (sender = conv->senders; sender; sender = sender->next) {
		struct dlist *sli = dlist_newlist(slist, "");
		dlist_setatom(sli, "NAME", sender->name);
		dlist_setatom(sli, "ROUTE", sender->route);
		dlist_setatom(sli, "MAILBOX", sender->mailbox);
		dlist_setatom(sli, "DOMAIN", sender->domain);
	    }
	}
	/* XXX - maybe rename FOLDERCOUNTS or something? */
	else if (!strcasecmp(key, "FOLDEREXISTS")) {
	    struct dlist *flist = dlist_newlist(item, "FOLDEREXISTS");
	    conv_folder_t *folder;
	    fl = fl->next;
	    if (dlist_isatomlist(fl)) {
		struct dlist *tmp;
		for (tmp = fl->head; tmp; tmp = tmp->next) {
		    const char *fname = dlist_cstring(tmp);
		    char intname[MAX_MAILBOX_NAME];
		    /* ugly city */
		    if ((*imapd_namespace.mboxname_tointernal)(&imapd_namespace, fname,
							       imapd_userid, intname))
			continue;
		    folder = conversation_find_folder(state, conv, intname);
		    dlist_setatom(flist, "MBOXNAME", fname);
		    /* ok if it's not there */
		    dlist_setnum32(flist, "EXISTS", folder ? folder->exists : 0);
		}
	    }
	}
	else if (!strcasecmp(key, "FOLDERUNSEEN")) {
	    struct dlist *flist = dlist_newlist(item, "FOLDERUNSEEN");
	    conv_folder_t *folder;
	    fl = fl->next;
	    if (dlist_isatomlist(fl)) {
		struct dlist *tmp;
		for (tmp = fl->head; tmp; tmp = tmp->next) {
		    const char *fname = dlist_cstring(tmp);
		    char intname[MAX_MAILBOX_NAME];
		    /* ugly city */
		    if ((*imapd_namespace.mboxname_tointernal)(&imapd_namespace, fname,
							       imapd_userid, intname))
			continue;
		    folder = conversation_find_folder(state, conv, intname);
		    dlist_setatom(flist, "MBOXNAME", fname);
		    /* ok if it's not there */
		    dlist_setnum32(flist, "UNSEEN", folder ? folder->unseen : 0);
		}
	    }
	}
	else {
	    dlist_setatom(item, key, NULL); /* add a NIL response */
	}
    }

    prot_printf(imapd_out, "* XCONVMETA %s ", conversation_id_encode(cid));
    dlist_print(item, 0, imapd_out);
    prot_printf(imapd_out, "\r\n");

    dlist_free(&item);
}

static void do_xconvmeta(const char *tag,
			 struct conversations_state *state,
			 struct dlist *cidlist,
			 struct dlist *itemlist)
{
    conversation_id_t cid;
    struct dlist *dl;
    int r;

    for (dl = cidlist->head; dl; dl = dl->next) {
	const char *cidstr = dlist_cstring(dl);
	conversation_t *conv = NULL;

	if (!conversation_id_decode(&cid, cidstr) || !cid) {
	    prot_printf(imapd_out, "%s BAD Invalid CID %s\r\n", tag, cidstr);
	    return;
	}

	r = conversation_load(state, cid, &conv);
	if (r) {
	    prot_printf(imapd_out, "%s BAD Failed to read %s\r\n", tag, cidstr);
	    conversation_free(conv);
	    return;
	}

	if (conv && conv->exists)
	    do_one_xconvmeta(state, cid, conv, itemlist);

	conversation_free(conv);
    }

    prot_printf(imapd_out, "%s OK Completed\r\n", tag);
}

/*
 * Parse and perform a XCONVMETA command.
 */
void cmd_xconvmeta(const char *tag)
{
    int r;
    char c = ' ';
    struct conversations_state *state = NULL;
    struct dlist *cidlist = NULL;
    struct dlist *itemlist = NULL;

    if (backend_current) {
	/* remote mailbox */
	prot_printf(backend_current->out, "%s XCONVMETA ", tag);
	if (!pipe_command(backend_current, 65536)) {
	    pipe_including_tag(backend_current, tag, 0);
	}
	return;
    }

    if (!config_getswitch(IMAPOPT_CONVERSATIONS)) {
	prot_printf(imapd_out, "%s BAD Unrecognized command\r\n", tag);
	eatline(imapd_in, c);
	goto done;
    }

    c = dlist_parse_asatomlist(&cidlist, 0, imapd_in);
    if (c != ' ') {
	prot_printf(imapd_out, "%s BAD Failed to parse CID list\r\n", tag);
	eatline(imapd_in, c);
	goto done;
    }

    c = dlist_parse_asatomlist(&itemlist, 0, imapd_in);
    if (c == '\r') c = prot_getc(imapd_in);
    if (c != '\n') {
	prot_printf(imapd_out, "%s BAD Failed to parse item list\r\n", tag);
	eatline(imapd_in, c);
	goto done;
    }

    r = conversations_open_user(imapd_userid, &state);
    if (r) {
	prot_printf(imapd_out, "%s BAD failed to open db: %s\r\n",
		    tag, error_message(r));
	goto done;
    }

    do_xconvmeta(tag, state, cidlist, itemlist);

 done:

    dlist_free(&itemlist);
    dlist_free(&cidlist);
    conversations_commit(&state);
}

/*
 * Parse and perform a XCONVFETCH command.
 */
void cmd_xconvfetch(const char *tag)
{
    int c = ' ';
    struct fetchargs fetchargs;
    int r;
    clock_t start = clock();
    modseq_t ifchangedsince = 0;
    char mytime[100];
    struct dlist *cidlist = NULL;
    struct dlist *item;

    if (backend_current) {
	/* remote mailbox */
	prot_printf(backend_current->out, "%s XCONVFETCH ", tag);
	if (!pipe_command(backend_current, 65536)) {
	    pipe_including_tag(backend_current, tag, 0);
	}
	return;
    }

    if (!config_getswitch(IMAPOPT_CONVERSATIONS)) {
	prot_printf(imapd_out, "%s BAD Unrecognized command\r\n", tag);
	eatline(imapd_in, c);
	return;
    }

    /* local mailbox */
    memset(&fetchargs, 0, sizeof(struct fetchargs));

    c = dlist_parse_asatomlist(&cidlist, 0, imapd_in);
    if (c != ' ')
	goto syntax_error;

    /* check CIDs */
    for (item = cidlist->head; item; item = item->next) {
	if (!dlist_ishex64(item)) {
	    prot_printf(imapd_out, "%s BAD Invalid CID\r\n", tag);
	    eatline(imapd_in, c);
	    goto freeargs;
	}
    }

    c = getmodseq(imapd_in, &ifchangedsince);
    if (c != ' ')
	goto syntax_error;

    r = parse_fetch_args(tag, "Xconvfetch", 0, &fetchargs);
    if (r)
	goto freeargs;
    fetchargs.fetchitems |= (FETCH_UIDVALIDITY|FETCH_FOLDER);
    fetchargs.namespace = &imapd_namespace;
    fetchargs.userid = imapd_userid;

    r = do_xconvfetch(cidlist, ifchangedsince, &fetchargs);

    snprintf(mytime, sizeof(mytime), "%2.3f",
	     (clock() - start) / (double) CLOCKS_PER_SEC);

    if (r) {
	prot_printf(imapd_out, "%s NO %s (%s sec)\r\n", tag,
		    error_message(r), mytime);
    } else {
	prot_printf(imapd_out, "%s OK Completed (%s sec)\r\n",
		    tag, mytime);
    }

freeargs:
    dlist_free(&cidlist);
    fetchargs_fini(&fetchargs);
    return;

syntax_error:
    prot_printf(imapd_out, "%s BAD Syntax error\r\n", tag);
    eatline(imapd_in, c);
    dlist_free(&cidlist);
    fetchargs_fini(&fetchargs);
}

static int xconvfetch_lookup(struct conversations_state *statep,
			     conversation_id_t cid,
			     modseq_t ifchangedsince,
			     hash_table *wanted_cids,
			     strarray_t *folder_list)
{
    const char *key = conversation_id_encode(cid);
    conversation_t *conv = NULL;
    conv_folder_t *folder;
    int r;

    r = conversation_load(statep, cid, &conv);
    if (r) return r;

    if (!conv)
	goto out;

    if (!conv->exists)
	goto out;

    /* output the metadata for this conversation */
    {
	struct dlist *dl = dlist_newlist(NULL, "");
	dlist_setatom(dl, "", "MODSEQ");
	do_one_xconvmeta(statep, cid, conv, dl);
	dlist_free(&dl);
    }

    if (ifchangedsince >= conv->modseq)
	goto out;

    hash_insert(key, (void *)1, wanted_cids);

    for (folder = conv->folders; folder; folder = folder->next) {
	/* no contents */
	if (!folder->exists)
	    continue;

	/* finally, something worth looking at */
	strarray_add(folder_list, strarray_nth(statep->folder_names, folder->number));
    }

out:
    conversation_free(conv);
    return 0;
}

static int do_xconvfetch(struct dlist *cidlist,
			 modseq_t ifchangedsince,
			 struct fetchargs *fetchargs)
{
    struct conversations_state *state = NULL;
    int r = 0;
    struct index_state *index_state = NULL;
    struct dlist *dl;
    hash_table wanted_cids = HASH_TABLE_INITIALIZER;
    strarray_t folder_list = STRARRAY_INITIALIZER;
    struct index_init init;
    int i;

    r = conversations_open_user(imapd_userid, &state);
    if (r) goto out;

    construct_hash_table(&wanted_cids, 1024, 0);

    for (dl = cidlist->head; dl; dl = dl->next) {
	r = xconvfetch_lookup(state, dlist_num(dl), ifchangedsince,
			      &wanted_cids, &folder_list);
	if (r) goto out;
    }

    /* unchanged, woot */
    if (!folder_list.count)
	goto out;

    fetchargs->cidhash = &wanted_cids;

    memset(&init, 0, sizeof(struct index_init));
    init.userid = imapd_userid;
    init.authstate = imapd_authstate;
    init.out = imapd_out;

    for (i = 0; i < folder_list.count; i++) {
	const char *mboxname = folder_list.data[i];

	r = index_open(mboxname, &init, &index_state);
	if (r == IMAP_MAILBOX_NONEXISTENT)
	    continue;
	if (r)
	    goto out;

	index_checkflags(index_state, 0, 0);

	/* make sure \Deleted messages are expunged.  Will also lock the
	 * mailbox state and read any new information */
	r = index_expunge(index_state, NULL, 1);

	if (!r)
	    index_fetchresponses(index_state, NULL, /*usinguid*/1,
				 fetchargs, NULL);

	index_close(&index_state);

	if (r) goto out;
    }

    r = 0;

out:
    index_close(&index_state);
    conversations_commit(&state);
    free_hash_table(&wanted_cids, NULL);
    strarray_fini(&folder_list);
    return r;
}

#undef PARSE_PARTIAL /* cleanup */

/*
 * Parse and perform a STORE/UID STORE command
 * The command has been parsed up to and including
 * the sequence
 */
static void cmd_store(char *tag, char *sequence, int usinguid)
{
    const char *cmd = usinguid ? "UID Store" : "Store";
    struct storeargs storeargs;
    static struct buf operation, flagname;
    int len, c;
    int flagsparsed = 0, inlist = 0;
    char *modified = NULL;
    int r;

    if (backend_current) {
	/* remote mailbox */
	prot_printf(backend_current->out, "%s %s %s ",
		    tag, cmd, sequence);
	if (!pipe_command(backend_current, 65536)) {
	    pipe_including_tag(backend_current, tag, 0);
	}
	return;
    }

    /* local mailbox */
    memset(&storeargs, 0, sizeof storeargs);
    storeargs.unchangedsince = ~0ULL;
    storeargs.usinguid = usinguid;
    strarray_init(&storeargs.flags);

    c = prot_getc(imapd_in);
    if (c == '(') {
	/* Grab/parse the modifier(s) */
	static struct buf storemod;

	do {
	    c = getword(imapd_in, &storemod);
	    ucase(storemod.s);
	    if (!strcmp(storemod.s, "UNCHANGEDSINCE")) {
		if (c != ' ') {
		    prot_printf(imapd_out,
				"%s BAD Missing required argument to %s %s\r\n",
				tag, cmd, storemod.s);
		    eatline(imapd_in, c);
		    return;
		}
		c = getmodseq(imapd_in, &storeargs.unchangedsince);
		if (c == EOF) {
		    prot_printf(imapd_out,
				"%s BAD Invalid argument to %s UNCHANGEDSINCE\r\n",
				tag, cmd);
		    eatline(imapd_in, c);
		    return;
		}
	    }
	    else {
		prot_printf(imapd_out, "%s BAD Invalid %s modifier %s\r\n",
			    tag, cmd, storemod.s);
		eatline(imapd_in, c);
		return;
	    }
	} while (c == ' ');
	if (c != ')') {
	    prot_printf(imapd_out,
			"%s BAD Missing close paren in store modifier entry \r\n",
			tag);
	    eatline(imapd_in, c);
	    return;
	}
	c = prot_getc(imapd_in);
	if (c != ' ') {
	    prot_printf(imapd_out,
			"%s BAD Missing required argument to %s\r\n",
			tag, cmd);
	    eatline(imapd_in, c);
	    return;
	}
    }
    else
	prot_ungetc(c, imapd_in);

    c = getword(imapd_in, &operation);
    if (c != ' ') {
	prot_printf(imapd_out,
		    "%s BAD Missing required argument to %s\r\n", tag, cmd);
	eatline(imapd_in, c);
	return;
    }
    lcase(operation.s);

    len = strlen(operation.s);
    if (len > 7 && !strcmp(operation.s+len-7, ".silent")) {
	storeargs.silent = 1;
	operation.s[len-7] = '\0';
    }
    
    if (!strcmp(operation.s, "+flags")) {
	storeargs.operation = STORE_ADD_FLAGS;
    }
    else if (!strcmp(operation.s, "-flags")) {
	storeargs.operation = STORE_REMOVE_FLAGS;
    }
    else if (!strcmp(operation.s, "flags")) {
	storeargs.operation = STORE_REPLACE_FLAGS;
    }
    else if (!strcmp(operation.s, "annotation")) {
	storeargs.operation = STORE_ANNOTATION;
	/* ANNOTATION has implicit .SILENT behaviour */
	storeargs.silent = 1;

	c = parse_annotate_store_data(tag, /*permessage_flag*/1,
				      &storeargs.entryatts);
	if (c == EOF) {
	    eatline(imapd_in, c);
	    goto freeflags;
	}
	storeargs.namespace = &imapd_namespace;
	storeargs.isadmin = imapd_userisadmin;
	storeargs.userid = imapd_userid;
	storeargs.authstate = imapd_authstate;
	goto notflagsdammit;
    }
    else {
	prot_printf(imapd_out, "%s BAD Invalid %s attribute\r\n", tag, cmd);
	eatline(imapd_in, ' ');
	return;
    }

    for (;;) {
	c = getword(imapd_in, &flagname);
	if (c == '(' && !flagname.s[0] && !flagsparsed && !inlist) {
	    inlist = 1;
	    continue;
	}

	if (!flagname.s[0]) break;

	if (flagname.s[0] == '\\') {
	    lcase(flagname.s);
	    if (!strcmp(flagname.s, "\\seen")) {
		storeargs.seen = 1;
	    }
	    else if (!strcmp(flagname.s, "\\answered")) {
		storeargs.system_flags |= FLAG_ANSWERED;
	    }
	    else if (!strcmp(flagname.s, "\\flagged")) {
		storeargs.system_flags |= FLAG_FLAGGED;
	    }
	    else if (!strcmp(flagname.s, "\\deleted")) {
		storeargs.system_flags |= FLAG_DELETED;
	    }
	    else if (!strcmp(flagname.s, "\\draft")) {
		storeargs.system_flags |= FLAG_DRAFT;
	    }
	    else {
		prot_printf(imapd_out, "%s BAD Invalid system flag in %s command\r\n",
		       tag, cmd);
		eatline(imapd_in, c);
		goto freeflags;
	    }
	}
	else if (!imparse_isatom(flagname.s)) {
	    prot_printf(imapd_out, "%s BAD Invalid flag name %s in %s command\r\n",
		   tag, flagname.s, cmd);
	    eatline(imapd_in, c);
	    goto freeflags;
	}
	else
	    strarray_append(&storeargs.flags, flagname.s);

	flagsparsed++;
	if (c != ' ') break;
    }

    if (!inlist && !flagsparsed) {
	prot_printf(imapd_out, "%s BAD Missing required argument to %s\r\n", tag, cmd);
	eatline(imapd_in, c);
	return;
    }
    if (inlist && c == ')') {
	inlist = 0;
	c = prot_getc(imapd_in);
    }
    if (inlist) {
	prot_printf(imapd_out, "%s BAD Missing close parenthesis in %s\r\n", tag, cmd);
	eatline(imapd_in, c);
	goto freeflags;
    }
notflagsdammit:
    if (c == '\r') c = prot_getc(imapd_in);
    if (c != '\n') {
	prot_printf(imapd_out, "%s BAD Unexpected extra arguments to %s\r\n", tag, cmd);
	eatline(imapd_in, c);
	goto freeflags;
    }

    if ((storeargs.unchangedsince != ULONG_MAX) &&
	!(client_capa & CAPA_CONDSTORE)) {
	client_capa |= CAPA_CONDSTORE;
	prot_printf(imapd_out, "* OK [HIGHESTMODSEQ " MODSEQ_FMT "]  \r\n",
		    index_highestmodseq(imapd_index));
    }

    r = index_store(imapd_index, sequence, &storeargs);

    /* format the MODIFIED response code */
    if (storeargs.modified) {
	char *seqstr = seqset_cstring(storeargs.modified);
	assert(seqstr);
	modified = strconcat("[MODIFIED ", seqstr, "] ", (char *)NULL);
	free(seqstr);
    }
    else {
	modified = xstrdup("");
    }

    if (r) {
	prot_printf(imapd_out, "%s NO %s%s\r\n",
		    tag, modified, error_message(r));
    }
    else {
	prot_printf(imapd_out, "%s OK %s%s\r\n",
		    tag, modified, error_message(IMAP_OK_COMPLETED));
    }

 freeflags:
    strarray_fini(&storeargs.flags);
    freeentryatts(storeargs.entryatts);
    seqset_free(storeargs.modified);
    free(modified);
}

static void cmd_search(char *tag, int usinguid)
{
    int c;
    struct searchargs *searchargs;
    clock_t start = clock();
    char mytime[100];
    int n;

    if (backend_current) {
	/* remote mailbox */
	const char *cmd = usinguid ? "UID Search" : "Search";

	prot_printf(backend_current->out, "%s %s ", tag, cmd);
	if (!pipe_command(backend_current, 65536)) {
	    pipe_including_tag(backend_current, tag, 0);
	}
	return;
    }

    /* local mailbox */
    searchargs = new_searchargs(tag, GETSEARCH_CHARSET_KEYWORD|GETSEARCH_RETURN,
				&imapd_namespace, imapd_userid, imapd_authstate,
				imapd_userisadmin || imapd_userisproxyadmin);

    /* special case quirk for iPhones */
    if (imapd_id.quirks & QUIRK_SEARCHFUZZY)
	searchargs->fuzzy_depth++;

    c = get_search_program(imapd_in, imapd_out, searchargs);
    if (c == EOF) {
	eatline(imapd_in, ' ');
	freesearchargs(searchargs);
	return;
    }

    if (c == '\r') c = prot_getc(imapd_in);
    if (c != '\n') {
	prot_printf(imapd_out, "%s BAD Unexpected extra arguments to Search\r\n", tag);
	eatline(imapd_in, c);
	freesearchargs(searchargs);
	return;
    }

    if (searchargs->charset == -1) {
	prot_printf(imapd_out, "%s NO %s\r\n", tag,
	       error_message(IMAP_UNRECOGNIZED_CHARSET));
    }
    else {
	n = index_search(imapd_index, searchargs, usinguid);
	snprintf(mytime, sizeof(mytime), "%2.3f", 
		 (clock() - start) / (double) CLOCKS_PER_SEC);
	prot_printf(imapd_out, "%s OK %s (%d msgs in %s secs)\r\n", tag,
		    error_message(IMAP_OK_COMPLETED), n, mytime);
    }

    freesearchargs(searchargs);
}

/*
 * Perform a SORT/UID SORT command
 */    
static void cmd_sort(char *tag, int usinguid)
{
    int c;
    struct sortcrit *sortcrit = NULL;
    struct searchargs *searchargs = NULL;
    clock_t start = clock();
    char mytime[100];
    int n;

    if (backend_current) {
	/* remote mailbox */
	const char *cmd = usinguid ? "UID Sort" : "Sort";

	prot_printf(backend_current->out, "%s %s ", tag, cmd);
	if (!pipe_command(backend_current, 65536)) {
	    pipe_including_tag(backend_current, tag, 0);
	}
	return;
    }

    /* local mailbox */
    c = getsortcriteria(tag, &sortcrit);
    if (c == EOF) goto error;

    searchargs = new_searchargs(tag, GETSEARCH_CHARSET_FIRST,
				&imapd_namespace, imapd_userid, imapd_authstate,
				imapd_userisadmin || imapd_userisproxyadmin);
    if (imapd_id.quirks & QUIRK_SEARCHFUZZY)
	searchargs->fuzzy_depth++;
    c = get_search_program(imapd_in, imapd_out, searchargs);
    if (c == EOF) goto error;

    if (c == '\r') c = prot_getc(imapd_in);
    if (c != '\n') {
	prot_printf(imapd_out, 
		    "%s BAD Unexpected extra arguments to Sort\r\n", tag);
	goto error;
    }

    n = index_sort(imapd_index, sortcrit, searchargs, usinguid);
    snprintf(mytime, sizeof(mytime), "%2.3f",
	     (clock() - start) / (double) CLOCKS_PER_SEC);
    if (CONFIG_TIMING_VERBOSE) {
	char *s = sortcrit_as_string(sortcrit);
	syslog(LOG_DEBUG, "SORT (%s) processing time: %d msg in %s sec",
	       s, n, mytime);
	free(s);
    }
    prot_printf(imapd_out, "%s OK %s (%d msgs in %s secs)\r\n", tag,
		error_message(IMAP_OK_COMPLETED), n, mytime);

    freesortcrit(sortcrit);
    freesearchargs(searchargs);
    return;

error:
    eatline(imapd_in, (c == EOF ? ' ' : c));
    freesortcrit(sortcrit);
    freesearchargs(searchargs);
}

/*
 * Perform a XCONVSORT or XCONVUPDATES command
 */
void cmd_xconvsort(char *tag, int updates)
{
    int c;
    struct sortcrit *sortcrit = NULL;
    struct searchargs *searchargs = NULL;
    struct windowargs *windowargs = NULL;
    struct index_init init;
    struct index_state *oldstate = NULL;
    struct conversations_state *cstate = NULL;
    clock_t start = clock();
    char mytime[100];
    int r;

    if (backend_current) {
	/* remote mailbox */
	const char *cmd = "Xconvsort";

	prot_printf(backend_current->out, "%s %s ", tag, cmd);
	if (!pipe_command(backend_current, 65536)) {
	    pipe_including_tag(backend_current, tag, 0);
	}
	return;
    }
    assert(imapd_index);

    if (!config_getswitch(IMAPOPT_CONVERSATIONS)) {
	prot_printf(imapd_out, "%s BAD Unrecognized command\r\n", tag);
	eatline(imapd_in, ' ');
	return;
    }

    c = getsortcriteria(tag, &sortcrit);
    if (c == EOF) goto error;

    if (c != ' ') {
	prot_printf(imapd_out, "%s BAD Missing window args in XConvSort\r\n",
		    tag);
	goto error;
    }

    c = parse_windowargs(tag, &windowargs, updates);
    if (c != ' ')
	goto error;

    /* open the conversations state first - we don't care if it fails,
     * because that probably just means it's already open */
    conversations_open_mbox(index_mboxname(imapd_index), &cstate);

    if (updates) {
	/* in XCONVUPDATES, need to force a re-read from scratch into
	 * a new index, because we ask for deleted messages */

	oldstate = imapd_index;
	imapd_index = NULL;

	memset(&init, 0, sizeof(struct index_init));
	init.userid = imapd_userid;
	init.authstate = imapd_authstate;
	init.out = imapd_out;
	init.want_expunged = 1;

	r = index_open(index_mboxname(oldstate), &init, &imapd_index);
	if (r) {
	    prot_printf(imapd_out, "%s NO %s\r\n", tag,
			error_message(r));
	    goto error;
	}

	index_checkflags(imapd_index, 0, 0);
    }

    /* need index loaded to even parse searchargs! */
    searchargs = new_searchargs(tag, GETSEARCH_CHARSET_FIRST,
				&imapd_namespace, imapd_userid, imapd_authstate,
				imapd_userisadmin || imapd_userisproxyadmin);
    c = get_search_program(imapd_in, imapd_out, searchargs);
    if (c == EOF) goto error;

    if (c == '\r') c = prot_getc(imapd_in);
    if (c != '\n') {
	prot_printf(imapd_out, 
		    "%s BAD Unexpected extra arguments to Xconvsort\r\n", tag);
	goto error;
    }

    if (updates)
	r = index_convupdates(imapd_index, sortcrit, searchargs, windowargs);
    else
	r = index_convsort(imapd_index, sortcrit, searchargs, windowargs);

    if (oldstate) {
	index_close(&imapd_index);
	imapd_index = oldstate;
    }

    if (r < 0) {
	prot_printf(imapd_out, "%s NO %s\r\n", tag,
		    error_message(r));
	goto error;
    }

    snprintf(mytime, sizeof(mytime), "%2.3f",
	     (clock() - start) / (double) CLOCKS_PER_SEC);
    if (CONFIG_TIMING_VERBOSE) {
	char *s = sortcrit_as_string(sortcrit);
	syslog(LOG_DEBUG, "XCONVSORT (%s) processing time %s sec",
	       s, mytime);
	free(s);
    }
    prot_printf(imapd_out, "%s OK %s (in %s secs)\r\n", tag,
		error_message(IMAP_OK_COMPLETED), mytime);

out:
    if (cstate) conversations_commit(&cstate);
    freesortcrit(sortcrit);
    freesearchargs(searchargs);
    free_windowargs(windowargs);
    return;

error:
    if (cstate) conversations_commit(&cstate);
    if (oldstate) {
	if (imapd_index) index_close(&imapd_index);
	imapd_index = oldstate;
    }
    eatline(imapd_in, (c == EOF ? ' ' : c));
    goto out;
}

/*
 * Perform a XCONVMULTISORT command.  This is like XCONVSORT but returns
 * search results from multiple folders.  It still requires a selected
 * mailbox, for two reasons:
 *
 * a) it's a useful shorthand for choosing what the current
 * conversations scope is, and
 *
 * b) the code to parse a search program currently relies on a selected
 * mailbox.
 *
 * Unlike ESEARCH it doesn't take folder names for scope, instead the
 * search scope is implicitly the current conversation scope.  This is
 * implemented more or less by accident because both the Sphinx index
 * and the conversations database are hardcoded to be per-user.
 */
static void cmd_xconvmultisort(char *tag)
{
    int c;
    struct sortcrit *sortcrit = NULL;
    struct searchargs *searchargs = NULL;
    struct windowargs *windowargs = NULL;
    struct conversations_state *cstate = NULL;
    clock_t start = clock();
    char mytime[100];
    int r;

    if (backend_current) {
	/* remote mailbox */
	const char *cmd = "Xconvmultisort";

	prot_printf(backend_current->out, "%s %s ", tag, cmd);
	if (!pipe_command(backend_current, 65536)) {
	    pipe_including_tag(backend_current, tag, 0);
	}
	return;
    }
    assert(imapd_index);

    if (!config_getswitch(IMAPOPT_CONVERSATIONS)) {
	prot_printf(imapd_out, "%s BAD Unrecognized command\r\n", tag);
	eatline(imapd_in, ' ');
	return;
    }

    c = getsortcriteria(tag, &sortcrit);
    if (c == EOF) goto error;

    if (c != ' ') {
	prot_printf(imapd_out, "%s BAD Missing window args in XConvMultiSort\r\n",
		    tag);
	goto error;
    }

    c = parse_windowargs(tag, &windowargs, /*updates*/0);
    if (c != ' ')
	goto error;

    /* open the conversations state first - we don't care if it fails,
     * because that probably just means it's already open */
    conversations_open_mbox(index_mboxname(imapd_index), &cstate);

    /* need index loaded to even parse searchargs! */
    searchargs = new_searchargs(tag, GETSEARCH_CHARSET_FIRST,
				&imapd_namespace, imapd_userid, imapd_authstate,
				imapd_userisadmin || imapd_userisproxyadmin);
    c = get_search_program(imapd_in, imapd_out, searchargs);
    if (c == EOF) goto error;

    if (c == '\r') c = prot_getc(imapd_in);
    if (c != '\n') {
	prot_printf(imapd_out, 
		    "%s BAD Unexpected extra arguments to XconvMultiSort\r\n", tag);
	goto error;
    }

    r = index_convmultisort(imapd_index, sortcrit, searchargs, windowargs);

    if (r < 0) {
	prot_printf(imapd_out, "%s NO %s\r\n", tag,
		    error_message(r));
	goto error;
    }

    snprintf(mytime, sizeof(mytime), "%2.3f",
	     (clock() - start) / (double) CLOCKS_PER_SEC);
    if (CONFIG_TIMING_VERBOSE) {
	char *s = sortcrit_as_string(sortcrit);
	syslog(LOG_DEBUG, "XCONVMULTISORT (%s) processing time %s sec",
	       s, mytime);
	free(s);
    }
    prot_printf(imapd_out, "%s OK %s (in %s secs)\r\n", tag,
		error_message(IMAP_OK_COMPLETED), mytime);

out:
    if (cstate) conversations_commit(&cstate);
    freesortcrit(sortcrit);
    freesearchargs(searchargs);
    free_windowargs(windowargs);
    return;

error:
    if (cstate) conversations_commit(&cstate);
    eatline(imapd_in, (c == EOF ? ' ' : c));
    goto out;
}

static void cmd_xsnippets(char *tag)
{
    int c;
    struct searchargs *searchargs = NULL;
    struct snippetargs *snippetargs = NULL;
    clock_t start = clock();
    char mytime[100];
    int r;

    if (backend_current) {
	/* remote mailbox */
	const char *cmd = "Xsnippets";

	prot_printf(backend_current->out, "%s %s ", tag, cmd);
	if (!pipe_command(backend_current, 65536)) {
	    pipe_including_tag(backend_current, tag, 0);
	}
	return;
    }
    assert(imapd_index);

    c = get_snippetargs(&snippetargs);
    if (c == EOF) {
	prot_printf(imapd_out, "%s BAD Syntax error in snippet arguments\r\n", tag);
	goto error;
    }
    if (c != ' ') {
	prot_printf(imapd_out,
		    "%s BAD Unexpected arguments in Xsnippets\r\n", tag);
	goto error;
    }

    /* need index loaded to even parse searchargs! */
    searchargs = new_searchargs(tag, GETSEARCH_CHARSET_FIRST,
				&imapd_namespace, imapd_userid, imapd_authstate,
				imapd_userisadmin || imapd_userisproxyadmin);
    c = get_search_program(imapd_in, imapd_out, searchargs);
    if (c == EOF) goto error;

    if (c == '\r') c = prot_getc(imapd_in);
    if (c != '\n') {
	prot_printf(imapd_out,
		    "%s BAD Unexpected extra arguments to Xsnippets\r\n", tag);
	goto error;
    }

    r = index_snippets(imapd_index, snippetargs, searchargs);

    if (r < 0) {
	prot_printf(imapd_out, "%s NO %s\r\n", tag,
		    error_message(r));
	goto error;
    }

    snprintf(mytime, sizeof(mytime), "%2.3f",
	     (clock() - start) / (double) CLOCKS_PER_SEC);
    prot_printf(imapd_out, "%s OK %s (in %s secs)\r\n", tag,
		error_message(IMAP_OK_COMPLETED), mytime);

out:
    freesearchargs(searchargs);
    free_snippetargs(&snippetargs);
    return;

error:
    eatline(imapd_in, (c == EOF ? ' ' : c));
    goto out;
}

static void cmd_xstats(char *tag, int c)
{
    int metric;

    if (backend_current) {
	/* remote mailbox */
	const char *cmd = "Xstats";

	prot_printf(backend_current->out, "%s %s ", tag, cmd);
	if (!pipe_command(backend_current, 65536)) {
	    pipe_including_tag(backend_current, tag, 0);
	}
	return;
    }

    if (c == EOF) {
	prot_printf(imapd_out, "%s BAD Syntax error in Xstats arguments\r\n", tag);
	goto error;
    }
    if (c == '\r') c = prot_getc(imapd_in);
    if (c != '\n') {
	prot_printf(imapd_out,
		    "%s BAD Unexpected extra arguments to Xstats\r\n", tag);
	goto error;
    }

    prot_printf(imapd_out, "* XSTATS");
    for (metric = 0 ; metric < XSTATS_NUM_METRICS ; metric++)
	prot_printf(imapd_out, " %s %u", xstats_names[metric], xstats[metric]);
    prot_printf(imapd_out, "\r\n");

    prot_printf(imapd_out, "%s OK %s\r\n", tag,
		error_message(IMAP_OK_COMPLETED));
    return;

error:
    eatline(imapd_in, (c == EOF ? ' ' : c));
}

/*
 * Perform a THREAD/UID THREAD command
 */    
static void cmd_thread(char *tag, int usinguid)
{
    static struct buf arg;
    int c;
    int alg;
    struct searchargs *searchargs;
    clock_t start = clock();
    char mytime[100];
    int n;

    if (backend_current) {
	/* remote mailbox */
	const char *cmd = usinguid ? "UID Thread" : "Thread";

	prot_printf(backend_current->out, "%s %s ", tag, cmd);
	if (!pipe_command(backend_current, 65536)) {
	    pipe_including_tag(backend_current, tag, 0);
	}
	return;
    }

    /* local mailbox */
    /* get algorithm */
    c = getword(imapd_in, &arg);
    if (c != ' ') {
	prot_printf(imapd_out, "%s BAD Missing algorithm in Thread\r\n", tag);
	eatline(imapd_in, c);
	return;
    }

    if ((alg = find_thread_algorithm(arg.s)) == -1) {
	prot_printf(imapd_out, "%s BAD Invalid Thread algorithm %s\r\n",
		    tag, arg.s);
	eatline(imapd_in, c);
	return;
    }

    searchargs = new_searchargs(tag, GETSEARCH_CHARSET_FIRST,
				&imapd_namespace, imapd_userid, imapd_authstate,
				imapd_userisadmin || imapd_userisproxyadmin);
    c = get_search_program(imapd_in, imapd_out, searchargs);
    if (c == EOF) {
	eatline(imapd_in, ' ');
	freesearchargs(searchargs);
	return;
    }

    if (c == '\r') c = prot_getc(imapd_in);
    if (c != '\n') {
	prot_printf(imapd_out, 
		    "%s BAD Unexpected extra arguments to Thread\r\n", tag);
	eatline(imapd_in, c);
	freesearchargs(searchargs);
	return;
    }

    n = index_thread(imapd_index, alg, searchargs, usinguid);
    snprintf(mytime, sizeof(mytime), "%2.3f", 
	     (clock() - start) / (double) CLOCKS_PER_SEC);
    prot_printf(imapd_out, "%s OK %s (%d msgs in %s secs)\r\n", tag,
		error_message(IMAP_OK_COMPLETED), n, mytime);

    freesearchargs(searchargs);
    return;
}

/*
 * Perform a COPY/UID COPY command
 */    
static void cmd_copy(char *tag, char *sequence, char *name, int usinguid, int ismove)
{
    int r, myrights;
    char mailboxname[MAX_MAILBOX_BUFFER];
    char *copyuid = NULL;
    mbentry_t *mbentry = NULL;

    r = (*imapd_namespace.mboxname_tointernal)(&imapd_namespace, name,
					       imapd_userid, mailboxname);

    if (!r) {
	r = mlookup(NULL, NULL, mailboxname, &mbentry);
    }

    if (!r) myrights = cyrus_acl_myrights(imapd_authstate, mbentry->acl);

    if (!r && backend_current) {
	/* remote mailbox -> local or remote mailbox */

	/* xxx  start of separate proxy-only code
	   (remove when we move to a unified environment) */
	struct backend *s = NULL;

	s = proxy_findserver(mbentry->server, &imap_protocol,
			     proxy_userid, &backend_cached,
			     &backend_current, &backend_inbox, imapd_in);
	mboxlist_entry_free(&mbentry);
	if (!s) {
	    r = IMAP_SERVER_UNAVAILABLE;
	    goto done;
	}

	if (s != backend_current) {
	    /* this is the hard case; we have to fetch the messages and append
	       them to the other mailbox */

	    proxy_copy(tag, sequence, name, myrights, usinguid, s);
	    goto cleanup;
	}
	/* xxx  end of separate proxy-only code */

	/* simply send the COPY to the backend */
	prot_printf(
		backend_current->out,
		"%s %s %s {" SIZE_T_FMT "+}\r\n%s\r\n",
		tag,
		usinguid ? (ismove ? "UID Move" : "UID Copy") : (ismove ? "Move" : "Copy"),
		sequence,
		strlen(name),
		name
	    );

	pipe_including_tag(backend_current, tag, 0);

	goto cleanup;
    }
    else if (!r && (mbentry->mbtype & MBTYPE_REMOTE)) {
	/* local mailbox -> remote mailbox
	 *
	 * fetch the messages and APPEND them to the backend
	 *
	 * xxx  completely untested
	 */
	struct backend *s = NULL;
	int res;

	s = proxy_findserver(mbentry->server, &imap_protocol,
			     proxy_userid, &backend_cached,
			     &backend_current, &backend_inbox, imapd_in);
	mboxlist_entry_free(&mbentry);
	if (!s) r = IMAP_SERVER_UNAVAILABLE;
	else if (!CAPA(s, CAPA_MULTIAPPEND)) {
	    /* we need MULTIAPPEND for atomicity */
	    r = IMAP_REMOTE_NO_MULTIAPPEND;
	}

	if (r) goto done;

	assert(!ismove); /* XXX - support proxying moves */

	/* start the append */
	prot_printf(s->out, "%s Append {" SIZE_T_FMT "+}\r\n%s",
		    tag, strlen(name), name);

	/* append the messages */
	r = index_copy_remote(imapd_index, sequence, usinguid, s->out);

	if (!r) {
	    /* ok, finish the append; we need the UIDVALIDITY and UIDs
	       to return as part of our COPYUID response code */
	    char *appenduid, *b;

	    prot_printf(s->out, "\r\n");

	    res = pipe_until_tag(s, tag, 0);

	    if (res == PROXY_OK) {
		if (myrights & ACL_READ) {
		    appenduid = strchr(s->last_result.s, '[');
		    /* skip over APPENDUID */
		    if (appenduid) {
			appenduid += strlen("[appenduid ");
			b = strchr(appenduid, ']');
			if (b) *b = '\0';
			prot_printf(imapd_out, "%s OK [COPYUID %s] %s\r\n", tag,
				    appenduid, error_message(IMAP_OK_COMPLETED));
		    } else
			prot_printf(imapd_out, "%s OK %s\r\n", tag,
				    error_message(IMAP_OK_COMPLETED));
		} else {
		    prot_printf(imapd_out, "%s OK %s\r\n", tag,
				error_message(IMAP_OK_COMPLETED));
		}
	    } else {
		prot_printf(imapd_out, "%s %s", tag, s->last_result.s);
	    }
	} else {
	    /* abort the append */
	    prot_printf(s->out, " {0}\r\n");
	    pipe_until_tag(s, tag, 0);

	    /* report failure */
	    prot_printf(imapd_out, "%s NO inter-server COPY failed\r\n", tag);
	}

	goto cleanup;
    }

    /* need permission to delete from source if it's a move */
    if (ismove && !(imapd_index->myrights & ACL_EXPUNGE))
	r = IMAP_PERMISSION_DENIED;

    /* local mailbox -> local mailbox */
    if (!r) {
	r = index_copy(imapd_index, sequence, usinguid, mailboxname,
		       &copyuid, !config_getswitch(IMAPOPT_SINGLEINSTANCESTORE),
		       &imapd_namespace,
		       (imapd_userisadmin || imapd_userisproxyadmin), ismove,
		       ignorequota);
    }

    imapd_check(NULL, ismove || usinguid);

  done:

    if (r && !(usinguid && r == IMAP_NO_NOSUCHMSG)) {
	prot_printf(imapd_out, "%s NO %s%s\r\n", tag,
		    (r == IMAP_MAILBOX_NONEXISTENT &&
		     mboxlist_createmailboxcheck(mailboxname, 0, 0,
						 imapd_userisadmin,
						 imapd_userid, imapd_authstate,
						 NULL, NULL, 0) == 0)
		    ? "[TRYCREATE] " : "", error_message(r));
    }
    else if (copyuid) {
	    prot_printf(imapd_out, "%s OK [COPYUID %s] %s\r\n", tag,
			copyuid, error_message(IMAP_OK_COMPLETED));
	    free(copyuid);
    }
    else {
	prot_printf(imapd_out, "%s OK %s\r\n", tag,
		    error_message(IMAP_OK_COMPLETED));
    }

cleanup:
    mboxlist_entry_free(&mbentry);
}

/*
 * Perform an EXPUNGE command
 * sequence == NULL if this isn't a UID EXPUNGE
 */
static void cmd_expunge(char *tag, char *sequence)
{
    modseq_t old;
    modseq_t new;
    int r = 0;

    if (backend_current) {
	/* remote mailbox */
	if (sequence) {
	    prot_printf(backend_current->out, "%s UID Expunge %s\r\n", tag,
			sequence);
	} else {
	    prot_printf(backend_current->out, "%s Expunge\r\n", tag);
	}
	pipe_including_tag(backend_current, tag, 0);
	return;
    }

    /* local mailbox */
    if (!index_hasrights(imapd_index, ACL_EXPUNGE))
	r = IMAP_PERMISSION_DENIED;

    old = index_highestmodseq(imapd_index);

    if (!r) r = index_expunge(imapd_index, sequence, 1);
    /* tell expunges */
    if (!r) index_tellchanges(imapd_index, 1, sequence ? 1 : 0, 0);
    
    if (r) {
	prot_printf(imapd_out, "%s NO %s\r\n", tag, error_message(r));
	return;
    }

    new = index_highestmodseq(imapd_index);

    prot_printf(imapd_out, "%s OK ", tag);
    if (new > old)
	prot_printf(imapd_out, "[HIGHESTMODSEQ " MODSEQ_FMT "] ", new);
    prot_printf(imapd_out, "%s\r\n", error_message(IMAP_OK_COMPLETED));
}

/*
 * Perform a CREATE command
 */
static void cmd_create(char *tag, char *name, struct dlist *extargs, int localonly)
{
    int r = 0;
    char mailboxname[MAX_MAILBOX_BUFFER];
    int mbtype = 0;
    const char *partition = NULL;
    const char *server = NULL;
    struct buf specialuse = BUF_INITIALIZER;
    struct dlist *use;

    dlist_getatom(extargs, "PARTITION", &partition);
    dlist_getatom(extargs, "SERVER", &server);

    const char *type = NULL;

    dlist_getatom(extargs, "PARTITION", &partition);
    dlist_getatom(extargs, "SERVER", &server);
    if (dlist_getatom(extargs, "TYPE", &type)) {
	if (!strcasecmp(type, "CALENDAR")) mbtype |= MBTYPE_CALENDAR;
	else if (!strcasecmp(type, "ADDRESSBOOK")) mbtype |= MBTYPE_ADDRESSBOOK;
	else {
	    r = IMAP_MAILBOX_BADTYPE;
	    goto err;
	}
    }
    use = dlist_getchild(extargs, "USE");
    if (use) {
	struct dlist *item;
	char *raw;
	/* I would much prefer to create the specialuse annotation FIRST
	 * and do the sanity check on the values, so we can return the
	 * correct error.  Sadly, that's a pain - so we compromise by
	 * "normalising" first */
	strarray_t *su = strarray_new();
	for (item = use->head; item; item = item->next) {
	    strarray_append(su, dlist_cstring(item));
	}
	raw = strarray_join(su, " ");
	strarray_free(su);
	r = specialuse_validate(raw, &specialuse);
	free(raw);
	if (r) {
	    prot_printf(imapd_out, "%s NO [USEATTR] %s\r\n", tag, error_message(r));
	    goto done;
	}
    }

    // A non-admin is not allowed to specify the server nor partition on which
    // to create the mailbox.
    //
    // However, this only applies to frontends. If we're a backend, a frontend will
    // proxy the partition it wishes to create the mailbox on.
    if ((server || partition) && !imapd_userisadmin) {
	if (config_mupdate_config == IMAP_ENUM_MUPDATE_CONFIG_STANDARD ||
	    config_mupdate_config == IMAP_ENUM_MUPDATE_CONFIG_UNIFIED) {

	    if (!config_getstring(IMAPOPT_PROXYSERVERS)) {
		r = IMAP_PERMISSION_DENIED;
		goto err;
	    }
	}
    }

    /* We don't care about trailing hierarchy delimiters. */
    if (name[0] && name[strlen(name)-1] == imapd_namespace.hier_sep) {
	name[strlen(name)-1] = '\0';
    }

    r = (*imapd_namespace.mboxname_tointernal)(&imapd_namespace, name,
						imapd_userid, mailboxname);

    if (r) {
    err:
	prot_printf(imapd_out, "%s NO %s\r\n", tag, error_message(r));
	goto done;
    }

    /* check for INBOX.INBOX creation by broken Apple clients */
    char *copy = xstrdup(mailboxname);
    lcase(copy);

    if (strstr(copy, "inbox.inbox."))
	r = IMAP_MAILBOX_BADNAME;

    free(copy);

    if (r) {
	prot_printf(imapd_out, "%s NO %s\r\n", tag, error_message(r));
	goto done;
    }

    // If the create command does not mandate the mailbox must be created
    // locally, let's go and find the most appropriate location.
    if (!localonly) {

	// If we're running in a Murder, things get more complicated.
	if (config_mupdate_server) {

	    // Consider your actions on a per type of topology basis.
	    //
	    // First up: Standard / discrete murder topology, with dedicated
	    // imap frontends, or unified -- both allow the IMAP server to either
	    // need to proxy through, or create locally.
	    if (
		    config_mupdate_config == IMAP_ENUM_MUPDATE_CONFIG_STANDARD ||
		    config_mupdate_config == IMAP_ENUM_MUPDATE_CONFIG_UNIFIED
		) {

		// The way that we detect whether we're a frontend is by testing
		// for the proxy servers setting ... :/
		if (!config_getstring(IMAPOPT_PROXYSERVERS)) {
		    // Find the parent mailbox, if any.
		    mbentry_t *parent = NULL;

		    // mboxlist_findparent either supplies the parent
		    // or has a return code of IMAP_MAILBOX_NONEXISTENT.
		    r = mboxlist_findparent(mailboxname, &parent);

		    if (r) {
			if (r != IMAP_MAILBOX_NONEXISTENT) {
			    prot_printf(imapd_out, "%s NO %s (%s:%d)\r\n", tag, error_message(r), __FILE__, __LINE__);
			    goto done;
			}
		    }

		    if (!server && !partition) {
			if (!parent) {
			    server = find_free_server();

			    if (!server) {
				prot_printf(imapd_out, "%s NO %s\r\n", tag, error_message(IMAP_SERVER_UNAVAILABLE));
				goto done;
			    }

			} else {
			    server = parent->server;
			    partition = parent->partition;
			}
		    }

		    struct backend *s_conn = NULL;

		    s_conn = proxy_findserver(
			    server,
			    &imap_protocol,
			    proxy_userid,
			    &backend_cached,
			    &backend_current,
			    &backend_inbox,
			    imapd_in
			);

		    if (!s_conn) {
			prot_printf(imapd_out, "%s NO %s\r\n", tag, error_message(IMAP_SERVER_UNAVAILABLE));
			goto done;
		    }

		    // Huh?
		    if (imapd_userisadmin && supports_referrals) {
			// "They are not an admin remotely, so let's refer them" --
			//  - Who is they?
			//  - How did imapd_userisadmin get set all of a sudden?
			imapd_refer(tag, server, name);
			referral_kick = 1;
			return;
		    }

		    if (!CAPA(s_conn, CAPA_MUPDATE)) {
			// Huh?
			// "reserve mailbox on MUPDATE"
			syslog(LOG_WARNING, "backend %s is not advertising any MUPDATE capability (%s:%d)", server, __FILE__, __LINE__);
		    }

		    // why not send a LOCALCREATE to the backend?
		    prot_printf(s_conn->out, "%s CREATE ", tag);
		    prot_printastring(s_conn->out, name);

		    // special use needs extended support, so pass through extargs
		    if (specialuse.len) {
			prot_printf(s_conn->out, "(USE (%s)", buf_cstring(&specialuse));

			if (partition) {
			    prot_printf(s_conn->out, " PARTITION ");
			    prot_printastring(s_conn->out, partition);
			}

			prot_putc(')', s_conn->out);
		    }

		    // Send partition as an atom, since its supported by older servers
		    else if (partition) {
			prot_putc(' ', s_conn->out);
			prot_printastring(s_conn->out, partition);
		    }

		    prot_printf(s_conn->out, "\r\n");

		    int res = pipe_until_tag(s_conn, tag, 0);

		    if (!CAPA(s_conn, CAPA_MUPDATE)) {
			// Huh?
			// "do MUPDATE create operations"
			syslog(LOG_WARNING, "backend %s is not advertising any MUPDATE capability (%s:%d)", server, __FILE__, __LINE__);
		    }

		    /* make sure we've seen the update */
		    if (ultraparanoid && res == PROXY_OK) kick_mupdate();

		    imapd_check(s_conn, 0);

		    prot_printf(imapd_out, "%s %s", tag, s_conn->last_result.s);

		    goto done;

		} else { // (!config_getstring(IMAPOPT_PROXYSERVERS))
		    // I have a standard murder config but also proxy servers configured; I'm a backend!
		    goto localcreate;

		} // (!config_getstring(IMAPOPT_PROXYSERVERS))

	    } // (config_mupdate_config == IMAP_ENUM_MUPDATE_CONFIG_STANDARD)

	    else if (config_mupdate_config == IMAP_ENUM_MUPDATE_CONFIG_REPLICATED) {
		// Everything is local
		goto localcreate;
	    } // (config_mupdate_config == IMAP_ENUM_MUPDATE_CONFIG_REPLICATED)

	    else {
		syslog(LOG_ERR, "murder configuration I cannot deal with");
		prot_printf(imapd_out, "%s NO %s\r\n", tag, error_message(IMAP_SERVER_UNAVAILABLE));
		goto done;
	    }

	} else { // (config_mupdate_server)
	    // I'm no part of a Murder, *everything* is localcreate
	    goto localcreate;
	} // (config_mupdate_server)

    } else { // (!localonly)
	goto localcreate;
    }

localcreate:
    r = mboxlist_createmailbox(
	    mailboxname,					// const char name
	    mbtype,						// int mbtype
	    partition,						// const char partition
	    imapd_userisadmin || imapd_userisproxyadmin,	// int isadmin
	    imapd_userid,					// const char userid
	    imapd_authstate,					// struct auth_state auth_state
	    localonly,						// int localonly
	    localonly,						// int forceuser
	    0,							// int dbonly
	    1,							// int notify
	    NULL						// struct mailbox mailboxptr
	);

#ifdef USE_AUTOCREATE
    // Clausing autocreate for the INBOX
    if (r == IMAP_PERMISSION_DENIED) {
	if (strcasecmp(name, "INBOX")) {
	    int autocreatequotastorage = config_getint(IMAPOPT_AUTOCREATE_QUOTA);

	    if (autocreatequotastorage > 0) {
		r = mboxlist_createmailbox(
			mailboxname,
			0,
			partition,
			1,
			imapd_userid,
			imapd_authstate,
			0,
			0,
			0,
			1,
			NULL
		    );

		if (r) {
		    prot_printf(imapd_out, "%s NO %s\r\n", tag, error_message(r));
		    goto done;
		}

		int autocreatequotamessage = config_getint(IMAPOPT_AUTOCREATE_QUOTA_MESSAGES);

		if ((autocreatequotastorage > 0) || (autocreatequotamessage > 0)) {
		    quota_t newquotas[QUOTA_NUMRESOURCES];
		    int res;

		    for (res = 0; res < QUOTA_NUMRESOURCES; res++) {
			newquotas[res] = QUOTA_UNLIMITED;
		    }

		    newquotas[QUOTA_STORAGE] = autocreatequotastorage;
		    newquotas[QUOTA_MESSAGE] = autocreatequotamessage;

		    (void) mboxlist_setquotas(mailboxname, newquotas, 0);
		} // (autocreatequotastorage > 0) || (autocreatequotamessage > 0)

	    } else { // (autocreatequotastorage = config_getint(IMAPOPT_AUTOCREATEQUOTA))
		prot_printf(imapd_out, "%s NO %s\r\n", tag, error_message(IMAP_PERMISSION_DENIED));
		goto done;

	    } // (autocreatequotastorage = config_getint(IMAPOPT_AUTOCREATEQUOTA))

	} else { // (!strcasecmp(name, "INBOX"))
	    prot_printf(imapd_out, "%s NO %s\r\n", tag, error_message(IMAP_PERMISSION_DENIED));
	    goto done;
	} // (!strcasecmp(name, "INBOX"))

    } else if (r) { // (r == IMAP_PERMISSION_DENIED)
	prot_printf(imapd_out, "%s NO %s\r\n", tag, error_message(r));
	goto done;

    } else { // (r == IMAP_PERMISSION_DENIED)
	prot_printf(imapd_out, "%s OK %s\r\n", tag, error_message(IMAP_OK_COMPLETED));
	goto done;

    } // (r == IMAP_PERMISSION_DENIED)

#else // USE_AUTOCREATE
    if (r) {
	prot_printf(imapd_out, "%s NO %s\r\n", tag, error_message(r));
	goto done;

    } // (r)
#endif // USE_AUTOCREATE

    if (specialuse.len) {
	const char *userid = mboxname_to_userid(mailboxname);
	if (!userid) userid = imapd_userid;
	r = annotatemore_write(mailboxname, "/specialuse", userid, &specialuse);
	if (r) {
	    /* XXX - failure here SHOULD cause a cleanup of the created mailbox */
	    syslog(
		    LOG_ERR,
		    "IOERROR: failed to write specialuse for %s on %s (%s) (%s:%d)",
		    imapd_userid,
		    mailboxname,
		    buf_cstring(&specialuse),
		    __FILE__,
		    __LINE__
		);

	    prot_printf(imapd_out, "%s NO %s (%s:%d)\r\n", tag, error_message(r), __FILE__, __LINE__);
	    goto done;
	}
    }

    prot_printf(imapd_out, "%s OK Completed\r\n", tag);

    imapd_check(NULL, 0);

done:
    buf_free(&specialuse);
}

/* Callback for use by cmd_delete */
static int delmbox(char *name,
		   int matchlen __attribute__((unused)),
		   int maycreate __attribute__((unused)),
		   void *rock __attribute__((unused)))
{
    int r;

    if (!mboxlist_delayed_delete_isenabled()) {
        r = mboxlist_deletemailbox(name,
				   imapd_userisadmin || imapd_userisproxyadmin,
                                   imapd_userid, imapd_authstate, NULL,
                                   0, 0, 0);
    } else if ((imapd_userisadmin || imapd_userisproxyadmin) && 
	       mboxname_isdeletedmailbox(name, NULL)) {
        r = mboxlist_deletemailbox(name,
				   imapd_userisadmin || imapd_userisproxyadmin,
                                   imapd_userid, imapd_authstate, NULL,
                                   0, 0, 0);
    } else {
        r = mboxlist_delayed_deletemailbox(name,
					   imapd_userisadmin || imapd_userisproxyadmin,
                                           imapd_userid, imapd_authstate, NULL,
                                           0, 0);
    }
    
    if(r) {
	prot_printf(imapd_out, "* NO delete %s: %s\r\n",
		    name, error_message(r));
    }
    
    return 0;
}

/*
 * Perform a DELETE command
 */
static void cmd_delete(char *tag, char *name, int localonly, int force)
{
    int r;
    char mailboxname[MAX_MAILBOX_BUFFER];
    mbentry_t *mbentry = NULL;
    struct mboxevent *mboxevent = NULL;
    char *p;

    r = (*imapd_namespace.mboxname_tointernal)(&imapd_namespace, name,
					       imapd_userid, mailboxname);

    if (!r) {
	r = mlookup(NULL, NULL, mailboxname, &mbentry);
    }

    if (!r && (mbentry->mbtype & MBTYPE_REMOTE)) {
	/* remote mailbox */
	struct backend *s = NULL;
	int res;

	if (supports_referrals) { 
	    imapd_refer(tag, mbentry->server, name);
	    referral_kick = 1;
	    mboxlist_entry_free(&mbentry);
	    return;
	}

	s = proxy_findserver(mbentry->server, &imap_protocol,
			     proxy_userid, &backend_cached,
			     &backend_current, &backend_inbox, imapd_in);
	mboxlist_entry_free(&mbentry);
	if (!s) r = IMAP_SERVER_UNAVAILABLE;

	if (!r) {
	    prot_printf(s->out, "%s DELETE {" SIZE_T_FMT "+}\r\n%s\r\n", 
			tag, strlen(name), name);
	    res = pipe_until_tag(s, tag, 0);

	    if (!CAPA(s, CAPA_MUPDATE) && res == PROXY_OK) {
		/* do MUPDATE delete operations */
	    }

	    /* make sure we've seen the update */
	    if (ultraparanoid && res == PROXY_OK) kick_mupdate();
	}

	imapd_check(s, 0);

	if (r) {
	    prot_printf(imapd_out, "%s NO %s\r\n", tag, error_message(r));
	} else {
	    /* we're allowed to reference last_result since the noop, if
	       sent, went to a different server */
	    prot_printf(imapd_out, "%s %s", tag, s->last_result.s);
	}

	return;
    }
    mboxlist_entry_free(&mbentry);

    mboxevent = mboxevent_new(EVENT_MAILBOX_DELETE);

    /* local mailbox */
    if (!r) {
        if (localonly || !mboxlist_delayed_delete_isenabled()) {
            r = mboxlist_deletemailbox(mailboxname,
				       imapd_userisadmin || imapd_userisproxyadmin,
                                       imapd_userid, imapd_authstate, mboxevent,
                                       1-force, localonly, 0);
        } else if ((imapd_userisadmin || imapd_userisproxyadmin) &&
                   mboxname_isdeletedmailbox(mailboxname, NULL)) {
            r = mboxlist_deletemailbox(mailboxname,
				       imapd_userisadmin || imapd_userisproxyadmin,
                                       imapd_userid, imapd_authstate, mboxevent,
                                       0 /* checkacl */, localonly, 0);
        } else {
            r = mboxlist_delayed_deletemailbox(mailboxname,
					       imapd_userisadmin || imapd_userisproxyadmin,
                                               imapd_userid, imapd_authstate, mboxevent,
                                               1-force, 0);
        }
    }

    /* send a MailboxDelete event notification */
    if (!r)
	mboxevent_notify(mboxevent);
    mboxevent_free(&mboxevent);

    /* was it a top-level user mailbox? */
    /* localonly deletes are only per-mailbox */
    if (!r && !localonly && mboxname_isusermailbox(mailboxname, 1)) {
	size_t mailboxname_len = strlen(mailboxname);
	const char *userid = mboxname_to_userid(mailboxname);

	/* If we aren't too close to MAX_MAILBOX_BUFFER, append .* */
	p = mailboxname + mailboxname_len; /* end of mailboxname */
	if (mailboxname_len < sizeof(mailboxname) - 3) {
	    strcpy(p, ".*");
	}
	
	/* build a list of mailboxes - we're using internal names here */
	mboxlist_findall(NULL, mailboxname,
			 imapd_userisadmin || imapd_userisproxyadmin,
			 imapd_userid,
			 imapd_authstate, delmbox, NULL);

	user_deletedata(userid, 1);
    }

    imapd_check(NULL, 0);

    if (r) {
	prot_printf(imapd_out, "%s NO %s\r\n", tag, error_message(r));
    }
    else {
	if (config_mupdate_server)
	    kick_mupdate();

	prot_printf(imapd_out, "%s OK %s\r\n", tag,
		    error_message(IMAP_OK_COMPLETED));
    }
}

struct renrock 
{
    struct namespace *namespace;
    int ol;
    int nl;
    int rename_user;
    char *olduser, *newuser;
    char *acl_olduser, *acl_newuser;
    char *newmailboxname;
    char *partition;
    int found;
};

/* Callback for use by cmd_rename */
static int checkmboxname(char *name,
			 int matchlen __attribute__((unused)),
			 int maycreate __attribute__((unused)),
			 void *rock)
{
    struct renrock *text = (struct renrock *)rock;
    int r;

    text->found++;

    if((text->nl + strlen(name + text->ol)) >= MAX_MAILBOX_BUFFER)
	return IMAP_MAILBOX_BADNAME;

    strcpy(text->newmailboxname + text->nl, name + text->ol);

    /* force create, but don't ignore policy.  This is a filthy hack that
       will go away when we refactor this code */
    r = mboxlist_createmailboxcheck(text->newmailboxname, 0, text->partition, 1,
				    imapd_userid, imapd_authstate, NULL, NULL, 2);
    return r;
}

/* Callback for use by cmd_rename */
static int renmbox(char *name,
		   int matchlen __attribute__((unused)),
		   int maycreate __attribute__((unused)),
		   void *rock)
{
    char oldextname[MAX_MAILBOX_BUFFER];
    char newextname[MAX_MAILBOX_BUFFER];
    struct renrock *text = (struct renrock *)rock;
    struct mboxlist_entry *mbentry = NULL;
    int r = 0;

    r = mboxlist_lookup(name, &mbentry, NULL);
    if (r == IMAP_MAILBOX_NONEXISTENT) {
	/* skip these mailboxes */
	r = 0;
	goto done;
    }
    if (r) goto done;

    if((text->nl + strlen(name + text->ol)) >= MAX_MAILBOX_BUFFER)
	goto done;

    strcpy(text->newmailboxname + text->nl, name + text->ol);

    /* don't notify implied rename in mailbox hierarchy */
    r = mboxlist_renamemailbox(name, text->newmailboxname,
			       text->partition, 0 /* uidvalidity */,
			       1, imapd_userid, imapd_authstate, NULL, 0,
                               text->rename_user);
    
    (*imapd_namespace.mboxname_toexternal)(&imapd_namespace,
					   name,
					   imapd_userid, oldextname);
    (*imapd_namespace.mboxname_toexternal)(&imapd_namespace,
					   text->newmailboxname,
					   imapd_userid, newextname);

    if(r) {
	prot_printf(imapd_out, "* NO rename %s %s: %s\r\n",
		    oldextname, newextname, error_message(r));
	if (!RENAME_STOP_ON_ERROR) r = 0;
    } else {
	/* If we're renaming a user, change quotaroot and ACL */
	if (text->rename_user) {
	    user_copyquotaroot(name, text->newmailboxname);
	    user_renameacl(text->namespace, text->newmailboxname,
			   text->acl_olduser, text->acl_newuser);
#ifdef WITH_DAV
	    if (mbentry->mbtype & (MBTYPE_CALENDAR|MBTYPE_ADDRESSBOOK)) {
		struct mailbox *mailbox = NULL;
		r = mailbox_open_irl(text->newmailboxname, &mailbox);
		if (!r) r = mailbox_add_dav(mailbox);
		mailbox_close(&mailbox);
	    }
#endif
	}


	prot_printf(imapd_out, "* OK rename %s %s\r\n",
		    oldextname, newextname);

	sync_log_mailbox_double(name, text->newmailboxname);
    }

done:
    mboxlist_entry_free(&mbentry);
    prot_flush(imapd_out);

    return r;
}

/*
 * Perform a RENAME command
 */
static void cmd_rename(char *tag, char *oldname, char *newname, char *location)
{
    int r = 0;
    char *c;
    char oldmailboxname[MAX_MAILBOX_BUFFER];
    char newmailboxname[MAX_MAILBOX_BUFFER];
    char oldmailboxname2[MAX_MAILBOX_BUFFER];
    char newmailboxname2[MAX_MAILBOX_BUFFER];
    char oldextname[MAX_MAILBOX_BUFFER];
    char newextname[MAX_MAILBOX_BUFFER];
    int omlen, nmlen;
    int subcount = 0; /* number of sub-folders found */
    int recursive_rename = 1;
    int rename_user = 0;
    char olduser[128], newuser[128];
    char acl_olduser[128], acl_newuser[128];
    mbentry_t *mbentry = NULL;

    if (location && !imapd_userisadmin) {
	prot_printf(imapd_out, "%s NO %s\r\n", tag, error_message(IMAP_PERMISSION_DENIED));
	return;
    }

    /* canonicalize names */
    r = (*imapd_namespace.mboxname_tointernal)(
	    &imapd_namespace,
	    oldname,
	    imapd_userid,
	    oldmailboxname
	);

    // This really shouldn't happen, but here we go.
    if (r) {
	prot_printf(imapd_out, "%s NO %s\r\n", tag, error_message(r));
	return;
    }

    r = (*imapd_namespace.mboxname_tointernal)(
	    &imapd_namespace,
	    newname,
	    imapd_userid,
	    newmailboxname
	);

    // This really shouldn't happen, but here we go.
    if (r) {
	prot_printf(imapd_out, "%s NO %s\r\n", tag, error_message(r));
	return;
    }

    /* Keep temporary copy: master is trashed */
    strcpy(oldmailboxname2, oldmailboxname);
    strcpy(newmailboxname2, newmailboxname);

    r = mlookup(NULL, NULL, oldmailboxname, &mbentry);

    if (!r && mbentry->mbtype & MBTYPE_REMOTE) {
	/* remote mailbox */
	struct backend *s = NULL;
	int res;

	s = proxy_findserver(mbentry->server, &imap_protocol,
			     proxy_userid, &backend_cached,
			     &backend_current, &backend_inbox, imapd_in);

	if (!s) {
	    prot_printf(imapd_out, "%s NO %s\r\n", tag, error_message(IMAP_SERVER_UNAVAILABLE));
	    goto done;
	}

	// Server or partition is going to change
	if (location) {
	    char *destserver = NULL;
	    char *destpart = NULL;

	    destserver = xstrdupnull(location);
	    c = strchr(location, '!');
	    if (c) {
		*c++ = '\0';
		destpart = xstrdupnull(c);
	    } else {
		destpart = xstrdup(location);
		free(destserver);
	    }

	    if (destserver) {
		if (destpart && !strcmp(destserver,config_servername)) {
		    // XFER
		    prot_printf(s->out,
			    "%s XFER \"%s\" \"%s\" %s\r\n",
			    tag,
			    oldname,
			    newname,
			    location
			);

		} else {
		    // RENAME
		    prot_printf(s->out,
			    "%s RENAME \"%s\" \"%s\" %s\r\n",
			    tag,
			    oldname,
			    newname,
			    location
			);
		}
	    } // (destserver)

	    res = pipe_until_tag(s, tag, 0);

	    /* make sure we've seen the update */
	    if (ultraparanoid && res == PROXY_OK) kick_mupdate();

	} else { // (location)
	    // a simple rename, old name and new name must not be the same
	    if (!strcmp(oldname, newname)) {
		prot_printf(imapd_out, "%s NO %s\r\n", tag, error_message(IMAP_SERVER_UNAVAILABLE));
		goto done;
	    }

	    prot_printf(s->out,
		    "%s RENAME \"%s\" \"%s\"\r\n",
		    tag,
		    oldname,
		    newname
		);

	    res = pipe_until_tag(s, tag, 0);

	    /* make sure we've seen the update */
	    if (ultraparanoid && res == PROXY_OK) kick_mupdate();
	}

	imapd_check(s, 0);

	if (r) {
	    prot_printf(imapd_out, "%s NO %s\r\n", tag, error_message(r));
	} else {
	    /* we're allowed to reference last_result since the noop, if
	       sent, went to a different server */
	    prot_printf(imapd_out, "%s %s", tag, s->last_result.s);
	}

	goto done;
    }

    mboxlist_entry_free(&mbentry);

    /* local mailbox */

    if (location && !config_partitiondir(location)) {
	/* invalid partition, assume its a server (remote destination) */
	char *server;

	if (strcmp(oldname, newname)) {
	    prot_printf(imapd_out,
			"%s NO Cross-server or cross-partition move w/rename not supported\r\n",
			tag);
	    goto done;
	}

	/* dest partition? */
	server = location;
	location = strchr(server, '!');
	if (location) *location++ = '\0';

	cmd_xfer(tag, oldname, server, location);

	goto done;
    }

    /* local rename: it's OK if the mailbox doesn't exist, we'll check
     * if sub mailboxes can be renamed */
    if (r == IMAP_MAILBOX_NONEXISTENT)
	r = 0;

    if (r) {
	prot_printf(imapd_out, "%s NO %s\r\n", tag, error_message(r));
	goto done;
    }

    /* local destination */

    /* if this is my inbox, don't do recursive renames */
    if (!strcasecmp(oldname, "inbox")) {
	recursive_rename = 0;
    }
    /* check if we're an admin renaming a user */
    else if (config_getswitch(IMAPOPT_ALLOWUSERMOVES) &&
	     mboxname_isusermailbox(oldmailboxname, 1) &&
	     mboxname_isusermailbox(newmailboxname, 1) &&
	     strcmp(oldmailboxname, newmailboxname) && /* different user */
	     imapd_userisadmin) {
	rename_user = 1;
    }

    /* if we're renaming something inside of something else, 
       don't recursively rename stuff */
    omlen = strlen(oldmailboxname);
    nmlen = strlen(newmailboxname);
    if (omlen < nmlen) {
	if (!strncmp(oldmailboxname, newmailboxname, omlen) &&
	    newmailboxname[omlen] == '.') {
	    recursive_rename = 0;
	}
    } else {
	if (!strncmp(oldmailboxname, newmailboxname, nmlen) &&
	    oldmailboxname[nmlen] == '.') {
	    recursive_rename = 0;
	}
    }

    (*imapd_namespace.mboxname_toexternal)(&imapd_namespace,
					   oldmailboxname,
					   imapd_userid, oldextname);
    (*imapd_namespace.mboxname_toexternal)(&imapd_namespace,
					   newmailboxname,
					   imapd_userid, newextname);

    /* rename all mailboxes matching this */
    if (recursive_rename && strcmp(oldmailboxname, newmailboxname)) {
	struct renrock rock;
	int ol = omlen + 1;
	int nl = nmlen + 1;
	char ombn[MAX_MAILBOX_BUFFER];
	char nmbn[MAX_MAILBOX_BUFFER];

	strcpy(ombn, oldmailboxname);
	strcpy(nmbn, newmailboxname);
	strcat(ombn, ".*");
	strcat(nmbn, ".");

	/* setup the rock */
	rock.namespace = &imapd_namespace;
	rock.found = 0;
	rock.newmailboxname = nmbn;
	rock.ol = ol;
	rock.nl = nl;
	rock.olduser = olduser;
	rock.newuser = newuser;
	rock.acl_olduser = acl_olduser;
	rock.acl_newuser = acl_newuser;
	rock.partition = location;
	rock.rename_user = rename_user;

	/* Check mboxnames to ensure we can write them all BEFORE we start */
	r = mboxlist_findall(NULL, ombn, 1, imapd_userid,
			     imapd_authstate, checkmboxname, &rock);

	subcount = rock.found;
    }

    /* attempt to rename the base mailbox */
    if (!r) {
	struct mboxevent *mboxevent = NULL;

	/* don't send rename notification if we only change the partition */
	if (strcmp(oldmailboxname, newmailboxname))
	    mboxevent = mboxevent_new(EVENT_MAILBOX_RENAME);

	r = mboxlist_renamemailbox(oldmailboxname, newmailboxname, location,
				   0 /* uidvalidity */, imapd_userisadmin,
				   imapd_userid, imapd_authstate, mboxevent,
				   0, rename_user);
	/* it's OK to not exist if there are subfolders */
	if (r == IMAP_MAILBOX_NONEXISTENT && subcount && !rename_user &&
	   mboxname_userownsmailbox(imapd_userid, oldmailboxname) &&
	   mboxname_userownsmailbox(imapd_userid, newmailboxname)) {

	    mboxevent_free(&mboxevent);

	    goto submboxes;
	}

	/* send a MailboxRename event notification if enabled */
	if (!r)
	    mboxevent_notify(mboxevent);
	mboxevent_free(&mboxevent);
    }

    /* If we're renaming a user, take care of changing quotaroot, ACL,
       seen state, subscriptions and sieve scripts */
    if (!r && rename_user) {
	char *domain;

	/* create canonified userids */

	domain = strchr(oldmailboxname, '!');
	strcpy(olduser, domain ? domain+6 : oldmailboxname+5);
	if (domain)
	    sprintf(olduser+strlen(olduser), "@%.*s",
		    (int) (domain - oldmailboxname), oldmailboxname);
	strcpy(acl_olduser, olduser);

	/* Translate any separators in source old userid (for ACLs) */
	mboxname_hiersep_toexternal(&imapd_namespace, acl_olduser,
				    config_virtdomains ?
				    strcspn(acl_olduser, "@") : 0);

	domain = strchr(newmailboxname, '!');
	strcpy(newuser, domain ? domain+6 : newmailboxname+5);
	if (domain)
	    sprintf(newuser+strlen(newuser), "@%.*s",
		    (int) (domain - newmailboxname), newmailboxname);
	strcpy(acl_newuser, newuser);

	/* Translate any separators in destination new userid (for ACLs) */
	mboxname_hiersep_toexternal(&imapd_namespace, acl_newuser,
				    config_virtdomains ?
				    strcspn(acl_newuser, "@") : 0);

	user_copyquotaroot(oldmailboxname, newmailboxname);
	user_renameacl(&imapd_namespace, newmailboxname, acl_olduser, acl_newuser);
	user_renamedata(olduser, newuser, imapd_userid, imapd_authstate);

	/* XXX report status/progress of meta-data */
    }

    /* rename all mailboxes matching this */
    if (!r && recursive_rename) {
	struct renrock rock;

	prot_printf(imapd_out, "* OK rename %s %s\r\n",
		    oldextname, newextname);
	prot_flush(imapd_out);

submboxes:
	strcat(oldmailboxname, ".*");
	strcat(newmailboxname, ".");

	/* setup the rock */
	rock.namespace = &imapd_namespace;
	rock.newmailboxname = newmailboxname;
	rock.ol = omlen + 1;
	rock.nl = nmlen + 1;
	rock.olduser = olduser;
	rock.newuser = newuser;
	rock.acl_olduser = acl_olduser;
	rock.acl_newuser = acl_newuser;
	rock.partition = location;
	rock.rename_user = rename_user;

	/* add submailboxes; we pretend we're an admin since we successfully
	   renamed the parent - we're using internal names here */
	r = mboxlist_findall(NULL, oldmailboxname, 1, imapd_userid,
			     imapd_authstate, renmbox, &rock);
    }

    /* take care of deleting old ACLs, subscriptions, seen state and quotas */
    if (!r && rename_user) {
	user_deletedata(olduser, 1);
	/* allow the replica to get the correct new quotaroot
	 * and acls copied across */
	sync_log_user(newuser);
	/* allow the replica to clean up the old meta files */
	sync_log_unuser(olduser);
    }

    imapd_check(NULL, 0);

    if (r) {
	prot_printf(imapd_out, "%s NO %s\r\n", tag, error_message(r));
    } else {
	if (config_mupdate_server)
	    kick_mupdate();

	prot_printf(imapd_out, "%s OK %s\r\n", tag,
		    error_message(IMAP_OK_COMPLETED));
        sync_log_mailbox_double(oldmailboxname2, newmailboxname2);
	if (rename_user) sync_log_user(newuser);
    }

done:
    mboxlist_entry_free(&mbentry);
}

/*
 * Perform a RECONSTRUCT command
 */
static void cmd_reconstruct(const char *tag, const char *name, int recursive)
{
    int r = 0;
    char mailboxname[MAX_MAILBOX_BUFFER];
    char quotaroot[MAX_MAILBOX_BUFFER];
    mbentry_t *mbentry = NULL;
    struct mailbox *mailbox = NULL;

    /* administrators only please */
    if (!imapd_userisadmin)
	r = IMAP_PERMISSION_DENIED;

    if (!r)
	r = (*imapd_namespace.mboxname_tointernal)(&imapd_namespace, name,
						   imapd_userid, mailboxname);

    if (!r && !strcmpsafe(mailboxname, index_mboxname(imapd_index)))
	r = IMAP_MAILBOX_LOCKED;
    
    if (!r) {
	r = mlookup(tag, name, mailboxname, &mbentry);
    }
    if (r == IMAP_MAILBOX_MOVED) return;

    if (!r && (mbentry->mbtype & MBTYPE_REMOTE)) {
	/* remote mailbox */
	imapd_refer(tag, mbentry->server, name);
	mboxlist_entry_free(&mbentry);
	return;
    }

    mboxlist_entry_free(&mbentry);

    /* local mailbox */
    if (!r) {
	int pid;

	/* Reconstruct it */

	pid = fork();
	if (pid == -1) {
	    r = IMAP_SYS_ERROR;
	} else if (pid == 0) {
	    char buf[4096];
	    int ret;
	    
	    /* Child - exec reconstruct*/	    
	    syslog(LOG_NOTICE, "Reconstructing '%s' (%s) for user '%s'",
		   mailboxname, recursive ? "recursive" : "not recursive",
		   imapd_userid);

	    fclose(stdin);
	    fclose(stdout);
	    fclose(stderr);

	    ret = snprintf(buf, sizeof(buf), "%s/reconstruct", LIBEXEC_DIR);
	    if(ret < 0 || ret >= (int) sizeof(buf)) {
		/* in child, so fatailing won't disconnect our user */ 
	        fatal("reconstruct buffer not sufficiently big", EC_CONFIG);
	    }

	    if(recursive) {
		execl(buf, buf, "-C", config_filename, "-r", "-f",
		      mailboxname, NULL);
	    } else {
		execl(buf, buf, "-C", config_filename, mailboxname, NULL);
	    }
	    
	    /* if we are here, we have a problem */
	    exit(-1);
	} else {
	    int status;

	    /* Parent, wait on child */
	    if(waitpid(pid, &status, 0) < 0) r = IMAP_SYS_ERROR;

	    /* Did we fail? */
	    if(WEXITSTATUS(status) != 0) r = IMAP_SYS_ERROR;
	}
    }

    /* Still in parent, need to re-quota the mailbox*/

    /* Find its quota root */
    if (!r)
	r = mailbox_open_irl(mailboxname, &mailbox);

    if(!r) {
	if(mailbox->quotaroot) {
	    strcpy(quotaroot, mailbox->quotaroot);
	} else {
	    strcpy(quotaroot, mailboxname);
	}
	mailbox_close(&mailbox);
    }
    
    /* Run quota -f */
    if (!r) {
	int pid;

	pid = fork();
	if(pid == -1) {
	    r = IMAP_SYS_ERROR;
	} else if(pid == 0) {
	    char buf[4096];
	    int ret;
	    
	    /* Child - exec reconstruct*/	    
	    syslog(LOG_NOTICE,
		   "Regenerating quota roots starting with '%s' for user '%s'",
		   mailboxname, imapd_userid);

	    fclose(stdin);
	    fclose(stdout);
	    fclose(stderr);

	    ret = snprintf(buf, sizeof(buf), "%s/quota", LIBEXEC_DIR);
	    if(ret < 0 || ret >= (int) sizeof(buf)) {
		/* in child, so fatailing won't disconnect our user */ 
	        fatal("quota buffer not sufficiently big", EC_CONFIG);
	    }

	    execl(buf, buf, "-C", config_filename, "-f", quotaroot, NULL);
	    
	    /* if we are here, we have a problem */
	    exit(-1);
	} else {
	    int status;

	    /* Parent, wait on child */
	    if(waitpid(pid, &status, 0) < 0) r = IMAP_SYS_ERROR;

	    /* Did we fail? */
	    if(WEXITSTATUS(status) != 0) r = IMAP_SYS_ERROR;
	}
    }

    if (r) {
	prot_printf(imapd_out, "%s NO %s\r\n", tag, error_message(r));
    } else {
	prot_printf(imapd_out, "%s OK %s\r\n", tag,
		    error_message(IMAP_OK_COMPLETED));
    }
}

/* number of times the callbacks for findall/findsub have been called */
static int list_callback_calls;

/*
 * Parse LIST command arguments.
 */
static void getlistargs(char *tag, struct listargs *listargs)
{
    static struct buf reference, buf;
    int c;

    /* Check for and parse LIST-EXTENDED selection options */
    c = prot_getc(imapd_in);
    if (c == '(') {
	listargs->cmd = LIST_CMD_EXTENDED;
	listargs->ret = 0;
	c = getlistselopts(tag, listargs);
	if (c == EOF) {
	    eatline(imapd_in, c);
	    return;
	}
    }
    else
	prot_ungetc(c, imapd_in);

    if (imapd_magicplus) listargs->sel |= LIST_SEL_SUBSCRIBED;

    /* Read in reference name */
    c = getastring(imapd_in, imapd_out, &reference);
    if (c == EOF && !*reference.s) {
	prot_printf(imapd_out,
		    "%s BAD Missing required argument to List: reference name\r\n",
		    tag);
	eatline(imapd_in, c);
	return;
    }
    listargs->ref = reference.s;

    if (c != ' ') {
	prot_printf(imapd_out,
		    "%s BAD Missing required argument to List: mailbox pattern\r\n", tag);
	eatline(imapd_in, c);
	return;
    }

    /* Read in mailbox pattern(s) */
    c = prot_getc(imapd_in);
    if (c == '(') {
	listargs->cmd = LIST_CMD_EXTENDED;
	listargs->ret = 0;
	for (;;) {
	    c = getastring(imapd_in, imapd_out, &buf);
	    if (*buf.s)
		strarray_append(&listargs->pat, buf.s);
	    if (c != ' ') break;
	}
	if (c != ')') {
	    prot_printf(imapd_out,
			"%s BAD Invalid syntax in List command\r\n", tag);
	    eatline(imapd_in, c);
	    goto freeargs;
	}
	c = prot_getc(imapd_in);
    }
    else {
	prot_ungetc(c, imapd_in);
	c = getastring(imapd_in, imapd_out, &buf);
	if (c == EOF) {
	    prot_printf(imapd_out,
			"%s BAD Missing required argument to List: mailbox pattern\r\n",
			tag);
	    eatline(imapd_in, c);
	    goto freeargs;
	}
	strarray_append(&listargs->pat, buf.s);
    }

    /* Check for and parse LIST-EXTENDED return options */
    if (c == ' ') {
	listargs->cmd = LIST_CMD_EXTENDED;
	listargs->ret = 0;
	c = getlistretopts(tag, listargs);
	if (c == EOF) {
	    eatline(imapd_in, c);
	    goto freeargs;
	}
    }

    /* check for CRLF */
    if (c == '\r') c = prot_getc(imapd_in);
    if (c != '\n') {
	prot_printf(imapd_out,
		    "%s BAD Unexpected extra arguments to List\r\n", tag);
	eatline(imapd_in, c);
	goto freeargs;
    }

#ifdef USE_AUTOCREATE
    autocreate_inbox();
#endif // USE_AUTOCREATE

    return;

  freeargs:
    strarray_fini(&listargs->pat);
    return;
}

/*
 * Perform a LIST, LSUB, RLIST or RLSUB command
 */
static void cmd_list(char *tag, struct listargs *listargs)
{
    clock_t start = clock();
    char mytime[100];

    if (listargs->sel & LIST_SEL_REMOTE) {
	if (!config_getswitch(IMAPOPT_PROXYD_DISABLE_MAILBOX_REFERRALS)) {
	    supports_referrals = !disable_referrals;
	}
    }

    list_callback_calls = 0;

    if (listargs->pat.count && !*(listargs->pat.data[0]) && !(listargs->cmd & LIST_CMD_LSUB)) {
	/* special case: query top-level hierarchy separator */
	prot_printf(imapd_out, "* LIST (\\Noselect) \"%c\" \"\"\r\n",
		    imapd_namespace.hier_sep);
    } else if (((listargs->sel & LIST_SEL_SUBSCRIBED) ||
		(listargs->ret & LIST_RET_SUBSCRIBED)) &&
	       (backend_inbox || (backend_inbox = proxy_findinboxserver(imapd_userid)))) {
	/* remote inbox */

	/* XXX   If we are in a standard Murder, and are given
	   LIST () RETURN (SUBSCRIBED), we need to get the matching
	   mailboxes locally (frontend) and the subscriptions remotely
	   (INBOX backend).  We can only pass the buck to the INBOX backend
	   if its running a unified config */
	if (list_data_remote(tag, listargs))
	    return;
    } else {
	list_data(listargs);
    }

    strarray_fini(&listargs->pat);

    imapd_check((listargs->sel & LIST_SEL_SUBSCRIBED) ?  NULL : backend_inbox, 0);

    snprintf(mytime, sizeof(mytime), "%2.3f",
	     (clock() - start) / (double) CLOCKS_PER_SEC);
    prot_printf(imapd_out, "%s OK %s (%s secs", tag,
		error_message(IMAP_OK_COMPLETED), mytime);
    if (list_callback_calls)
	prot_printf(imapd_out, " %u calls", list_callback_calls);
    prot_printf(imapd_out, ")\r\n");

    if (global_conversations) {
	conversations_abort(&global_conversations);
	global_conversations = NULL;
    }
}

/*
 * Perform a SUBSCRIBE (add is nonzero) or
 * UNSUBSCRIBE (add is zero) command
 */
static void cmd_changesub(char *tag, char *namespace, char *name, int add)
{
    const char *cmd = add ? "Subscribe" : "Unsubscribe";
    int r = 0;
    char mailboxname[MAX_MAILBOX_BUFFER];
    int force = config_getswitch(IMAPOPT_ALLOWALLSUBSCRIBE);

    if (backend_inbox || (backend_inbox = proxy_findinboxserver(imapd_userid))) {
	/* remote INBOX */
	if (add) {
	    r = (*imapd_namespace.mboxname_tointernal)(&imapd_namespace,
						       name, imapd_userid,
						       mailboxname);
	    if (!r) r = mlookup(NULL, NULL, mailboxname, NULL);

	    /* Doesn't exist on murder */
	}

	imapd_check(backend_inbox, 0);

	if (!r) {
	    if (namespace) {
		prot_printf(backend_inbox->out, 
			    "%s %s {" SIZE_T_FMT "+}\r\n%s"
			    " {" SIZE_T_FMT "+}\r\n%s\r\n", 
			    tag, cmd, 
			    strlen(namespace), namespace,
			    strlen(name), name);
	    } else {
		prot_printf(backend_inbox->out, "%s %s {" SIZE_T_FMT "+}\r\n%s\r\n", 
			    tag, cmd, 
			    strlen(name), name);
	    }
	    pipe_including_tag(backend_inbox, tag, 0);
	}
	else {
	    prot_printf(imapd_out, "%s NO %s\r\n", tag, error_message(r));
	}

	return;
    }

    /* local INBOX */
    if (namespace) lcase(namespace);
    if (!namespace || !strcmp(namespace, "mailbox")) {
	size_t len = strlen(name);
	if (force && imapd_namespace.isalt &&
	    (((len == strlen(imapd_namespace.prefix[NAMESPACE_USER]) - 1) &&
	      !strncmp(name, imapd_namespace.prefix[NAMESPACE_USER], len)) ||
	     ((len == strlen(imapd_namespace.prefix[NAMESPACE_SHARED]) - 1) &&
	      !strncmp(name, imapd_namespace.prefix[NAMESPACE_SHARED], len)))) {
	    r = 0;
	}
	else {
	    r = (*imapd_namespace.mboxname_tointernal)(&imapd_namespace, name,
						       imapd_userid, mailboxname);
	    if (!r) {
		r = mboxlist_changesub(mailboxname, imapd_userid, 
				       imapd_authstate, add, force, 1);
	    }
	}
    }
    else if (!strcmp(namespace, "bboard")) {
	r = add ? IMAP_MAILBOX_NONEXISTENT : 0;
    }
    else {
	prot_printf(imapd_out, "%s BAD Invalid %s subcommand\r\n", tag, cmd);
	return;
    }

    imapd_check(NULL, 0);

    if (r) {
	prot_printf(imapd_out, "%s NO %s: %s\r\n", tag, cmd, error_message(r));
    }
    else {
	prot_printf(imapd_out, "%s OK %s\r\n", tag,
		    error_message(IMAP_OK_COMPLETED));
    }
}

/*
 * Perform a GETACL command
 */
static void cmd_getacl(const char *tag, const char *name)
{
    char mailboxname[MAX_MAILBOX_BUFFER];
    int r, access;
    char *acl;
    char *rights, *nextid;
    char *freeme = NULL;
    mbentry_t *mbentry = NULL;

    r = (*imapd_namespace.mboxname_tointernal)(&imapd_namespace, name,
					       imapd_userid, mailboxname);

    if (!r) {
	r = mlookup(tag, name, mailboxname, &mbentry);
    }
    if (r == IMAP_MAILBOX_MOVED) return;

    if (!r) {
	access = cyrus_acl_myrights(imapd_authstate, mbentry->acl);

	if (!(access & ACL_ADMIN) &&
	    !imapd_userisadmin &&
	    !mboxname_userownsmailbox(imapd_userid, mailboxname)) {
	    r = (access&ACL_LOOKUP) ?
	      IMAP_PERMISSION_DENIED : IMAP_MAILBOX_NONEXISTENT;
	}
    }

    imapd_check(NULL, 0);

    if (r) {
	prot_printf(imapd_out, "%s NO %s\r\n", tag, error_message(r));
	mboxlist_entry_free(&mbentry);
	return;
    }
    
    prot_printf(imapd_out, "* ACL ");
    prot_printastring(imapd_out, name);

    freeme = acl = xstrdupnull(mbentry->acl);

    while (acl) {
	rights = strchr(acl, '\t');
	if (!rights) break;
	*rights++ = '\0';
	
	nextid = strchr(rights, '\t');
	if (!nextid) break;
	*nextid++ = '\0';
	
	prot_printf(imapd_out, " ");
	prot_printastring(imapd_out, acl);
	prot_printf(imapd_out, " ");
	prot_printastring(imapd_out, rights);
	acl = nextid;
    }
    prot_printf(imapd_out, "\r\n");
    prot_printf(imapd_out, "%s OK %s\r\n", tag,
		error_message(IMAP_OK_COMPLETED));
    free(freeme);
    mboxlist_entry_free(&mbentry);
}

/*
 * Perform a LISTRIGHTS command
 */
static void cmd_listrights(char *tag, char *name, char *identifier)
{
    char mailboxname[MAX_MAILBOX_BUFFER];
    int r, rights;
    mbentry_t *mbentry = NULL;
    struct auth_state *authstate;
    const char *canon_identifier;
    int implicit;
    char rightsdesc[100], optional[33];

    r = (*imapd_namespace.mboxname_tointernal)(&imapd_namespace, name,
					       imapd_userid, mailboxname);

    if (!r) {
	r = mlookup(tag, name, mailboxname, &mbentry);
    }
    if (r == IMAP_MAILBOX_MOVED) return;

    if (!r) {
	rights = cyrus_acl_myrights(imapd_authstate, mbentry->acl);

	if (!rights && !imapd_userisadmin &&
	    !mboxname_userownsmailbox(imapd_userid, mailboxname)) {
	    r = IMAP_MAILBOX_NONEXISTENT;
	}
    }

    mboxlist_entry_free(&mbentry);

    imapd_check(NULL, 0);

    if (r) {
	prot_printf(imapd_out, "%s NO %s\r\n", tag, error_message(r));
	return;
    }

    authstate = auth_newstate(identifier);
    if (global_authisa(authstate, IMAPOPT_ADMINS))
	canon_identifier = identifier; /* don't canonify global admins */
    else
	canon_identifier = canonify_userid(identifier, imapd_userid, NULL);
    auth_freestate(authstate);

    if (!canon_identifier) {
	implicit = 0;
    }
    else if (mboxname_userownsmailbox(canon_identifier, mailboxname)) {
	/* identifier's personal mailbox */
	implicit = config_implicitrights;
    }
    else if (mboxname_isusermailbox(mailboxname, 1)) {
	/* anyone can post to an INBOX */
	implicit = ACL_POST;
    }
    else {
	implicit = 0;
    }

    /* calculate optional rights */
    cyrus_acl_masktostr(implicit ^ (canon_identifier ? ACL_FULL : 0),
			optional);

    /* build the rights string */
    if (implicit) {
	cyrus_acl_masktostr(implicit, rightsdesc);
    }
    else {
	strcpy(rightsdesc, "\"\"");
    }

    if (*optional) {
	int i, n = strlen(optional);
	char *p = rightsdesc + strlen(rightsdesc);

	for (i = 0; i < n; i++) {
	    *p++ = ' ';
	    *p++ = optional[i];
	}
	*p = '\0';
    }

    prot_printf(imapd_out, "* LISTRIGHTS ");
    prot_printastring(imapd_out, name);
    (void)prot_putc(' ', imapd_out);
    prot_printastring(imapd_out, identifier);
    prot_printf(imapd_out, " %s", rightsdesc);

    prot_printf(imapd_out, "\r\n%s OK %s\r\n", tag,
		error_message(IMAP_OK_COMPLETED));
}

static int printmyrights(const char *extname, mbentry_t *mbentry)
{
    int rights = 0;
    char str[ACL_MAXSTR];

    rights = cyrus_acl_myrights(imapd_authstate, mbentry->acl);

    /* Add in implicit rights */
    if (imapd_userisadmin) {
	rights |= ACL_LOOKUP|ACL_ADMIN;
    }
    else if (mboxname_userownsmailbox(imapd_userid, mbentry->name)) {
	rights |= config_implicitrights;
    }

    if (!(rights & (ACL_LOOKUP|ACL_READ|ACL_INSERT|ACL_CREATE|ACL_DELETEMBOX|ACL_ADMIN))) {
	return IMAP_MAILBOX_NONEXISTENT;
    }

    prot_printf(imapd_out, "* MYRIGHTS ");
    prot_printastring(imapd_out, extname);
    prot_printf(imapd_out, " ");
    prot_printastring(imapd_out, cyrus_acl_masktostr(rights, str));
    prot_printf(imapd_out, "\r\n");

    return 0;
}

/*
 * Perform a MYRIGHTS command
 */
static void cmd_myrights(const char *tag, const char *name)
{
    char mailboxname[MAX_MAILBOX_BUFFER];
    mbentry_t *mbentry = NULL;
    int r;

    r = (*imapd_namespace.mboxname_tointernal)(&imapd_namespace, name,
					       imapd_userid, mailboxname);

    if (!r) r = mlookup(tag, name, mailboxname, &mbentry);
    if (r == IMAP_MAILBOX_MOVED) return;

    if (!r) r = printmyrights(name, mbentry);

    mboxlist_entry_free(&mbentry);

    imapd_check(NULL, 0);

    if (r) {
	prot_printf(imapd_out, "%s NO %s\r\n", tag, error_message(r));
	return;
    }

    prot_printf(imapd_out, "%s OK %s\r\n", tag,
		error_message(IMAP_OK_COMPLETED));
}

/*
 * Perform a SETACL command
 */
static void cmd_setacl(char *tag, const char *name,
		const char *identifier, const char *rights)
{
    int r;
    char mailboxname[MAX_MAILBOX_BUFFER];
    mbentry_t *mbentry = NULL;

    r = (*imapd_namespace.mboxname_tointernal)(&imapd_namespace, name,
					       imapd_userid, mailboxname);

    /* is it remote? */
    if (!r) {
	r = mlookup(tag, name, mailboxname, &mbentry);
    }
    if (r == IMAP_MAILBOX_MOVED) return;

    if (!r && (mbentry->mbtype & MBTYPE_REMOTE)) {
	/* remote mailbox */
	struct backend *s = NULL;
	int res;

	s = proxy_findserver(mbentry->server, &imap_protocol,
			     proxy_userid, &backend_cached,
			     &backend_current, &backend_inbox, imapd_in);
	if (!s) r = IMAP_SERVER_UNAVAILABLE;

	if (!r && imapd_userisadmin && supports_referrals) {
	    /* They aren't an admin remotely, so let's refer them */
	    imapd_refer(tag, mbentry->server, name);
	    referral_kick = 1;
	    mboxlist_entry_free(&mbentry);
	    return;
	}

	mboxlist_entry_free(&mbentry);

	if (!r) {
	    if (rights) {
		prot_printf(s->out, 
			    "%s Setacl {" SIZE_T_FMT "+}\r\n%s"
			    " {" SIZE_T_FMT "+}\r\n%s {" SIZE_T_FMT "+}\r\n%s\r\n",
			    tag, strlen(name), name,
			    strlen(identifier), identifier,
			    strlen(rights), rights);
	    } else {
		prot_printf(s->out, 
			    "%s Deleteacl {" SIZE_T_FMT "+}\r\n%s"
			    " {" SIZE_T_FMT "+}\r\n%s\r\n",
			    tag, strlen(name), name,
			    strlen(identifier), identifier);
	    }
	    res = pipe_until_tag(s, tag, 0);

	    if (!CAPA(s, CAPA_MUPDATE) && res == PROXY_OK) {
		/* setup new ACL in MUPDATE */
	    }
	    /* make sure we've seen the update */
	    if (ultraparanoid && res == PROXY_OK) kick_mupdate();
	}

	imapd_check(s, 0);

	if (r) {
	    prot_printf(imapd_out, "%s NO %s\r\n", tag, error_message(r));
	} else {
	    /* we're allowed to reference last_result since the noop, if
	       sent, went to a different server */
	    prot_printf(imapd_out, "%s %s", tag, s->last_result.s);
	}

	return;
    }

    mboxlist_entry_free(&mbentry);

    /* local mailbox */
    if (!r) {
	r = mboxlist_setacl(&imapd_namespace, mailboxname, identifier, rights,
			    imapd_userisadmin || imapd_userisproxyadmin,
			    proxy_userid, imapd_authstate);
    }

    imapd_check(NULL, 0);

    if (r) {
	prot_printf(imapd_out, "%s NO %s\r\n", tag, error_message(r));
    } else {
	if (config_mupdate_server)
	    kick_mupdate();

	prot_printf(imapd_out, "%s OK %s\r\n", tag,
		    error_message(IMAP_OK_COMPLETED));
    }
}

static void print_quota_used(struct protstream *o, const struct quota *q)
{
    int res;
    const char *sep = "";

    prot_putc('(', o);
    for (res = 0 ; res < QUOTA_NUMRESOURCES ; res++) {
	if (q->limits[res] >= 0) {
	    prot_printf(o, "%s%s " QUOTA_T_FMT " " QUOTA_T_FMT,
			sep, quota_names[res],
			q->useds[res]/quota_units[res],
			q->limits[res]);
	    sep = " ";
	}
    }
    prot_putc(')', o);
}

static void print_quota_limits(struct protstream *o, const struct quota *q)
{
    int res;
    const char *sep = "";

    prot_putc('(', o);
    for (res = 0 ; res < QUOTA_NUMRESOURCES ; res++) {
	if (q->limits[res] >= 0) {
	    prot_printf(o, "%s%s " QUOTA_T_FMT,
			sep, quota_names[res],
			q->limits[res]);
	    sep = " ";
	}
    }
    prot_putc(')', o);
}

/*
 * Callback for (get|set)quota, to ensure that all of the
 * submailboxes are on the same server.
 */
static int quota_cb(char *name, int matchlen __attribute__((unused)),
		    int maycreate __attribute__((unused)), void *rock) 
{
    const char *servername = (const char *)rock;
    mbentry_t *mbentry = NULL;
    int r;
    
    r = mlookup(NULL, NULL, name, &mbentry);
    if (r) return r;

    if (strcmp(servername, mbentry->server)) {
	/* Not on same server as the root */
	r = IMAP_NOT_SINGULAR_ROOT;
    } else {
	r = PROXY_OK;
    }

    mboxlist_entry_free(&mbentry);

    return r;
}


/*
 * Perform a GETQUOTA command
 */
static void cmd_getquota(const char *tag, const char *name)
{
    int r;
    char quotarootbuf[MAX_MAILBOX_BUFFER];
    char internalname[MAX_MAILBOX_BUFFER];
    mbentry_t *mbentry = NULL;
    struct quota q;

    imapd_check(NULL, 0);

    if (!imapd_userisadmin && !imapd_userisproxyadmin) {
	r = IMAP_PERMISSION_DENIED;
    } else {
	r = (*imapd_namespace.mboxname_tointernal)(&imapd_namespace, name,
						   imapd_userid, internalname);
    }

    if (!r) {
	r = mlookup(NULL, NULL, internalname, &mbentry);
    }

    if (!r && (mbentry->mbtype & MBTYPE_REMOTE)) {
	/* remote mailbox */

	snprintf(quotarootbuf, sizeof(quotarootbuf), "%s.*", internalname);

	r = mboxlist_findall(&imapd_namespace, quotarootbuf,
			     imapd_userisadmin, imapd_userid,
			     imapd_authstate, quota_cb, (void *)mbentry->server);

	if (!r) {
	    struct backend *s;

	    s = proxy_findserver(mbentry->server, &imap_protocol,
				 proxy_userid, &backend_cached,
				 &backend_current, &backend_inbox, imapd_in);
	    if (!s) r = IMAP_SERVER_UNAVAILABLE;

	    imapd_check(s, 0);

	    if (!r) {
		prot_printf(s->out, "%s Getquota {" SIZE_T_FMT "+}\r\n%s\r\n",
			    tag, strlen(name), name);
		pipe_including_tag(s, tag, 0);
	    }
	}

	if (r) prot_printf(imapd_out, "%s NO %s\r\n", tag, error_message(r));

	mboxlist_entry_free(&mbentry);

	return;
    }

    mboxlist_entry_free(&mbentry);

    /* local mailbox */

    quota_init(&q, internalname);
    r = quota_read(&q, NULL, 0);
    if (r) {
	prot_printf(imapd_out, "%s NO %s\r\n", tag, error_message(r));
	goto done;
    }

    prot_printf(imapd_out, "* QUOTA ");
    prot_printastring(imapd_out, name);
    prot_printf(imapd_out, " ");
    print_quota_used(imapd_out, &q);
    prot_printf(imapd_out, "\r\n");

    prot_printf(imapd_out, "%s OK %s\r\n", tag,
		error_message(IMAP_OK_COMPLETED));

 done:
    quota_free(&q);
}

/*
 * Perform a GETQUOTAROOT command
 */
static void cmd_getquotaroot(const char *tag, const char *name)
{
    char mailboxname[MAX_MAILBOX_BUFFER];
    mbentry_t *mbentry = NULL;
    struct mailbox *mailbox = NULL;
    int myrights;
    int r, doclose = 0;

    r = (*imapd_namespace.mboxname_tointernal)(&imapd_namespace, name,
					       imapd_userid, mailboxname);

    if (!r) {
	r = mlookup(tag, name, mailboxname, &mbentry);
    }
    if (r == IMAP_MAILBOX_MOVED) return;

    if (!r && (mbentry->mbtype & MBTYPE_REMOTE)) {
	/* remote mailbox */
	struct backend *s;

	s = proxy_findserver(mbentry->server, &imap_protocol,
			     proxy_userid, &backend_cached,
			     &backend_current, &backend_inbox, imapd_in);
	if (!s) r = IMAP_SERVER_UNAVAILABLE;

	imapd_check(s, 0);

	if (!r) {
	    prot_printf(s->out, "%s Getquotaroot {" SIZE_T_FMT "+}\r\n%s\r\n",
			tag, strlen(name), name);
	    pipe_including_tag(s, tag, 0);
	} else {
	    prot_printf(imapd_out, "%s NO %s\r\n", tag, error_message(r));
	}

	mboxlist_entry_free(&mbentry);

	return;
    }

    mboxlist_entry_free(&mbentry);

    /* local mailbox */
    if (!r) {
	r = mailbox_open_irl(mailboxname, &mailbox);
	if (!r) {
	    doclose = 1;
	    myrights = cyrus_acl_myrights(imapd_authstate, mailbox->acl);
	}
    }

    if (!r) {
	if (!imapd_userisadmin && !(myrights & ACL_READ)) {
	    r = (myrights & ACL_LOOKUP) ?
	      IMAP_PERMISSION_DENIED : IMAP_MAILBOX_NONEXISTENT;
	}
    }

    if (!r) {
	prot_printf(imapd_out, "* QUOTAROOT ");
	prot_printastring(imapd_out, name);
	if (mailbox->quotaroot) {
	    struct quota q;
	    (*imapd_namespace.mboxname_toexternal)(&imapd_namespace,
						   mailbox->quotaroot,
						   imapd_userid, mailboxname);
	    prot_printf(imapd_out, " ");
	    prot_printastring(imapd_out, mailboxname);
	    quota_init(&q, mailbox->quotaroot);
	    r = quota_read(&q, NULL, 0);
	    if (!r) {
		prot_printf(imapd_out, "\r\n* QUOTA ");
		prot_printastring(imapd_out, mailboxname);
		prot_putc(' ', imapd_out);
		print_quota_used(imapd_out, &q);
	    }
	    quota_free(&q);
	}
	prot_printf(imapd_out, "\r\n");
    }

    if (doclose) mailbox_close(&mailbox);

    if (r) {
	prot_printf(imapd_out, "%s NO %s\r\n", tag, error_message(r));
	return;
    }

    imapd_check(NULL, 0);
    
    prot_printf(imapd_out, "%s OK %s\r\n", tag,
		error_message(IMAP_OK_COMPLETED));
}

/*
 * Parse and perform a SETQUOTA command
 * The command has been parsed up to the resource list
 */
void cmd_setquota(const char *tag, const char *quotaroot)
{
    quota_t newquotas[QUOTA_NUMRESOURCES];
    int res;
    int c;
    int force = 0;
    static struct buf arg;
    int r;
    char mailboxname[MAX_MAILBOX_BUFFER];
    mbentry_t *mbentry = NULL;

    if (!imapd_userisadmin && !imapd_userisproxyadmin) {
	/* need to allow proxies so that mailbox moves can set initial quota
	 * roots */
	r = IMAP_PERMISSION_DENIED;
	goto out;
    }

    /* are we forcing the creation of a quotaroot by having a leading +? */
    if (quotaroot[0] == '+') {
	force = 1;
	quotaroot++;
    }
    
    r = (*imapd_namespace.mboxname_tointernal)(&imapd_namespace, quotaroot,
					       imapd_userid, mailboxname);
    if (r)
	goto out;

    r = mlookup(NULL, NULL, mailboxname, &mbentry);
    if (r == IMAP_MAILBOX_NONEXISTENT)
	r = 0;	    /* will create a quotaroot anyway */
    if (r)
	goto out;

    if (mbentry && (mbentry->mbtype & MBTYPE_REMOTE)) {
	/* remote mailbox */
	struct backend *s;
	char quotarootbuf[MAX_MAILBOX_BUFFER];

	snprintf(quotarootbuf, sizeof(quotarootbuf), "%s.*", mailboxname);

	r = mboxlist_findall(&imapd_namespace, quotarootbuf,
			     imapd_userisadmin, imapd_userid,
			     imapd_authstate, quota_cb, (void *)mbentry->server);
	if (r)
	    goto out;

	imapd_check(NULL, 0);

	s = proxy_findserver(mbentry->server, &imap_protocol,
			     proxy_userid, &backend_cached,
			     &backend_current, &backend_inbox, imapd_in);
	if (!s) {
	    r = IMAP_SERVER_UNAVAILABLE;
	    goto out;
	}

	imapd_check(s, 0);

	prot_printf(s->out, "%s Setquota ", tag);
	prot_printstring(s->out, quotaroot);
	prot_putc(' ', s->out);
	pipe_command(s, 0);
	pipe_including_tag(s, tag, 0);

	return;

    }
    mboxlist_entry_free(&mbentry);

    /* local mailbox */

    /* Now parse the arguments as a setquota_list */
    c = prot_getc(imapd_in);
    if (c != '(') goto badlist;

    for (res = 0 ; res < QUOTA_NUMRESOURCES ; res++)
	newquotas[res] = QUOTA_UNLIMITED;

    for (;;) {
	/* XXX - limit is actually stored in an int value */
	int32_t limit = 0;

	c = getword(imapd_in, &arg);
	if ((c == ')') && !arg.s[0]) break;
	if (c != ' ') goto badlist;
	res = quota_name_to_resource(arg.s);
	if (res < 0) {
	    r = IMAP_UNSUPPORTED_QUOTA;
	    goto out;
	}

	c = getsint32(imapd_in, &limit);
	/* note: we accept >= 0 according to rfc2087,
	 * and also -1 to fix Bug #3559 */
	if (limit < -1) goto badlist;
	newquotas[res] = limit;
	if (c == ')') break;
	else if (c != ' ') goto badlist;
    }
    c = prot_getc(imapd_in);
    if (c == '\r') c = prot_getc(imapd_in);
    if (c != '\n') {
	prot_printf(imapd_out, "%s BAD Unexpected extra arguments to SETQUOTA\r\n", tag);
	eatline(imapd_in, c);
	return;
    }

    r = mboxlist_setquotas(mailboxname, newquotas, force);

    imapd_check(NULL, 0);
out:
    mboxlist_entry_free(&mbentry);

    if (r) {
	prot_printf(imapd_out, "%s NO %s\r\n", tag, error_message(r));
	return;
    }

    prot_printf(imapd_out, "%s OK %s\r\n", tag,
		error_message(IMAP_OK_COMPLETED));
    return;

 badlist:
    prot_printf(imapd_out, "%s BAD Invalid quota list in Setquota\r\n", tag);
    eatline(imapd_in, c);
}

#ifdef HAVE_SSL
/*
 * this implements the STARTTLS command, as described in RFC 2595.
 * one caveat: it assumes that no external layer is currently present.
 * if a client executes this command, information about the external
 * layer that was passed on the command line is disgarded. this should
 * be fixed.
 */
/* imaps - whether this is an imaps transaction or not */
static void cmd_starttls(char *tag, int imaps)
{
    int result;
    int *layerp;

    char *auth_id;
    sasl_ssf_t ssf;

    /* SASL and openssl have different ideas about whether ssf is signed */
    layerp = (int *) &ssf;

    if (imapd_starttls_done == 1)
    {
	prot_printf(imapd_out, "%s NO TLS already active\r\n", tag);
	return;
    }

    result=tls_init_serverengine("imap",
				 5,        /* depth to verify */
				 !imaps);  /* can client auth? */

    if (result == -1) {

	syslog(LOG_ERR, "error initializing TLS");

	if (imaps == 0) {
	    prot_printf(imapd_out, "%s NO Error initializing TLS\r\n", tag);
 	} else {
	    fatal("tls_init() failed", EC_CONFIG);
	}

	return;
    }

    if (imaps == 0)
    {
	prot_printf(imapd_out, "%s OK Begin TLS negotiation now\r\n", tag);
	/* must flush our buffers before starting tls */
	prot_flush(imapd_out);
    }
  
    result=tls_start_servertls(0, /* read */
			       1, /* write */
			       imaps ? 180 : imapd_timeout,
			       layerp,
			       &auth_id,
			       &tls_conn);

    /* if error */
    if (result==-1) {
	if (imaps == 0)	{
	    prot_printf(imapd_out, "%s NO Starttls negotiation failed\r\n", 
			tag);
	    syslog(LOG_NOTICE, "STARTTLS negotiation failed: %s", 
		   imapd_clienthost);
	    return;
	} else {
	    syslog(LOG_NOTICE, "imaps TLS negotiation failed: %s", 
		   imapd_clienthost);
	    fatal("tls_start_servertls() failed", EC_TEMPFAIL);
	    return;
	}
    }

    /* tell SASL about the negotiated layer */
    result = sasl_setprop(imapd_saslconn, SASL_SSF_EXTERNAL, &ssf);
    if (result != SASL_OK) {
	fatal("sasl_setprop() failed: cmd_starttls()", EC_TEMPFAIL);
    }
    saslprops.ssf = ssf;

    result = sasl_setprop(imapd_saslconn, SASL_AUTH_EXTERNAL, auth_id);
    if (result != SASL_OK) {
	fatal("sasl_setprop() failed: cmd_starttls()", EC_TEMPFAIL);
    }
    if(saslprops.authid) {
	free(saslprops.authid);
	saslprops.authid = NULL;
    }
    if(auth_id)
        saslprops.authid = xstrdup(auth_id);

    /* tell the prot layer about our new layers */
    prot_settls(imapd_in, tls_conn);
    prot_settls(imapd_out, tls_conn);

    imapd_starttls_done = 1;

#if (OPENSSL_VERSION_NUMBER >= 0x0090800fL)
    imapd_tls_comp = (void *) SSL_get_current_compression(tls_conn);
#endif
}
#else
void cmd_starttls(char *tag __attribute__((unused)),
                  int imaps __attribute__((unused)))
{
    fatal("cmd_starttls() executed, but starttls isn't implemented!",
	  EC_SOFTWARE);
}
#endif // (OPENSSL_VERSION_NUMBER >= 0x0090800fL)

static int parse_statusitems(unsigned *statusitemsp, const char **errstr)
{
    static struct buf arg;
    unsigned statusitems = 0;
    int c;
    int hasconv = config_getswitch(IMAPOPT_CONVERSATIONS);

    c = prot_getc(imapd_in);
    if (c != '(') return EOF;

    c = getword(imapd_in, &arg);
    if (arg.s[0] == '\0') return EOF;
    for (;;) {
	lcase(arg.s);
	if (!strcmp(arg.s, "messages")) {
	    statusitems |= STATUS_MESSAGES;
	}
	else if (!strcmp(arg.s, "recent")) {
	    statusitems |= STATUS_RECENT;
	}
	else if (!strcmp(arg.s, "uidnext")) {
	    statusitems |= STATUS_UIDNEXT;
	}
	else if (!strcmp(arg.s, "uidvalidity")) {
	    statusitems |= STATUS_UIDVALIDITY;
	}
	else if (!strcmp(arg.s, "unseen")) {
	    statusitems |= STATUS_UNSEEN;
	}
	else if (!strcmp(arg.s, "highestmodseq")) {
	    statusitems |= STATUS_HIGHESTMODSEQ;
	}
	else if (hasconv && !strcmp(arg.s, "xconvexists")) {
	    statusitems |= STATUS_XCONVEXISTS;
	}
	else if (hasconv && !strcmp(arg.s, "xconvunseen")) {
	    statusitems |= STATUS_XCONVUNSEEN;
	}
	else if (hasconv && !strcmp(arg.s, "xconvmodseq")) {
	    statusitems |= STATUS_XCONVMODSEQ;
	}
	else {
	    static char buf[200];
	    snprintf(buf, 200, "Invalid Status attributes %s", arg.s);
	    *errstr = buf;
	    return EOF;
	}

	if (c == ' ') c = getword(imapd_in, &arg);
	else break;
    }

    if (c != ')') {
	*errstr = "Missing close parenthesis in Status";
	return EOF;
    }
    c = prot_getc(imapd_in);

    /* success */
    *statusitemsp = statusitems;
    return c;
}

static int print_statusline(const char *extname, unsigned statusitems,
			    struct statusdata *sd)
{
    int sepchar;
    
    prot_printf(imapd_out, "* STATUS ");
    prot_printastring(imapd_out, extname);
    prot_printf(imapd_out, " ");
    sepchar = '(';

    if (statusitems & STATUS_MESSAGES) {
	prot_printf(imapd_out, "%cMESSAGES %u", sepchar, sd->messages);
	sepchar = ' ';
    }
    if (statusitems & STATUS_RECENT) {
	prot_printf(imapd_out, "%cRECENT %u", sepchar, sd->recent);
	sepchar = ' ';
    }
    if (statusitems & STATUS_UIDNEXT) {
	prot_printf(imapd_out, "%cUIDNEXT %u", sepchar, sd->uidnext);
	sepchar = ' ';
    }
    if (statusitems & STATUS_UIDVALIDITY) {
	prot_printf(imapd_out, "%cUIDVALIDITY %u", sepchar, sd->uidvalidity);
	sepchar = ' ';
    }
    if (statusitems & STATUS_UNSEEN) {
	prot_printf(imapd_out, "%cUNSEEN %u", sepchar, sd->unseen);
	sepchar = ' ';
    }
    if (statusitems & STATUS_HIGHESTMODSEQ) {
	prot_printf(imapd_out, "%cHIGHESTMODSEQ " MODSEQ_FMT,
		    sepchar, sd->highestmodseq);
	sepchar = ' ';
    }
    if (statusitems & STATUS_XCONVEXISTS) {
	prot_printf(imapd_out, "%cXCONVEXISTS %u", sepchar, sd->xconv.exists);
	sepchar = ' ';
    }
    if (statusitems & STATUS_XCONVUNSEEN) {
	prot_printf(imapd_out, "%cXCONVUNSEEN %u", sepchar, sd->xconv.unseen);
	sepchar = ' ';
    }
    if (statusitems & STATUS_XCONVMODSEQ) {
	prot_printf(imapd_out, "%cXCONVMODSEQ " MODSEQ_FMT, sepchar, sd->xconv.modseq);
	sepchar = ' ';
    }

    prot_printf(imapd_out, ")\r\n");

    return 0;
}

static int imapd_statusdata(const char *mailboxname, unsigned statusitems,
			    struct statusdata *sd)
{
    int r;
    struct conversations_state *state = NULL;

    if (!(statusitems & STATUS_CONVITEMS)) goto nonconv;
    statusitems &= ~STATUS_CONVITEMS; /* strip them for the regular lookup */

    /* use the existing state if possible */
    state = conversations_get_mbox(mailboxname);

    /* otherwise fetch a new one! */
    if (!state) {
	if (global_conversations) {
	    conversations_abort(&global_conversations);
	    global_conversations = NULL;
	}
	r = conversations_open_mbox(mailboxname, &state);
	if (r) {
	    /* maybe the mailbox doesn't even have conversations - just ignore */
	    goto nonconv;
	}
	global_conversations = state;
    }

    r = conversation_getstatus(state, mailboxname, &sd->xconv);
    if (r) return r;

nonconv:
    /* use the index status if we can so we get the 'alive' Recent count */
    if (!strcmpsafe(mailboxname, index_mboxname(imapd_index)))
<<<<<<< HEAD
	if (imapd_index->mailbox)
	    return index_status(imapd_index, sd);

=======
	r = index_status(imapd_index, sd);
>>>>>>> 81c940b7
    /* fall back to generic lookup */
    else
	r = status_lookup(mailboxname, imapd_userid, statusitems, sd);

    return r;
}

/*
 * Parse and perform a STATUS command
 * The command has been parsed up to the attribute list
 */
static void cmd_status(char *tag, char *name)
{
    int c;
    unsigned statusitems = 0;
    char mailboxname[MAX_MAILBOX_BUFFER];
    const char *errstr = "Bad status string";
    mbentry_t *mbentry = NULL;
    struct statusdata sdata = STATUSDATA_INIT;
    int r = 0;

    r = (*imapd_namespace.mboxname_tointernal)(&imapd_namespace, name,
					       imapd_userid, mailboxname);

    if (!r) {
	r = mlookup(tag, name, mailboxname, &mbentry);
    }
    if (r == IMAP_MAILBOX_MOVED) {
	/* Eat the argument */
	eatline(imapd_in, prot_getc(imapd_in));
	return;
    }

    if (!r && (mbentry->mbtype & MBTYPE_REMOTE)) {
	/* remote mailbox */

	if (supports_referrals
	    && config_getswitch(IMAPOPT_PROXYD_ALLOW_STATUS_REFERRAL)) { 
	    imapd_refer(tag, mbentry->server, name);
	    /* Eat the argument */
	    eatline(imapd_in, prot_getc(imapd_in));
	}
	else {
	    struct backend *s;

	    s = proxy_findserver(mbentry->server, &imap_protocol,
				 proxy_userid, &backend_cached,
				 &backend_current, &backend_inbox, imapd_in);
	    if (!s) r = IMAP_SERVER_UNAVAILABLE;

	    imapd_check(s, 0);

	    if (!r) {
		prot_printf(s->out, "%s Status {" SIZE_T_FMT "+}\r\n%s ", tag,
			    strlen(name), name);
		if (!pipe_command(s, 65536)) {
		    pipe_including_tag(s, tag, 0);
		}
	    } else {
		eatline(imapd_in, prot_getc(imapd_in));
		prot_printf(imapd_out, "%s NO %s\r\n", tag, error_message(r));
	    }
	}

	goto done;
    }

    /* local mailbox */

    imapd_check(NULL, 0);

    c = parse_statusitems(&statusitems, &errstr);
    if (c == EOF) {
	prot_printf(imapd_out, "%s BAD %s\r\n", tag, errstr);
	goto done;
    }

    if (c == '\r') c = prot_getc(imapd_in);
    if (c != '\n') {
	prot_printf(imapd_out,
		    "%s BAD Unexpected extra arguments to Status\r\n", tag);
	eatline(imapd_in, c);
	goto done;
    }

    /* check permissions */
    if (!r) {
	int myrights = cyrus_acl_myrights(imapd_authstate, mbentry->acl);

	if (!(myrights & ACL_READ)) {
	    r = (imapd_userisadmin || (myrights & ACL_LOOKUP)) ?
		IMAP_PERMISSION_DENIED : IMAP_MAILBOX_NONEXISTENT;
	}
    }

    if (!r) r = imapd_statusdata(mailboxname, statusitems, &sdata);

    if (r) {
	prot_printf(imapd_out, "%s NO %s\r\n", tag,
		    error_message(r));
    }
    else {
	print_statusline(name, statusitems, &sdata);
	prot_printf(imapd_out, "%s OK %s\r\n", tag,
		    error_message(IMAP_OK_COMPLETED));
    }

 done:
    if (global_conversations) {
	conversations_abort(&global_conversations);
	global_conversations = NULL;
    }
    mboxlist_entry_free(&mbentry);
    return;
}

#ifdef ENABLE_X_NETSCAPE_HACK
/*
 * Reply to Netscape's crock with a crock of my own
 */
void cmd_netscrape(char *tag)
{
    const char *url;

    url = config_getstring(IMAPOPT_NETSCAPEURL);

    /* I only know of three things to reply with: */
    prot_printf(imapd_out,
		"* OK [NETSCAPE] Carnegie Mellon Cyrus IMAP\r\n"
		"* VERSION %s\r\n",
		cyrus_version());
    if (url) prot_printf(imapd_out, "* ACCOUNT-URL %s\r\n", url);
    prot_printf(imapd_out, "%s OK %s\r\n",
		tag, error_message(IMAP_OK_COMPLETED));
}
#endif /* ENABLE_X_NETSCAPE_HACK */

/* Callback for cmd_namespace to be passed to mboxlist_findall.
 * For each top-level mailbox found, print a bit of the response
 * if it is a shared namespace.  The rock is used as an integer in
 * order to ensure the namespace response is correct on a server with
 * no shared namespace.
 */
static int namespacedata(char *name,
			 int matchlen __attribute__((unused)),
			 int maycreate __attribute__((unused)),
			 void *rock)
{
    int* sawone = (int*) rock;

    if (!name) {
	return 0;
    }
    
    if ((!strncasecmp(name, "INBOX", 5) && (!name[5] || name[5] == '.'))) {
	/* The user has a "personal" namespace. */
	sawone[NAMESPACE_INBOX] = 1;
    } else if (mboxname_isusermailbox(name, 0)) {
	/* The user can see the "other users" namespace. */
	sawone[NAMESPACE_USER] = 1;
    } else {
	/* The user can see the "shared" namespace. */
	sawone[NAMESPACE_SHARED] = 1;
    }

    return 0;
}

/*
 * Print out a response to the NAMESPACE command defined by
 * RFC 2342.
 */
static void cmd_namespace(char* tag)
{
    int sawone[3] = {0, 0, 0};
    char* pattern;

    if (SLEEZY_NAMESPACE) {
	char inboxname[MAX_MAILBOX_BUFFER];

	if (strlen(imapd_userid) + 5 >= MAX_MAILBOX_BUFFER)
	    sawone[NAMESPACE_INBOX] = 0;
	else {
	    (*imapd_namespace.mboxname_tointernal)(&imapd_namespace, "INBOX",
						   imapd_userid, inboxname);
	    sawone[NAMESPACE_INBOX] = 
		!mboxlist_lookup(inboxname, NULL, NULL);
	}
	sawone[NAMESPACE_USER] = imapd_userisadmin ? 1 : imapd_namespace.accessible[NAMESPACE_USER];
	sawone[NAMESPACE_SHARED] = imapd_userisadmin ? 1 : imapd_namespace.accessible[NAMESPACE_SHARED];
    } else {
	pattern = xstrdup("%");
	/* now find all the exciting toplevel namespaces -
	 * we're using internal names here
	 */
	mboxlist_findall(NULL, pattern, imapd_userisadmin, imapd_userid,
			 imapd_authstate, namespacedata, (void*) sawone);
	free(pattern);
    }

    prot_printf(imapd_out, "* NAMESPACE");
    if (sawone[NAMESPACE_INBOX]) {
	prot_printf(imapd_out, " ((\"%s\" \"%c\"))",
		    imapd_namespace.prefix[NAMESPACE_INBOX],
		    imapd_namespace.hier_sep);
    } else {
	prot_printf(imapd_out, " NIL");
    }
    if (sawone[NAMESPACE_USER]) {
	prot_printf(imapd_out, " ((\"%s\" \"%c\"))",
		    imapd_namespace.prefix[NAMESPACE_USER],
		    imapd_namespace.hier_sep);
    } else {
	prot_printf(imapd_out, " NIL");
    }
    if (sawone[NAMESPACE_SHARED]) {
	prot_printf(imapd_out, " ((\"%s\" \"%c\"))",
		    imapd_namespace.prefix[NAMESPACE_SHARED],
		    imapd_namespace.hier_sep);
    } else {
	prot_printf(imapd_out, " NIL");
    }
    prot_printf(imapd_out, "\r\n");

    imapd_check(NULL, 0);

    prot_printf(imapd_out, "%s OK %s\r\n", tag,
		error_message(IMAP_OK_COMPLETED));
}

static int parsecreateargs(struct dlist **extargs)
{
    int c;
    static struct buf arg, val;
    struct dlist *res;
    struct dlist *sub;
    char *p;
    const char *name;

    res = dlist_newkvlist(NULL, "CREATE");

    c = prot_getc(imapd_in);
    if (c == '(') {
	/* new style RFC4466 arguments */
	do {
	    c = getword(imapd_in, &arg);
	    name = ucase(arg.s);
	    if (c != ' ') goto fail;
	    c = prot_getc(imapd_in);
	    if (c == '(') {
		/* fun - more lists! */
		sub = dlist_newlist(res, name);
		do {
		    c = getword(imapd_in, &val);
		    dlist_setatom(sub, name, val.s);
		} while (c == ' ');
		if (c != ')') goto fail;
		c = prot_getc(imapd_in);
	    }
	    else {
		prot_ungetc(c, imapd_in);
		c = getword(imapd_in, &val);
		dlist_setatom(res, name, val.s);
	    }
	} while (c == ' ');
	if (c != ')') goto fail;
	c = prot_getc(imapd_in);
    }
    else {
	prot_ungetc(c, imapd_in);
	c = getword(imapd_in, &arg);
	if (c == EOF) goto fail;
	p = strchr(arg.s, '!');
	if (p) {
	    /* with a server */
	    *p = '\0';
	    dlist_setatom(res, "SERVER", arg.s);
	    dlist_setatom(res, "PARTITION", p+1);
	}
	else {
	    dlist_setatom(res, "PARTITION", arg.s);
	}
    }

    *extargs = res;
    return c;

 fail:
    dlist_free(&res);
    return EOF;
}

/*
 * Parse annotate fetch data.
 *
 * This is a generic routine which parses just the annotation data.
 * Any surrounding command text must be parsed elsewhere, ie,
 * GETANNOTATION, FETCH.
 */

static int parse_annotate_fetch_data(const char *tag,
				     int permessage_flag,
				     strarray_t *entries,
				     strarray_t *attribs)
{
    int c;
    static struct buf arg;

    c = prot_getc(imapd_in);
    if (c == EOF) {
	prot_printf(imapd_out,
		    "%s BAD Missing annotation entry\r\n", tag);
	goto baddata;
    }
    else if (c == '(') {
	/* entry list */
	do {
	    if (permessage_flag)
		c = getastring(imapd_in, imapd_out, &arg);
	    else
		c = getqstring(imapd_in, imapd_out, &arg);
	    if (c == EOF) {
		prot_printf(imapd_out,
			    "%s BAD Missing annotation entry\r\n", tag);
		goto baddata;
	    }

	    /* add the entry to the list */
	    strarray_append(entries, arg.s);

	} while (c == ' ');

	if (c != ')') {
	    prot_printf(imapd_out,
			"%s BAD Missing close paren in annotation entry list \r\n",
			tag);
	    goto baddata;
	}

	c = prot_getc(imapd_in);
    }
    else {
	/* single entry -- add it to the list */
	prot_ungetc(c, imapd_in);
	if (permessage_flag)
	    c = getastring(imapd_in, imapd_out, &arg);
	else
	    c = getqstring(imapd_in, imapd_out, &arg);
	if (c == EOF) {
	    prot_printf(imapd_out,
			"%s BAD Missing annotation entry\r\n", tag);
	    goto baddata;
	}

	strarray_append(entries, arg.s);
    }

    if (c != ' ' || (c = prot_getc(imapd_in)) == EOF) {
	prot_printf(imapd_out,
		    "%s BAD Missing annotation attribute(s)\r\n", tag);
	goto baddata;
    }

    if (c == '(') {
	/* attrib list */
	do {
	    if (permessage_flag)
		c = getastring(imapd_in, imapd_out, &arg);
	    else
		c = getqstring(imapd_in, imapd_out, &arg);
	    if (c == EOF) {
		prot_printf(imapd_out,
			    "%s BAD Missing annotation attribute(s)\r\n", tag);
		goto baddata;
	    }

	    /* add the attrib to the list */
	    strarray_append(attribs, arg.s);

	} while (c == ' ');

	if (c != ')') {
	    prot_printf(imapd_out,
			"%s BAD Missing close paren in "
			"annotation attribute list\r\n", tag);
	    goto baddata;
	}

	c = prot_getc(imapd_in);
    }
    else {
	/* single attrib */
	prot_ungetc(c, imapd_in);
	if (permessage_flag)
	    c = getastring(imapd_in, imapd_out, &arg);
	else
	    c = getqstring(imapd_in, imapd_out, &arg);
	if (c == EOF) {
	    prot_printf(imapd_out,
			"%s BAD Missing annotation attribute\r\n", tag);
	    goto baddata;
	}

	strarray_append(attribs, arg.s);
   }

    return c;

  baddata:
    if (c != EOF) prot_ungetc(c, imapd_in);
    return EOF;
}

/*
 * Parse either a single string or a (bracketed) list of strings.
 * This is used up to three times in the GETMETADATA command.
 */
static int parse_metadata_string_or_list(const char *tag,
					 strarray_t *entries,
					 int *is_list)
{
    int c;
    static struct buf arg;

    // Assume by default the arguments are a list of entries,
    // until proven otherwise.
    *is_list = 1;

    c = prot_getc(imapd_in);
    if (c == EOF) {
	prot_printf(imapd_out,
		    "%s BAD Missing metadata entry\r\n", tag);
	goto baddata;
    }
    else if (c == '\r') {
	return c;
    }
    else if (c == '(') {
	/* entry list */
	do {
	    c = getastring(imapd_in, imapd_out, &arg);
	    if (c == EOF) {
		prot_printf(imapd_out,
			    "%s BAD Missing metadata entry\r\n", tag);
		goto baddata;
	    }

	    /* add the entry to the list */
	    strarray_append(entries, arg.s);

	} while (c == ' ');

	if (c != ')') {
	    prot_printf(imapd_out,
			"%s BAD Missing close paren in metadata entry list \r\n",
			tag);
	    goto baddata;
	}

	*is_list = 0;

	c = prot_getc(imapd_in);
    }
    else {
	/* single entry -- add it to the list */
	prot_ungetc(c, imapd_in);
	c = getastring(imapd_in, imapd_out, &arg);
	if (c == EOF) {
	    prot_printf(imapd_out,
			"%s BAD Missing metadata entry\r\n", tag);
	    goto baddata;
	}

	strarray_append(entries, arg.s);

	// It is only not a list if there are no wildcards
	if (!strchr(arg.s, '*') && !strchr(arg.s, '%')) {
	    // Not a list
	    *is_list = 0;
	}
    }

    if (c == ' ' || c == '\r') return c;

  baddata:
    if (c != EOF) prot_ungetc(c, imapd_in);
    return EOF;
}

/*
 * Parse annotate store data.
 *
 * This is a generic routine which parses just the annotation data.
 * Any surrounding command text must be parsed elsewhere, ie,
 * SETANNOTATION, STORE, APPEND.
 *
 * Also parse RFC5257 per-message annotation store data, which
 * is almost identical but differs in that entry names and attrib
 * names are astrings rather than strings, and that the whole set
 * of data *must* be enclosed in parentheses.
 */

static int parse_annotate_store_data(const char *tag,
				     int permessage_flag,
				     struct entryattlist **entryatts)
{
    int c, islist = 0;
    static struct buf entry, attrib, value;
    struct attvaluelist *attvalues = NULL;

    *entryatts = NULL;

    c = prot_getc(imapd_in);
    if (c == EOF) {
	prot_printf(imapd_out,
		    "%s BAD Missing annotation entry\r\n", tag);
	goto baddata;
    }
    else if (c == '(') {
	/* entry list */
	islist = 1;
    }
    else if (permessage_flag) {
	prot_printf(imapd_out,
		    "%s BAD Missing paren for annotation entry\r\n", tag);
	goto baddata;
    }
    else {
	/* single entry -- put the char back */
	prot_ungetc(c, imapd_in);
    }

    do {
	/* get entry */
	if (permessage_flag)
	    c = getastring(imapd_in, imapd_out, &entry);
	else
	    c = getqstring(imapd_in, imapd_out, &entry);
	if (c == EOF) {
	    prot_printf(imapd_out,
			"%s BAD Missing annotation entry\r\n", tag);
	    goto baddata;
	}

	/* parse att-value list */
	if (c != ' ' || (c = prot_getc(imapd_in)) != '(') {
	    prot_printf(imapd_out,
			"%s BAD Missing annotation attribute-values list\r\n",
			tag);
	    goto baddata;
	}

	do {
	    /* get attrib */
	    if (permessage_flag)
		c = getastring(imapd_in, imapd_out, &attrib);
	    else
		c = getqstring(imapd_in, imapd_out, &attrib);
	    if (c == EOF) {
		prot_printf(imapd_out,
			    "%s BAD Missing annotation attribute\r\n", tag);
		goto baddata;
	    }

	    /* get value */
	    if (c != ' ') {
		prot_printf(imapd_out,
			    "%s BAD Missing annotation value\r\n", tag);
		goto baddata;
	    }
	    c = getbnstring(imapd_in, imapd_out, &value);
	    if (c == EOF) {
		prot_printf(imapd_out,
			    "%s BAD Missing annotation value\r\n", tag);
		goto baddata;
	    }

	    /* add the attrib-value pair to the list */
	    appendattvalue(&attvalues, attrib.s, &value);

	} while (c == ' ');

	if (c != ')') {
	    prot_printf(imapd_out,
			"%s BAD Missing close paren in annotation "
			"attribute-values list\r\n", tag);
	    goto baddata;
	}

	/* add the entry to the list */
	appendentryatt(entryatts, entry.s, attvalues);
	attvalues = NULL;

	c = prot_getc(imapd_in);

    } while (c == ' ');

    if (islist) {
	if (c != ')') {
	    prot_printf(imapd_out,
			"%s BAD Missing close paren in annotation entry list \r\n",
			tag);
	    goto baddata;
	}

	c = prot_getc(imapd_in);
    }

    return c;

  baddata:
    if (attvalues) freeattvalues(attvalues);
    if (c != EOF) prot_ungetc(c, imapd_in);
    return EOF;
}

/*
 * Parse metadata store data.
 *
 * This is a generic routine which parses just the annotation data.
 * Any surrounding command text must be parsed elsewhere, ie,
 * SETANNOTATION, STORE, APPEND.
 */
static int parse_metadata_store_data(const char *tag,
				     struct entryattlist **entryatts)
{
    int c;
    const char *name;
    const char *att;
    static struct buf entry, value;
    struct attvaluelist *attvalues = NULL;
    struct entryattlist *entryp;
    int need_add;

    *entryatts = NULL;

    c = prot_getc(imapd_in);
    if (c != '(') {
	prot_printf(imapd_out,
		    "%s BAD Missing metadata entry list\r\n", tag);
	goto baddata;
    }

    do {
	/* get entry */
	c = getastring(imapd_in, imapd_out, &entry);
	if (c != ' ') {
	    prot_printf(imapd_out,
			"%s BAD Missing metadata entry\r\n", tag);
	    goto baddata;
	}
	lcase(entry.s);

	/* get value */
	c = getbnstring(imapd_in, imapd_out, &value);
	if (c == EOF) {
	    prot_printf(imapd_out,
			"%s BAD Missing metadata value\r\n", tag);
	    goto baddata;
	}

	if (!strncmp(entry.s, "/private", 8) &&
	    (entry.s[8] == '\0' || entry.s[8] == '/')) {
	    att = "value.priv";
	    name = entry.s + 8;
	}
	else if (!strncmp(entry.s, "/shared", 7) &&
	         (entry.s[7] == '\0' || entry.s[7] == '/')) {
	    att = "value.shared";
	    name = entry.s + 7;
	}
	else {
	    prot_printf(imapd_out,
			"%s BAD entry must begin with /shared or /private\r\n",
			tag);
	    goto baddata;
	}

	need_add = 1;
	for (entryp = *entryatts; entryp; entryp = entryp->next) {
	    if (strcmp(entryp->entry, name)) continue;
	    /* it's a match, have to append! */
	    appendattvalue(&entryp->attvalues, att, &value);
	    need_add = 0;
	    break;
	}
	if (need_add) {
	    appendattvalue(&attvalues, att, &value);
	    appendentryatt(entryatts, name, attvalues);
	    attvalues = NULL;
	}
    } while (c == ' ');

    if (c != ')') {
	prot_printf(imapd_out,
		    "%s BAD Missing close paren in annotation entry list \r\n",
		    tag);
	goto baddata;
    }

    c = prot_getc(imapd_in);

    return c;

  baddata:
    if (attvalues) freeattvalues(attvalues);
    if (c != EOF) prot_ungetc(c, imapd_in);
    return EOF;
}

static void getannotation_response(const char *mboxname,
			           uint32_t uid
					__attribute__((unused)),
				   const char *entry,
				   struct attvaluelist *attvalues,
				   void *rock __attribute__((unused)))
{
    int sep = '(';
    struct attvaluelist *l;
    char ext_mboxname[MAX_MAILBOX_BUFFER];

    imapd_namespace.mboxname_toexternal(&imapd_namespace, mboxname,
					imapd_userid, ext_mboxname);

    prot_printf(imapd_out, "* ANNOTATION ");
    prot_printastring(imapd_out, ext_mboxname);
    prot_putc(' ', imapd_out);
    prot_printstring(imapd_out, entry);
    prot_putc(' ', imapd_out);
    for (l = attvalues ; l ; l = l->next) {
	prot_putc(sep, imapd_out);
	sep = ' ';
	prot_printstring(imapd_out, l->attrib);
	prot_putc(' ',  imapd_out);
	prot_printmap(imapd_out, l->value.s, l->value.len);
    }
    prot_printf(imapd_out, ")\r\n");
}

struct annot_fetch_rock
{
    strarray_t *entries;
    strarray_t *attribs;
    annotate_fetch_cb_t callback;
    int *sizeptr;
};

static int annot_fetch_cb(annotate_state_t *astate, void *rock)
{
    struct annot_fetch_rock *arock = rock;
    return annotate_state_fetch(astate, arock->entries, arock->attribs,
			        arock->callback, NULL, arock->sizeptr);
}

struct annot_store_rock
{
    struct entryattlist *entryatts;
};

static int annot_store_cb(annotate_state_t *astate, void *rock)
{
    struct annot_store_rock *arock = rock;
    return annotate_state_store(astate, arock->entryatts);
}

/*
 * Common code used to apply a function to every mailbox which matches
 * a mailbox pattern, with an annotate_state_t* set up to point to the
 * mailbox.
 */

struct apply_rock {
    annotate_state_t *state;
    int (*proc)(annotate_state_t *, void *data);
    void *data;
    char lastname[MAX_MAILBOX_PATH+1];
    int sawuser;
    unsigned int nseen;
};

static int apply_cb(char *name, int matchlen,
		    int maycreate __attribute__((unused)), void* rock)
{
    struct apply_rock *arock = (struct apply_rock *)rock;
    annotate_state_t *state = arock->state;
    mbentry_t *mbentry = NULL;
    char int_mboxname[MAX_MAILBOX_BUFFER];
    char ext_mboxname[MAX_MAILBOX_BUFFER];
    int r;

    /* Suppress any output of a partial match */
    if (name[matchlen] && strncmp(arock->lastname, name, matchlen) == 0)
	return 0;

    /*
     * We can get a partial match for "user" multiple times with
     * other matches inbetween.  Handle it as a special case
     */
    if (matchlen == 4 && strncasecmp(name, "user", 4) == 0) {
	if (arock->sawuser)
	    return 0;
	arock->sawuser = 1;
    }

    strlcpy(arock->lastname, name, sizeof(arock->lastname));
    arock->lastname[matchlen] = '\0';

    if (!strncasecmp(arock->lastname, "INBOX", 5)) {
	imapd_namespace.mboxname_tointernal(&imapd_namespace, "INBOX",
					    imapd_userid, int_mboxname);
	strlcat(int_mboxname, arock->lastname+5, sizeof(int_mboxname));
    }
    else
	strlcpy(int_mboxname, arock->lastname, sizeof(int_mboxname));

    r = 0;
    if (mboxlist_lookup(int_mboxname, &mbentry, NULL))
	goto out;

    r = annotate_state_set_mailbox_mbe(state, mbentry);
    if (r)
	goto out;

    // Store the external name in the mbentry as ext_name, for later reference
    (*imapd_namespace.mboxname_toexternal)(&imapd_namespace, int_mboxname, imapd_userid, ext_mboxname);
    mbentry->ext_name = xmalloc(sizeof(ext_mboxname)+1);
    strlcpy(mbentry->ext_name, ext_mboxname, sizeof(ext_mboxname));

    r = arock->proc(state, arock->data);
    arock->nseen++;

out:
    mboxlist_entry_free(&mbentry);
    return r;
}

static int apply_mailbox_pattern(annotate_state_t *state,
				 const char *pattern,
				 int (*proc)(annotate_state_t *, void *),
				 void *data)
{
    struct apply_rock arock;
    char mboxpat[MAX_MAILBOX_BUFFER];
    int r = 0;

    memset(&arock, 0, sizeof(arock));
    arock.state = state;
    arock.proc = proc;
    arock.data = data;

    /* copy the pattern so we can change hiersep */
    strlcpy(mboxpat, pattern, sizeof(mboxpat));
    mboxname_hiersep_tointernal(&imapd_namespace, mboxpat,
				config_virtdomains ?
				strcspn(mboxpat, "@") : 0);

    r = imapd_namespace.mboxlist_findall(&imapd_namespace,
					 mboxpat,
					 imapd_userisadmin || imapd_userisproxyadmin,
					 imapd_userid,
					 imapd_authstate,
					 apply_cb, &arock);

    if (!r && !arock.nseen)
	r = IMAP_MAILBOX_NONEXISTENT;

    return r;
}

static int apply_mailbox_array(annotate_state_t *state,
			       const strarray_t *mboxes,
			       int (*proc)(annotate_state_t *, void *),
			       void *rock)
{
    int i;
    mbentry_t *mbentry = NULL;
    char int_mboxname[MAX_MAILBOX_BUFFER];
    int r = 0;

    for (i = 0 ; i < mboxes->count ; i++) {
	imapd_namespace.mboxname_tointernal(&imapd_namespace,
					    mboxes->data[i],
					    imapd_userid,
					    int_mboxname);
	r = mboxlist_lookup(int_mboxname, &mbentry, NULL);
	if (r)
	    break;

	r = annotate_state_set_mailbox_mbe(state, mbentry);
	if (r)
	    break;

	r = proc(state, rock);
	if (r)
	    break;

	mboxlist_entry_free(&mbentry);
    }

    mboxlist_entry_free(&mbentry);
    return r;
}


/*
 * Perform a GETANNOTATION command
 *
 * The command has been parsed up to the entries
 */
static void cmd_getannotation(const char *tag, char *mboxpat)
{
    int c, r = 0;
    strarray_t entries = STRARRAY_INITIALIZER;
    strarray_t attribs = STRARRAY_INITIALIZER;
    annotate_state_t *astate = NULL;

    c = parse_annotate_fetch_data(tag, /*permessage_flag*/0, &entries, &attribs);
    if (c == EOF) {
	eatline(imapd_in, c);
	goto freeargs;
    }

    /* check for CRLF */
    if (c == '\r') c = prot_getc(imapd_in);
    if (c != '\n') {
	prot_printf(imapd_out,
		    "%s BAD Unexpected extra arguments to Getannotation\r\n",
		    tag);
	eatline(imapd_in, c);
	goto freeargs;
    }

    astate = annotate_state_new();
    annotate_state_set_auth(astate,
			    imapd_userisadmin || imapd_userisproxyadmin,
			    imapd_userid, imapd_authstate);
    if (!*mboxpat) {
	r = annotate_state_set_server(astate);
	if (!r)
	    r = annotate_state_fetch(astate, &entries, &attribs,
				     getannotation_response, NULL, 0);
    }
    else {
	struct annot_fetch_rock arock;
	arock.entries = &entries;
	arock.attribs = &attribs;
	arock.callback = getannotation_response;
	arock.sizeptr = NULL;
	r = apply_mailbox_pattern(astate, mboxpat, annot_fetch_cb, &arock);
    }
    /* we didn't write anything */
    annotate_state_abort(&astate);

    imapd_check(NULL, 0);

    if (r) {
	prot_printf(imapd_out, "%s NO %s\r\n", tag, error_message(r));
    } else {
	prot_printf(imapd_out, "%s OK %s\r\n",
		    tag, error_message(IMAP_OK_COMPLETED));
    }

 freeargs:
    strarray_fini(&entries);
    strarray_fini(&attribs);
}

static void getmetadata_response(const char *mboxname,
			         uint32_t uid
				    __attribute__((unused)),
				 const char *entry,
				 struct attvaluelist *attvalues,
				 void *rock __attribute__((unused)))
{
    int sep = '(';
    struct attvaluelist *l;
    struct buf mentry = BUF_INITIALIZER;
    char ext_mboxname[MAX_MAILBOX_BUFFER];

    imapd_namespace.mboxname_toexternal(&imapd_namespace, mboxname,
					imapd_userid, ext_mboxname);

    prot_printf(imapd_out, "* METADATA ");
    prot_printastring(imapd_out, ext_mboxname);
    prot_putc(' ', imapd_out);
    for (l = attvalues ; l ; l = l->next) {
	/* check if it's a value we print... */
	buf_reset(&mentry);
	if (!strcmp(l->attrib, "value.shared"))
	    buf_appendcstr(&mentry, "/shared");
	else if (!strcmp(l->attrib, "value.priv"))
	    buf_appendcstr(&mentry, "/private");
	else
	    continue;
	buf_appendcstr(&mentry, entry);
	buf_cstring(&mentry);

	prot_putc(sep, imapd_out);
	sep = ' ';
	prot_printastring(imapd_out, mentry.s);
	prot_putc(' ',  imapd_out);
	prot_printmap(imapd_out, l->value.s, l->value.len);
    }
    prot_printf(imapd_out, ")\r\n");
    buf_free(&mentry);
}

struct getmetadata_options
{
    int maxsize;
    int depth;
};

static int parse_getmetadata_options(const strarray_t *sa,
				     struct getmetadata_options *opts)
{
    int i;
    int n = 0;
    struct getmetadata_options dummy;

    if (!opts) opts = &dummy;

    for (i = 0 ; i < sa->count ; i+=2) {
	const char *option = sa->data[i];
	const char *value = sa->data[i+1];
	if (!value)
	    return -1;
	if (!strcasecmp(option, "MAXSIZE")) {
	    char *end = NULL;
	    opts->maxsize = strtoul(value, &end, 10);
	    if (!end || *end || end == value)
		return -1;
	    n++;
	}
	else if (!strcasecmp(option, "DEPTH")) {
	    if (!strcmp(value, "0"))
		opts->depth = 0;
	    else if (!strcmp(value, "1"))
		opts->depth = 1;
	    else if (!strcasecmp(value, "infinity"))
		opts->depth = -1;
	    else
		return -1;
	    n++;
	}
	else {
	    return 0;
	}
    }

    return n;
}

/*
 * Perform a GETMETADATA command
 *
 * The command has been parsed up to the mailbox
 */
static void cmd_getmetadata(const char *tag)
{
    int c, r = 0;
    strarray_t lists[3] = { STRARRAY_INITIALIZER,
			    STRARRAY_INITIALIZER,
			    STRARRAY_INITIALIZER };
    int is_list[3] = { 1, 1, 1 };
    int nlists = 0;
    strarray_t *options = NULL;
    strarray_t *mboxes = NULL;
    strarray_t *entries = NULL;
    strarray_t newe = STRARRAY_INITIALIZER;
    strarray_t newa = STRARRAY_INITIALIZER;
    struct buf arg1 = BUF_INITIALIZER;
    int mbox_is_pattern = 0;
    struct getmetadata_options opts;
    int basesize = 0;
    int *sizeptr = NULL;
    int have_shared = 0;
    int have_private = 0;
    int i;
    annotate_state_t *astate = NULL;

    opts.maxsize = -1;
    opts.depth = 0;

    while (nlists < 3)
    {
	c = parse_metadata_string_or_list(tag, &lists[nlists], &is_list[nlists]);
	nlists++;
	if (c == '\r' || c == EOF)
	    break;
    }

    /* check for CRLF */
    if (c == '\r') {

	c = prot_getc(imapd_in);

	if (c != '\n') {
	    prot_printf(imapd_out,
			"%s BAD Unexpected extra arguments to Getannotation\r\n",
			tag);
	    eatline(imapd_in, c);
	    goto freeargs;
	}
    } else {
	// Make sure this line is gone
	eatline(imapd_in, c);
    }

    /*
     * We have three strings or lists of strings.  Now to figure out
     * what's what.  We have two complicating factors.  First, due to
     * a erratum in RFC5464 and our earlier misreading of the document,
     * we historically supported specifying the options *after* the
     * mailbox name.  Second, we have for a few months now supported
     * a non-standard extension where a list of mailbox names could
     * be supplied instead of just a single one.  So we have to apply
     * some rules.  We support the following syntaxes:
     *
     * --- no options
     * mailbox entry
     * mailbox (entries)
     * (mailboxes) entry
     * (mailboxes) (entries)
     *
     * --- options in the correct place (per the ABNF in RFC5464)
     * (options) mailbox entry
     * (options) mailbox (entries)
     * (options) (mailboxes) entry
     * (options) (mailboxes) (entries)
     *
     * --- options in the wrong place (per the examples in RFC5464)
     * mailbox (options) entry
     * mailbox (options) (entries)
     * (mailboxes) (options) entry
     * (mailboxes) (options) (entries)
     */
    if (nlists < 2)
	goto missingargs;
    entries = &lists[nlists-1];	    /* entries always last */
    if (nlists == 2) {
	/* no options */
	mboxes = &lists[0];
	mbox_is_pattern = is_list[0];
    }
    if (nlists == 3) {
	/* options, either before or after */
	int r0 = (parse_getmetadata_options(&lists[0], NULL) > 0);
	int r1 = (parse_getmetadata_options(&lists[1], NULL) > 0);
	switch ((r1<<1)|r0) {
	case 0:
	    /* neither are valid options */
	    goto missingargs;
	case 1:
	    /* (options) (mailboxes) */
	    options = &lists[0];
	    mboxes = &lists[1];
	    mbox_is_pattern = is_list[1];
	    break;
	case 2:
	    /* (mailboxes) (options) */
	    mboxes = &lists[0];
	    mbox_is_pattern = is_list[0];
	    options = &lists[1];
	    break;
	case 3:
	    /* both appear like valid options */
	    prot_printf(imapd_out,
			"%s BAD Too many option lists for Getmetadata\r\n",
			tag);
	    eatline(imapd_in, c);
	    goto freeargs;
	}
    }

    if (options) {
	parse_getmetadata_options(options, &opts);
	if (opts.maxsize >= 0)
	    sizeptr = &opts.maxsize;
    }

    /* we need to rewrite the entries and attribs to match the way that
     * the old annotation system works. */
    for (i = 0 ; i < entries->count ; i++) {
	char *ent = entries->data[i];
	char entry[MAX_MAILBOX_NAME];

	lcase(ent);
	/* there's no way to perfect this - unfortunately - the old style
	 * syntax doesn't support everything.  XXX - will be nice to get
	 * rid of this... */
	if (!strncmp(ent, "/private", 8) &&
	    (ent[8] == '\0' || ent[8] == '/')) {
	    xstrncpy(entry, ent + 8, MAX_MAILBOX_NAME);
	    have_private = 1;
	}
	else if (!strncmp(ent, "/shared", 7) &&
	         (ent[7] == '\0' || ent[7] == '/')) {
	    xstrncpy(entry, ent + 7, MAX_MAILBOX_NAME);
	    have_shared = 1;
	}
	else {
	    prot_printf(imapd_out,
			"%s BAD entry must begin with /shared or /private\r\n",
			tag);
	    goto freeargs;
	}
	strarray_append(&newe, entry);
	if (opts.depth == 1) {
	    strncat(entry, "/%", MAX_MAILBOX_NAME);
	    strarray_append(&newe, entry);
	}
	else if (opts.depth == -1) {
	    strncat(entry, "/*", MAX_MAILBOX_NAME);
	    strarray_append(&newe, entry);
	}
    }

    if (have_private) strarray_append(&newa, "value.priv");
    if (have_shared) strarray_append(&newa, "value.shared");

    astate = annotate_state_new();
    annotate_state_set_auth(astate,
			    imapd_userisadmin || imapd_userisproxyadmin,
			    imapd_userid, imapd_authstate);
    basesize = opts.maxsize;
    if (!mboxes->count || !strcmpsafe(mboxes->data[0], NULL)) {
	r = annotate_state_set_server(astate);
	if (!r)
	    r = annotate_state_fetch(astate, &newe, &newa,
				     getmetadata_response, NULL, sizeptr);
    }
    else {
	struct annot_fetch_rock arock;
	arock.entries = &newe;
	arock.attribs = &newa;
	arock.callback = getmetadata_response;
	arock.sizeptr = sizeptr;
	if (mbox_is_pattern)
	    r = apply_mailbox_pattern(astate, mboxes->data[0], annot_fetch_cb, &arock);
	else
	    r = apply_mailbox_array(astate, mboxes, annot_fetch_cb, &arock);
    }
    /* we didn't write anything */
    annotate_state_abort(&astate);

    imapd_check(NULL, 0);

    if (r) {
	prot_printf(imapd_out, "%s NO %s\r\n", tag, error_message(r));
    } else if (sizeptr && *sizeptr > basesize) {
	prot_printf(imapd_out, "%s OK [METADATA LONGENTRIES %d] %s\r\n",
		    tag, *sizeptr, error_message(IMAP_OK_COMPLETED));
    } else {
	prot_printf(imapd_out, "%s OK %s\r\n",
		    tag, error_message(IMAP_OK_COMPLETED));
    }

freeargs:
    strarray_fini(&lists[0]);
    strarray_fini(&lists[1]);
    strarray_fini(&lists[2]);
    strarray_fini(&newe);
    strarray_fini(&newa);
    buf_free(&arg1);
    return;

missingargs:
    prot_printf(imapd_out, "%s BAD Missing arguments to Getmetadata\r\n", tag);
    eatline(imapd_in, c);
    goto freeargs;
}

/*
 * Perform a SETANNOTATION command
 *
 * The command has been parsed up to the entry-att list
 */
static void cmd_setannotation(const char *tag, char *mboxpat)
{
    int c, r = 0;
    struct entryattlist *entryatts = NULL;
    annotate_state_t *astate = NULL;

    c = parse_annotate_store_data(tag, 0, &entryatts);
    if (c == EOF) {
	eatline(imapd_in, c);
	goto freeargs;
    }

    /* check for CRLF */
    if (c == '\r') c = prot_getc(imapd_in);
    if (c != '\n') {
	prot_printf(imapd_out,
		    "%s BAD Unexpected extra arguments to Setannotation\r\n",
		    tag);
	eatline(imapd_in, c);
	goto freeargs;
    }

    astate = annotate_state_new();
    annotate_state_set_auth(astate, imapd_userisadmin,
			    imapd_userid, imapd_authstate);
    if (!r) {
	if (!*mboxpat) {
	    r = annotate_state_set_server(astate);
	    if (!r)
		r = annotate_state_store(astate, entryatts);
	}
	else {
	    struct annot_store_rock arock;
	    arock.entryatts = entryatts;
	    r = apply_mailbox_pattern(astate, mboxpat, annot_store_cb, &arock);
	}
    }
    if (!r)
	annotate_state_commit(&astate);
    else
	annotate_state_abort(&astate);

    imapd_check(NULL, 0);

    if (r) {
	prot_printf(imapd_out, "%s NO %s\r\n", tag, error_message(r));
    } else {
	prot_printf(imapd_out, "%s OK %s\r\n", tag,
		    error_message(IMAP_OK_COMPLETED));
    }

  freeargs:
    if (entryatts) freeentryatts(entryatts);
}

/*
 * Perform a SETMETADATA command
 *
 * The command has been parsed up to the entry-att list
 */
static void cmd_setmetadata(const char *tag, char *mboxpat)
{
    int c, r = 0;
    struct entryattlist *entryatts = NULL;
    annotate_state_t *astate = NULL;

    c = parse_metadata_store_data(tag, &entryatts);
    if (c == EOF) {
	eatline(imapd_in, c);
	goto freeargs;
    }

    /* check for CRLF */
    if (c == '\r') c = prot_getc(imapd_in);
    if (c != '\n') {
	prot_printf(imapd_out,
		    "%s BAD Unexpected extra arguments to Setmetadata\r\n",
		    tag);
	eatline(imapd_in, c);
	goto freeargs;
    }

    astate = annotate_state_new();
    annotate_state_set_auth(astate, imapd_userisadmin,
			    imapd_userid, imapd_authstate);
    if (!r) {
	if (!*mboxpat) {
	    r = annotate_state_set_server(astate);
	    if (!r)
		r = annotate_state_store(astate, entryatts);
	}
	else {
	    struct annot_store_rock arock;
	    arock.entryatts = entryatts;
	    r = apply_mailbox_pattern(astate, mboxpat, annot_store_cb, &arock);
	}
    }
    if (!r)
	r = annotate_state_commit(&astate);
    else
	annotate_state_abort(&astate);

    imapd_check(NULL, 0);

    if (r) {
	prot_printf(imapd_out, "%s NO %s\r\n", tag, error_message(r));
    } else {
	prot_printf(imapd_out, "%s OK %s\r\n", tag,
		    error_message(IMAP_OK_COMPLETED));
    }

  freeargs:
    if (entryatts) freeentryatts(entryatts);
    return;
}


static void cmd_xrunannotator(const char *tag, const char *sequence,
			      int usinguid)
{
    const char *cmd = usinguid ? "UID Xrunannotator" : "Xrunannotator";
    clock_t start = clock();
    char mytime[100];
    int c, r = 0;

    if (backend_current) {
	/* remote mailbox */
	prot_printf(backend_current->out, "%s %s %s ", tag, cmd, sequence);
	if (!pipe_command(backend_current, 65536)) {
	    pipe_including_tag(backend_current, tag, 0);
	}
	return;
    }

    /* local mailbox */

    /* we're expecting no more arguments */
    c = prot_getc(imapd_in);
    if (c == '\r') c = prot_getc(imapd_in);
    if (c != '\n') {
	prot_printf(imapd_out, "%s BAD Unexpected extra arguments to %s\r\n", tag, cmd);
	eatline(imapd_in, c);
	return;
    }

    r = index_run_annotator(imapd_index, sequence, usinguid,
			    &imapd_namespace, imapd_userisadmin);

    snprintf(mytime, sizeof(mytime), "%2.3f",
	     (clock() - start) / (double) CLOCKS_PER_SEC);

    if (r)
	prot_printf(imapd_out, "%s NO %s (%s sec)\r\n", tag,
		    error_message(r), mytime);
    else
	prot_printf(imapd_out, "%s OK %s (%s sec)\r\n", tag,
		    error_message(IMAP_OK_COMPLETED), mytime);
}


static void cmd_xwarmup(const char *tag)
{
    const char *cmd = "Xwarmup";
    clock_t start = clock();
    char mytime[100];
    struct buf arg = BUF_INITIALIZER;
    int warmup_flags = 0;
    struct seqset *uids = NULL;
    /* We deal with the mboxlist API instead of the index_state API or
     * mailbox API to avoid the overhead of index_open(), which will
     * block while reading all the cyrus.index...we want to be
     * non-blocking */
    struct mboxlist_entry *mbentry = NULL;
    int myrights;
    int c, r = 0;
    char mboxname[MAX_MAILBOX_BUFFER];

    /* parse arguments: expect <mboxname> '('<warmup-items>')' */

    c = getastring(imapd_in, imapd_out, &arg);
    if (c != ' ') {
syntax_error:
	prot_printf(imapd_out, "%s BAD syntax error in %s\r\n", tag, cmd);
	eatline(imapd_in, c);
	goto out_noprint;
    }

    r = imapd_namespace.mboxname_tointernal(&imapd_namespace, arg.s,
					    imapd_userid, mboxname);
    if (r) {
	prot_printf(imapd_out, "%s BAD Invalid mboxname in %s\r\n", tag, cmd);
	eatline(imapd_in, c);
	goto out_noprint;
    }

    r = mboxlist_lookup(mboxname, &mbentry, NULL);
    if (r) goto out;

    /* Do a permissions check to avoid server DoS opportunity.  But we
     * only need read permission to warmup a mailbox.  Also, be careful
     * to avoid telling the client about the existance of mailboxes to
     * which he doesn't have LOOKUP rights. */
    r = IMAP_PERMISSION_DENIED;
    myrights = (mbentry->acl ? cyrus_acl_myrights(imapd_authstate, mbentry->acl) : 0);
    if (imapd_userisadmin)
	r = 0;
    else if (!(myrights & ACL_LOOKUP))
	r = IMAP_MAILBOX_NONEXISTENT;
    else if (myrights & ACL_READ)
	r = 0;
    if (r) goto out;

    if (mbentry->mbtype & MBTYPE_REMOTE) {
	/* remote mailbox */
	struct backend *be;

	be = proxy_findserver(mbentry->server, &imap_protocol,
			      proxy_userid, &backend_cached,
			      &backend_current, &backend_inbox, imapd_in);
	if (!be) {
	    r = IMAP_SERVER_UNAVAILABLE;
	    goto out;
	}

	prot_printf(be->out, "%s %s %s ", tag, cmd, arg.s);
	if (!pipe_command(backend_current, 65536)) {
	    pipe_including_tag(backend_current, tag, 0);
	}
	goto out;
    }
    /* local mailbox */

    /* parse the arguments after the mailbox */

    c = prot_getc(imapd_in);
    if (c != '(') goto syntax_error;

    for (;;) {
	c = getword(imapd_in, &arg);
	if (arg.len) {
	    if (!strcasecmp(arg.s, "index"))
		warmup_flags |= WARMUP_INDEX;
	    else if (!strcasecmp(arg.s, "conversations"))
		warmup_flags |= WARMUP_CONVERSATIONS;
	    else if (!strcasecmp(arg.s, "annotations"))
		warmup_flags |= WARMUP_ANNOTATIONS;
	    else if (!strcasecmp(arg.s, "folderstatus"))
		warmup_flags |= WARMUP_FOLDERSTATUS;
	    else if (!strcasecmp(arg.s, "search"))
		warmup_flags |= WARMUP_SEARCH;
	    else if (!strcasecmp(arg.s, "uids")) {
		if (c != ' ') goto syntax_error;
		c = getword(imapd_in, &arg);
		if (c == EOF) goto syntax_error;
		if (!imparse_issequence(arg.s)) goto syntax_error;
		uids = seqset_parse(arg.s, NULL, /*maxval*/0);
		if (!uids) goto syntax_error;
	    }
	    else if (!strcasecmp(arg.s, "all"))
		warmup_flags |= WARMUP_ALL;
	    else
		goto syntax_error;
	}
	if (c == ')')
	    break;
	if (c != ' ') goto syntax_error;
    }

    /* we're expecting no more arguments */
    c = prot_getc(imapd_in);
    if (c == '\r') c = prot_getc(imapd_in);
    if (c != '\n') goto syntax_error;

    r = index_warmup(mbentry, warmup_flags, uids);

out:
    snprintf(mytime, sizeof(mytime), "%2.3f",
	     (clock() - start) / (double) CLOCKS_PER_SEC);

    if (r)
	prot_printf(imapd_out, "%s NO %s (%s sec)\r\n", tag,
		    error_message(r), mytime);
    else
	prot_printf(imapd_out, "%s OK %s (%s sec)\r\n", tag,
		    error_message(IMAP_OK_COMPLETED), mytime);

out_noprint:
    mboxlist_entry_free(&mbentry);
    buf_free(&arg);
    if (uids) seqset_free(uids);
}

static void free_snippetargs(struct snippetargs **sap)
{
    while (*sap) {
	struct snippetargs *sa = *sap;
	*sap = sa->next;
	free(sa->mboxname);
	free(sa->uids.data);
	free(sa);
    }
}

static int get_snippetargs(struct snippetargs **sap)
{
    int r;
    int c;
    struct snippetargs **prevp = sap;
    struct snippetargs *sa = NULL;
    struct buf arg = BUF_INITIALIZER;
    uint32_t uid;
    char mboxname[MAX_MAILBOX_NAME];

    c = prot_getc(imapd_in);
    if (c != '(') goto syntax_error;

    for (;;) {
	c = prot_getc(imapd_in);
	if (c == ')') break;
	if (c != '(') goto syntax_error;

	c = getastring(imapd_in, imapd_out, &arg);
	if (c != ' ') goto syntax_error;

	r = imapd_namespace.mboxname_tointernal(&imapd_namespace, buf_cstring(&arg),
						imapd_userid, mboxname);
	if (r) goto out;

	/* allocate a new snippetargs */
	sa = xzmalloc(sizeof(struct snippetargs));
	sa->mboxname = xstrdup(mboxname);
	/* append to the list */
	*prevp = sa;
	prevp = &sa->next;

	c = getuint32(imapd_in, &sa->uidvalidity);
	if (c != ' ') goto syntax_error;

	c = prot_getc(imapd_in);
	if (c != '(') break;
	for (;;) {
	    c = getuint32(imapd_in, &uid);
	    if (c != ' ' && c != ')') goto syntax_error;
	    if (sa->uids.count + 1 > sa->uids.alloc) {
		sa->uids.alloc += 64;
		sa->uids.data = xrealloc(sa->uids.data,
					 sizeof(uint32_t) * sa->uids.alloc);
	    }
	    sa->uids.data[sa->uids.count++] = uid;
	    if (c == ')') break;
	}

	c = prot_getc(imapd_in);
	if (c != ')') goto syntax_error;
    }

    c = prot_getc(imapd_in);
    if (c != ' ') goto syntax_error;

out:
    buf_free(&arg);
    return c;

syntax_error:
    free_snippetargs(sap);
    c = EOF;
    goto out;
}

static void cmd_dump(char *tag, char *name, int uid_start)
{
    int r = 0;
    char mailboxname[MAX_MAILBOX_BUFFER];
    struct mailbox *mailbox = NULL;

    /* administrators only please */
    if (!imapd_userisadmin)
	r = IMAP_PERMISSION_DENIED;

    if (!r) r = (*imapd_namespace.mboxname_tointernal)(&imapd_namespace, name,
						       imapd_userid, mailboxname);
    
    if (!r) r = mailbox_open_irl(mailboxname, &mailbox);

    if (!r) r = dump_mailbox(tag, mailbox, uid_start, MAILBOX_MINOR_VERSION,
			     imapd_in, imapd_out, imapd_authstate);

    if (r) {
	prot_printf(imapd_out, "%s NO %s\r\n", tag, error_message(r));
    } else {
	prot_printf(imapd_out, "%s OK %s\r\n", tag,
		    error_message(IMAP_OK_COMPLETED));
    }

    if (mailbox) mailbox_close(&mailbox);
}

static void cmd_undump(char *tag, char *name)
{
    int r = 0;
    char mailboxname[MAX_MAILBOX_BUFFER];

    /* administrators only please */
    if (!imapd_userisadmin) {
	r = IMAP_PERMISSION_DENIED;
    }

    if (!r) {
	r = (*imapd_namespace.mboxname_tointernal)(&imapd_namespace, name,
						   imapd_userid, mailboxname);
    }
    
    if (!r) {
	r = mlookup(tag, name, mailboxname, NULL);
    }
    if (r == IMAP_MAILBOX_MOVED) return;

    if (!r) {
	/* XXX - interface change to match dump? */
	r = undump_mailbox(mailboxname, imapd_in, imapd_out, imapd_authstate);
    }

    if (r) {
	prot_printf(imapd_out, "%s NO %s%s\r\n",
		    tag,
		    (r == IMAP_MAILBOX_NONEXISTENT &&
		     mboxlist_createmailboxcheck(mailboxname, 0, 0,
						 imapd_userisadmin,
						 imapd_userid, imapd_authstate,
						 NULL, NULL, 0) == 0)
		    ? "[TRYCREATE] " : "", error_message(r));
    } else {
	prot_printf(imapd_out, "%s OK %s\r\n", tag,
		    error_message(IMAP_OK_COMPLETED));
    }
}

static int getresult(struct protstream *p, const char *tag)
{
    char buf[4096];
    char *str = (char *) buf;
    
    while(1) {
	if (!prot_fgets(str, sizeof(buf), p)) {
	    return IMAP_SERVER_UNAVAILABLE;
	}
	if (!strncmp(str, tag, strlen(tag))) {
	    str += strlen(tag);
	    if(!*str) {
		/* We got a tag, but no response */
		return IMAP_SERVER_UNAVAILABLE;
	    }
	    str++;
	    if (!strncasecmp(str, "OK ", 3)) { return 0; }
	    if (!strncasecmp(str, "NO ", 3)) { return IMAP_REMOTE_DENIED; }
	    return IMAP_SERVER_UNAVAILABLE; /* huh? */
	}
	/* skip this line, we don't really care */
    }
}

/* given 2 protstreams and a mailbox, gets the acl and then wipes it */
static int trashacl(struct protstream *pin, struct protstream *pout,
		    char *mailbox) 
{
    int i=0, j=0;
    char tagbuf[128];
    int c;		/* getword() returns an int */
    struct buf cmd, tmp, user;
    int r = 0;

    memset(&cmd, 0, sizeof(struct buf));
    memset(&tmp, 0, sizeof(struct buf));
    memset(&user, 0, sizeof(struct buf));

    prot_printf(pout, "ACL0 GETACL {" SIZE_T_FMT "+}\r\n%s\r\n",
		strlen(mailbox), mailbox);

    while(1) {
	c = prot_getc(pin);
	if (c != '*') {
	    prot_ungetc(c, pin);
	    r = getresult(pin, "ACL0");
	    break;
	}

	c = prot_getc(pin);  /* skip SP */
	c = getword(pin, &cmd);
	if (c == EOF) {
	    r = IMAP_SERVER_UNAVAILABLE;
	    break;
	}
	
	if (!strncmp(cmd.s, "ACL", 3)) {
	    while(c != '\n') {
		/* An ACL response, we should send a DELETEACL command */
		c = getastring(pin, pout, &tmp);
		if (c == EOF) {
		    r = IMAP_SERVER_UNAVAILABLE;
		    goto cleanup;
		}

		if(c == '\r') {
		    c = prot_getc(pin);
		    if(c != '\n') {
			r = IMAP_SERVER_UNAVAILABLE;
			goto cleanup;
		    }
		}
		if(c == '\n') break;  /* end of * ACL */
		
		c = getastring(pin, pout, &user);
		if (c == EOF) {
		    r = IMAP_SERVER_UNAVAILABLE;
		    goto cleanup;
		}

		snprintf(tagbuf, sizeof(tagbuf), "ACL%d", ++i);
		
		prot_printf(pout, "%s DELETEACL {" SIZE_T_FMT "+}\r\n%s"
			    " {" SIZE_T_FMT "+}\r\n%s\r\n",
			    tagbuf, strlen(mailbox), mailbox,
			    strlen(user.s), user.s);
		if(c == '\r') {
		    c = prot_getc(pin);
		    if(c != '\n') {
			r = IMAP_SERVER_UNAVAILABLE;
			goto cleanup;
		    }
		}
		/* if the next character is \n, we'll exit the loop */
	    }
	}
	else {
	    /* skip this line, we don't really care */
	    eatline(pin, c);
	}
    }

    cleanup:

    /* Now cleanup after all the DELETEACL commands */
    if(!r) {
	while(j < i) {
	    snprintf(tagbuf, sizeof(tagbuf), "ACL%d", ++j);
	    r = getresult(pin, tagbuf);
	    if (r) break;
	}
    }

    if(r) eatline(pin, c);

    buf_free(&user);
    buf_free(&tmp);
    buf_free(&cmd);

    return r;
}

static int dumpacl(struct protstream *pin, struct protstream *pout,
		   const char *mboxname, const char *acl_in) 
{
    int r = 0;
    char tag[128];
    int tagnum = 1;
    char *rights, *nextid;
    char *acl_safe = acl_in ? xstrdup(acl_in) : NULL;
    char *acl = acl_safe;

    while (acl) {
	rights = strchr(acl, '\t');
	if (!rights) break;
	*rights++ = '\0';
	
	nextid = strchr(rights, '\t');
	if (!nextid) break;
	*nextid++ = '\0';

	snprintf(tag, sizeof(tag), "SACL%d", tagnum++);
	
	prot_printf(pout, "%s SETACL {" SIZE_T_FMT "+}\r\n%s"
		    " {" SIZE_T_FMT "+}\r\n%s {" SIZE_T_FMT "+}\r\n%s\r\n",
		    tag,
		    strlen(mboxname), mboxname,
		    strlen(acl), acl,
		    strlen(rights), rights);

	r = getresult(pin, tag);
	if (r) break;

	acl = nextid;
    }

    if(acl_safe) free(acl_safe);

    return r;
}

enum {
    XFER_DEACTIVATED = 1,
    XFER_REMOTE_CREATED,
    XFER_LOCAL_MOVING,
    XFER_UNDUMPED,
};

struct xfer_item {
    mbentry_t *mbentry;
    char extname[MAX_MAILBOX_NAME];
    struct mailbox *mailbox;
    int state;
    struct xfer_item *next;
};

struct xfer_header {
    mupdate_handle *mupdate_h;
    struct backend *be;
    int remoteversion;
    char *toserver;
    char *topart;
    struct seen *seendb;
    struct xfer_item *items;
};

static int xfer_mupdate(struct xfer_header *xfer, int isactivate,
			const char *mboxname, const char *part,
			const char *servername, const char *acl)
{
    char buf[MAX_PARTITION_LEN+HOSTNAME_SIZE+2];
    int retry = 0;
    int r = 0;

    /* no mupdate handle */
    if (!xfer->mupdate_h)
	return 0;

    snprintf(buf, sizeof(buf), "%s!%s", servername, part);

retry:
    /* make the change */
    if (isactivate)
	r = mupdate_activate(xfer->mupdate_h, mboxname, buf, acl);
    else 
	r = mupdate_deactivate(xfer->mupdate_h, mboxname, buf);

    if (r && !retry) {
	syslog(LOG_INFO, "MUPDATE: lost connection, retrying");
	mupdate_disconnect(&xfer->mupdate_h);
	r = mupdate_connect(config_mupdate_server, NULL, 
			    &xfer->mupdate_h, NULL);
	retry = 1;
	goto retry;
    }

    return r;
}

/* nothing you can do about failures, just try to clean up */
static void xfer_done(struct xfer_header **xferptr)
{
    struct xfer_header *xfer = *xferptr;
    struct xfer_item *item, *next;

    /* remove items */
    item = xfer->items;
    while (item) {
	next = item->next;
	mboxlist_entry_free(&item->mbentry);
	free(item);
	item = next;
    }

    /* disconnect */
    if (xfer->mupdate_h) mupdate_disconnect(&xfer->mupdate_h);
    if (xfer->be) backend_disconnect(xfer->be);
    free(xfer->toserver);
    free(xfer->topart);

    seen_close(&xfer->seendb);

    free(xfer);

    *xferptr = NULL;
}

static int backend_version(struct backend *be)
{
    const char *minor;

    /* master branch? */
    if (strstr(be->banner, "git2.5")) {
	return 13;
    }

    /* check for current version */
    if (strstr(be->banner, "v2.4.") || strstr(be->banner, "git2.4.")) {
	return 12;
    }

    minor = strstr(be->banner, "v2.3.");
    if (!minor) return 6;

    /* at least version 2.3.10 */
    if (minor[1] != ' ') {
	return 10;
    }
    /* single digit version, figure out which */
    switch (minor[0]) {
    case '0':
    case '1':
    case '2':
    case '3':
	return 7;
	break;

    case '4':
    case '5':
    case '6':
	return 8;
	break;

    case '7':
    case '8':
    case '9':
	return 9;
	break;
    }

    /* fallthrough, shouldn't happen */
    return 6;
}

static int xfer_init(const char *toserver, const char *topart,
		     struct xfer_header **xferptr)
{
    struct xfer_header *xfer = xzmalloc(sizeof(struct xfer_header));
    int r;

    /* Get a connection to the remote backend */
    xfer->be = backend_connect(NULL, toserver, &imap_protocol,
			       "", NULL, NULL, -1);
    if (!xfer->be) {
	r = IMAP_SERVER_UNAVAILABLE;
	goto fail;
    }

    xfer->remoteversion = backend_version(xfer->be);

    xfer->toserver = xstrdup(toserver);
    xfer->topart = xstrdup(topart);
    xfer->seendb = NULL;

    /* connect to mupdate server if configured */
    if (config_mupdate_server) {
	r = mupdate_connect(config_mupdate_server, NULL,
			    &xfer->mupdate_h, NULL);
	if (r) goto fail;
    }

    *xferptr = xfer;
    return 0;

fail:
    xfer_done(&xfer);
    return r;
}

static void xfer_addmbox(struct xfer_header *xfer,
			 mbentry_t *mbentry)
{
    struct xfer_item *item = xzmalloc(sizeof(struct xfer_item));

    item->mbentry = mbentry;
    (*imapd_namespace.mboxname_toexternal)(&imapd_namespace, mbentry->name,
					   imapd_userid, item->extname);
    item->mailbox = NULL;
    item->state = 0;

    /* and link on to the list (reverse order) */
    item->next = xfer->items;
    xfer->items = item;
}

static int xfer_localcreate(struct xfer_header *xfer)
{
    struct xfer_item *item;
    int r;

    for (item = xfer->items; item; item = item->next) {
	if (xfer->topart) {
	    /* need to send partition as an atom */
	    prot_printf(xfer->be->out, "LC1 LOCALCREATE {" SIZE_T_FMT "+}\r\n%s %s\r\n",
			strlen(item->extname), item->extname, xfer->topart);
	} else {
	    prot_printf(xfer->be->out, "LC1 LOCALCREATE {" SIZE_T_FMT "+}\r\n%s\r\n",
			strlen(item->extname), item->extname);
	}
	r = getresult(xfer->be->in, "LC1");
	if (r) {
	    syslog(LOG_ERR, "Could not move mailbox: %s, LOCALCREATE failed",
		   item->mbentry->name);
	    return r;
	}

	item->state = XFER_REMOTE_CREATED;
    }

    return 0;
}

static int xfer_backport_seen_item(struct xfer_item *item,
				   struct seen *seendb)
{
    struct mailbox *mailbox = item->mailbox;
    struct seqset *outlist = NULL;
    struct index_record record;
    struct seendata sd = SEENDATA_INITIALIZER;
    unsigned recno;
    int r;

    outlist = seqset_init(mailbox->i.last_uid, SEQ_MERGE);

    for (recno = 1; recno < mailbox->i.num_records; recno++) {
	if (mailbox_read_index_record(mailbox, recno, &record))
	    continue;
	if (record.system_flags & FLAG_EXPUNGED)
	    continue;
	if (record.system_flags & FLAG_SEEN)
	    seqset_add(outlist, record.uid, 1);
	else
	    seqset_add(outlist, record.uid, 0);
    }

    sd.lastread = mailbox->i.recenttime;
    sd.lastuid = mailbox->i.recentuid;
    sd.lastchange = mailbox->i.last_appenddate;
    sd.seenuids = seqset_cstring(outlist);
    if (!sd.seenuids) sd.seenuids = xstrdup("");

    r = seen_write(seendb, mailbox->uniqueid, &sd);

    seen_freedata(&sd);
    seqset_free(outlist);

    return r;
}

static int xfer_deactivate(struct xfer_header *xfer)
{
    struct xfer_item *item;
    int r;

    /* Step 3: mupdate.DEACTIVATE(mailbox, newserver) */
    for (item = xfer->items; item; item = item->next) {
	r = xfer_mupdate(xfer, 0, item->mbentry->name, item->mbentry->partition,
			 config_servername, item->mbentry->acl);
	if (r) {
	    syslog(LOG_ERR,
		   "Could not move mailbox: %s, MUPDATE DEACTIVATE failed",
		   item->mbentry->name);
	    return r;
	}

	item->state = XFER_DEACTIVATED;
    }

    return 0;
}

static int xfer_undump(struct xfer_header *xfer)
{
    struct xfer_item *item;
    int r;
    mbentry_t *newentry;
    struct mailbox *mailbox = NULL;

    for (item = xfer->items; item; item = item->next) {
	r = mailbox_open_irl(item->mbentry->name, &mailbox);
	if (r) {
	    syslog(LOG_ERR,
		   "Failed to open mailbox %s for dump_mailbox() %s",
		   item->mbentry->name, error_message(r));
	    return r;
	}

	/* Step 3.5: Set mailbox as MOVING on local server */
	/* XXX - this code is awful... need a sane way to manage mbentries */
	newentry = mboxlist_entry_create();
	newentry->name = xstrdupnull(item->mbentry->name);
	newentry->acl = xstrdupnull(item->mbentry->acl);
	newentry->server = xstrdupnull(xfer->toserver);
	newentry->partition = xstrdupnull(xfer->topart);
	newentry->mbtype = item->mbentry->mbtype|MBTYPE_MOVING;
	r = mboxlist_update(newentry, 1);
	mboxlist_entry_free(&newentry);

	if (r) {
	    syslog(LOG_ERR,
		   "Could not move mailbox: %s, mboxlist_update() failed %s",
		   item->mbentry->name, error_message(r));
	}
	else item->state = XFER_LOCAL_MOVING;

	if (!r && xfer->seendb) {
	    /* Backport the user's seendb on-the-fly */
	    item->mailbox = mailbox;
	    r = xfer_backport_seen_item(item, xfer->seendb);

	    /* Need to close seendb before dumping Inbox (last item) */
	    if (!item->next) seen_close(&xfer->seendb);
	}

	/* Step 4: Dump local -> remote */
	if (!r) {
	    prot_printf(xfer->be->out, "D01 UNDUMP {" SIZE_T_FMT "+}\r\n%s ",
			strlen(item->extname), item->extname);

	    r = dump_mailbox(NULL, mailbox, 0, xfer->remoteversion,
			     xfer->be->in, xfer->be->out, imapd_authstate);
	    if (r) {
		syslog(LOG_ERR,
		       "Could not move mailbox: %s, dump_mailbox() failed %s",
		       item->mbentry->name, error_message(r));
	    }
	}

	mailbox_close(&mailbox);

	if (r) return r;

	r = getresult(xfer->be->in, "D01");
	if (r) {
	    syslog(LOG_ERR, "Could not move mailbox: %s, UNDUMP failed %s",
		   item->mbentry->name, error_message(r));
	    return r;
	}
    
	/* Step 5: Set ACL on remote */
	r = trashacl(xfer->be->in, xfer->be->out,
		     item->extname);
	if (r) {
	    syslog(LOG_ERR, "Could not clear remote acl on %s",
		   item->mbentry->name);
	    return r;
	}

	r = dumpacl(xfer->be->in, xfer->be->out,
		    item->extname, item->mbentry->acl);
	if (r) {
	    syslog(LOG_ERR, "Could not set remote acl on %s",
		   item->mbentry->name);
	    return r;
	}

	item->state = XFER_UNDUMPED;
    }

    return 0;
}

static int xfer_reactivate(struct xfer_header *xfer)
{
    struct xfer_item *item;
    int r;

    if (!xfer->mupdate_h) return 0;

    /* 6.5) Kick remote server to correct mupdate entry */
    for (item = xfer->items; item; item = item->next) {
	prot_printf(xfer->be->out, "MP1 MUPDATEPUSH {" SIZE_T_FMT "+}\r\n%s\r\n",
		    strlen(item->extname), item->extname);
	r = getresult(xfer->be->in, "MP1");
	if (r) {
	    syslog(LOG_ERR, "MUPDATE: can't activate mailbox entry '%s'",
		   item->mbentry->name);
	    return r;
	}
    }

    return 0;
}

static int xfer_delete(struct xfer_header *xfer)
{
    mbentry_t *newentry = NULL;
    struct xfer_item *item;
    int r;

    /* 7) local delete of mailbox
     * & remove local "remote" mailboxlist entry */
    for (item = xfer->items; item; item = item->next) {
	/* Set mailbox as DELETED on local server
	   (need to also reset to local partition,
	   otherwise mailbox can not be opened for deletion) */
	/* XXX - this code is awful... need a sane way to manage mbentries */
	newentry = mboxlist_entry_create();
	newentry->name = xstrdupnull(item->mbentry->name);
	newentry->acl = xstrdupnull(item->mbentry->acl);
	newentry->server = xstrdupnull(item->mbentry->server);
	newentry->partition = xstrdupnull(item->mbentry->partition);
	newentry->mbtype = item->mbentry->mbtype|MBTYPE_DELETED;
	r = mboxlist_update(newentry, 1);
	mboxlist_entry_free(&newentry);

	if (r) {
	    syslog(LOG_ERR,
		   "Could not move mailbox: %s, mboxlist_update failed (%s)",
		   item->mbentry->name, error_message(r));
	}

	/* Note that we do not check the ACL, and we don't update MUPDATE */
	/* note also that we need to remember to let proxyadmins do this */
	/* On a unified system, the subsequent MUPDATE PUSH on the remote
	   should repopulate the local mboxlist entry */
	r = mboxlist_deletemailbox(item->mbentry->name,
				   imapd_userisadmin || imapd_userisproxyadmin,
				   imapd_userid, imapd_authstate, NULL, 0, 1, 0);
	if (r) {
	    syslog(LOG_ERR,
		   "Could not delete local mailbox during move of %s",
		   item->mbentry->name);
	    /* can't abort now! */
	}
    }

    return 0;
}

static void xfer_recover(struct xfer_header *xfer)
{
    mbentry_t *newentry = NULL;
    struct xfer_item *item;
    int r;

    /* Backout any changes - we stop on first untouched mailbox */
    for (item = xfer->items; item && item->state; item = item->next) {
	switch (item->state) {
	case XFER_UNDUMPED:
	case XFER_LOCAL_MOVING:
	    /* Unset mailbox as MOVING on local server */
	    /* XXX - this code is awful... need a sane way to manage mbentries */
	    newentry = mboxlist_entry_create();
	    newentry->name = xstrdupnull(item->mbentry->name);
	    newentry->acl = xstrdupnull(item->mbentry->acl);
	    newentry->server = xstrdupnull(item->mbentry->server);
	    newentry->partition = xstrdupnull(item->mbentry->partition);
	    newentry->mbtype = item->mbentry->mbtype;
	    r = mboxlist_update(newentry, 1);
	    mboxlist_entry_free(&newentry);

	    if (r) {
		syslog(LOG_ERR,
		       "Could not back out MOVING flag during move of %s (%s)",
		       item->mbentry->name, error_message(r));
	    }

	case XFER_REMOTE_CREATED:
	    /* Delete remote mailbox */
	    prot_printf(xfer->be->out,
			"LD1 LOCALDELETE {" SIZE_T_FMT "+}\r\n%s\r\n",
			strlen(item->extname), item->extname);
	    r = getresult(xfer->be->in, "LD1");
	    if (r) {
		syslog(LOG_ERR,
		       "Could not back out remote mailbox during move of %s (%s)",
		       item->mbentry->name, error_message(r));
	    }

	case XFER_DEACTIVATED:
	    /* Tell murder it's back here and active */
	    r = xfer_mupdate(xfer, 1, item->mbentry->name, item->mbentry->partition,
			     config_servername, item->mbentry->acl);
	    if (r) {
		syslog(LOG_ERR,
		       "Could not back out mupdate during move of %s (%s)",
		       item->mbentry->name, error_message(r));
	    }
	}
    }
}

static int xfer_user_cb(char *name,
			int matchlen __attribute__((unused)),
			int maycreate __attribute__((unused)),
			void *rock) 
{
    struct xfer_header *xfer = (struct xfer_header *)rock;
    mbentry_t *mbentry = NULL;
    int r;

    /* NOTE: NOT mlookup() because we don't want to issue a referral */
    r = mboxlist_lookup(name, &mbentry, NULL);
    if (r) return r;
    
    /* Skip remote mailbox */
    if (mbentry->mbtype & MBTYPE_REMOTE)
	mboxlist_entry_free(&mbentry);
    else
	xfer_addmbox(xfer, mbentry);

    return 0;
}

static int do_xfer(struct xfer_header *xfer)
{
    int r;

    r = xfer_deactivate(xfer);
    if (!r) r = xfer_localcreate(xfer);
    if (!r) r = xfer_undump(xfer);

    if (r) {
	/* Something failed, revert back to local server */
	xfer_recover(xfer);
	return r;
    }

    /* Successful dump of all mailboxes to remote server.
     * Remove them locally and activate them on remote.
     * Note - we don't report errors if this fails! */
    xfer_delete(xfer);
    xfer_reactivate(xfer);

    return 0;
}

static int xfer_setquotaroot(struct xfer_header *xfer, const char *mboxname)
{
    struct quota q;
    int r;
    char extname[MAX_MAILBOX_NAME];

    (*imapd_namespace.mboxname_toexternal)(&imapd_namespace, mboxname,
					   imapd_userid, extname);
    
    quota_init(&q, mboxname);
    r = quota_read(&q, NULL, 0);
    if (r == IMAP_QUOTAROOT_NONEXISTENT) return 0;
    if (r) return r;
    
    /* note use of + to force the setting of a nonexistant
     * quotaroot */
    prot_printf(xfer->be->out, "Q01 SETQUOTA {" SIZE_T_FMT "+}\r\n+%s ",
		strlen(extname)+1, extname);
    print_quota_limits(xfer->be->out, &q);
    prot_printf(xfer->be->out, "\r\n");
    quota_free(&q);

    r = getresult(xfer->be->in, "Q01");
    if (r) syslog(LOG_ERR,
		  "Could not move mailbox: %s, " \
		  "failed setting initial quota root\r\n",
		  mboxname);
    return r;
}

static int xfer_addsubmailboxes(struct xfer_header *xfer, const char *mboxname)
{
    char buf[MAX_MAILBOX_NAME];
    int r;

    snprintf(buf, sizeof(buf), "%s.*", mboxname);
    r = mboxlist_findall(NULL, buf, 1, imapd_userid,
			 imapd_authstate, xfer_user_cb,
			 xfer);
    if (r) return r;

    /* also move DELETED maiboxes for this user */
    if (mboxlist_delayed_delete_isenabled()) {
	snprintf(buf, sizeof(buf), "%s.%s.*",
		config_getstring(IMAPOPT_DELETEDPREFIX), mboxname);
	r = mboxlist_findall(NULL, buf, 1, imapd_userid,
			     imapd_authstate, xfer_user_cb,
			     xfer);
    }

    return r;
}


static void cmd_xfer(const char *tag, const char *name,
	      const char *toserver, const char *topart)
{
    int r = 0;
    char mailboxname[MAX_MAILBOX_BUFFER];
    int moving_user = 0;
    char *p, *mbox = mailboxname;
    mbentry_t *mbentry = NULL;
    struct xfer_header *xfer = NULL;

    /* administrators only please */
    /* however, proxys can do this, if their authzid is an admin */
    if (!imapd_userisadmin && !imapd_userisproxyadmin) {
	r = IMAP_PERMISSION_DENIED;
	goto done;
    }

    if (!strcmp(toserver, config_servername)) {
	r = IMAP_BAD_SERVER;
	goto done;
    }

    r = (*imapd_namespace.mboxname_tointernal)(&imapd_namespace,
					       name,
					       imapd_userid,
					       mailboxname);
    if (r) goto done;

    /* NOTE: Since XFER can only be used by an admin, and we always connect
     * to the destination backend as an admin, we take advantage of the fact
     * that admins *always* use a consistent mailbox naming scheme.
     * So, 'name' should be used in any command we send to a backend, and
     * 'mailboxname' is the internal name to be used for mupdate and findall.
     */

    if (config_virtdomains && (p = strchr(mailboxname, '!'))) {
	/* pointer to mailbox w/o domain prefix */
	mbox = p + 1;
    }

    if (!strncmp(mbox, "user.", 5) && !strchr(mbox+5, '.')) {
	if ((strlen(mbox+5) == (strlen(imapd_userid) - (mbox - mailboxname))) &&
	    !strncmp(mbox+5, imapd_userid, strlen(mbox+5))) {
	    /* don't move your own inbox, that could be troublesome */
	    r = IMAP_MAILBOX_NOTSUPPORTED;
	} else if (!config_getswitch(IMAPOPT_ALLOWUSERMOVES)) {
	    /* not configured to allow user moves */
	    r = IMAP_MAILBOX_NOTSUPPORTED;
	} else {
	    moving_user = 1;
	}
    }
    if (r) goto done;

    r = mboxlist_lookup(mailboxname, &mbentry, NULL);
    if (r) goto done;

    if (!topart) topart = mbentry->partition;
    r = xfer_init(toserver, topart, &xfer);
    if (r) goto done;

    /* we're always moving this mailbox */
    xfer_addmbox(xfer, mbentry);
    mbentry = NULL;

    /* if we are not moving a user, just move the one mailbox */
    if (!moving_user) {
	/* is the selected mailbox the one we're moving? */
	if (!strcmpsafe(mailboxname, index_mboxname(imapd_index))) {
	    r = IMAP_MAILBOX_LOCKED;
	    goto done;
	}
	r = do_xfer(xfer);
    } else {
	const char *userid = mboxname_to_userid(mailboxname);

	/* is the selected mailbox in the namespace we're moving? */
	if (!strncmpsafe(mailboxname, index_mboxname(imapd_index),
			 strlen(mailboxname))) {
	    r = IMAP_MAILBOX_LOCKED;
	    goto done;
	}

	/* set the quotaroot if needed */
	r = xfer_setquotaroot(xfer, mailboxname);
	if (r) goto done;

	/* add all submailboxes to the move list as well */
	r = xfer_addsubmailboxes(xfer, mailboxname);
	if (r) goto done;

	/* backport the seen file if needed */
	if (xfer->remoteversion < 12) {
	    r = seen_open(userid, SEEN_CREATE, &xfer->seendb);
	    if (r) goto done;
	}

	/* NOTE: mailboxes were added in reverse, so the inbox is
	 * done last */
	r = do_xfer(xfer);
	if (r) goto done;

	/* this was a successful user delete, and we need to delete
	   certain user meta-data (but not seen state!) */
	user_deletedata(userid, 0);
    }

done:
    if (xfer) xfer_done(&xfer);

    imapd_check(NULL, 0);

    if (r) {
	prot_printf(imapd_out, "%s NO %s\r\n", tag,
		    error_message(r));
    } else {
	prot_printf(imapd_out, "%s OK %s\r\n", tag,
		    error_message(IMAP_OK_COMPLETED));
    }

    return;
}

#define SORTGROWSIZE	10

/*
 * Parse sort criteria
 */
static int getsortcriteria(char *tag, struct sortcrit **sortcrit)
{
    int c;
    static struct buf criteria;
    int nsort, n;
    int hasconv = config_getswitch(IMAPOPT_CONVERSATIONS);

    *sortcrit = NULL;

    c = prot_getc(imapd_in);
    if (c != '(') goto missingcrit;

    c = getword(imapd_in, &criteria);
    if (criteria.s[0] == '\0') goto missingcrit;

    nsort = 0;
    n = 0;
    for (;;) {
	if (n >= nsort - 1) {	/* leave room for implicit criterion */
	    /* (Re)allocate an array for sort criteria */
	    nsort += SORTGROWSIZE;
	    *sortcrit =
		(struct sortcrit *) xrealloc(*sortcrit,
					     nsort * sizeof(struct sortcrit));
	    /* Zero out the newly added sortcrit */
	    memset((*sortcrit)+n, 0, SORTGROWSIZE * sizeof(struct sortcrit));
	}

	lcase(criteria.s);
	if (!strcmp(criteria.s, "reverse")) {
	    (*sortcrit)[n].flags |= SORT_REVERSE;
	    goto nextcrit;
	}
	else if (!strcmp(criteria.s, "arrival"))
	    (*sortcrit)[n].key = SORT_ARRIVAL;
	else if (!strcmp(criteria.s, "cc"))
	    (*sortcrit)[n].key = SORT_CC;
	else if (!strcmp(criteria.s, "date"))
	    (*sortcrit)[n].key = SORT_DATE;
        else if (!strcmp(criteria.s, "displayfrom"))
            (*sortcrit)[n].key = SORT_DISPLAYFROM;
        else if (!strcmp(criteria.s, "displayto"))
            (*sortcrit)[n].key = SORT_DISPLAYTO;
	else if (!strcmp(criteria.s, "from"))
	    (*sortcrit)[n].key = SORT_FROM;
	else if (!strcmp(criteria.s, "size"))
	    (*sortcrit)[n].key = SORT_SIZE;
	else if (!strcmp(criteria.s, "subject"))
	    (*sortcrit)[n].key = SORT_SUBJECT;
	else if (!strcmp(criteria.s, "to"))
	    (*sortcrit)[n].key = SORT_TO;
	else if (!strcmp(criteria.s, "annotation")) {
	    const char *userid = NULL;

	    (*sortcrit)[n].key = SORT_ANNOTATION;
	    if (c != ' ') goto missingarg;
	    c = getastring(imapd_in, imapd_out, &criteria);
	    if (c != ' ') goto missingarg;
	    (*sortcrit)[n].args.annot.entry = xstrdup(criteria.s);
	    c = getastring(imapd_in, imapd_out, &criteria);
	    if (c == EOF) goto missingarg;
	    if (!strcmp(criteria.s, "value.shared"))
		userid = "";
	    else if (!strcmp(criteria.s, "value.priv"))
		userid = imapd_userid;
	    else
		goto missingarg;
	    (*sortcrit)[n].args.annot.userid = xstrdup(userid);
	}
	else if (!strcmp(criteria.s, "modseq"))
	    (*sortcrit)[n].key = SORT_MODSEQ;
	else if (!strcmp(criteria.s, "uid"))
	    (*sortcrit)[n].key = SORT_UID;
	else if (!strcmp(criteria.s, "hasflag")) {
	    (*sortcrit)[n].key = SORT_HASFLAG;
	    if (c != ' ') goto missingarg;
	    c = getastring(imapd_in, imapd_out, &criteria);
	    if (c == EOF) goto missingarg;
	    (*sortcrit)[n].args.flag.name = xstrdup(criteria.s);
	}
	else if (hasconv && !strcmp(criteria.s, "convmodseq"))
	    (*sortcrit)[n].key = SORT_CONVMODSEQ;
	else if (hasconv && !strcmp(criteria.s, "convexists"))
	    (*sortcrit)[n].key = SORT_CONVEXISTS;
	else if (hasconv && !strcmp(criteria.s, "convsize"))
	    (*sortcrit)[n].key = SORT_CONVSIZE;
	else if (hasconv && !strcmp(criteria.s, "hasconvflag")) {
	    (*sortcrit)[n].key = SORT_HASCONVFLAG;
	    if (c != ' ') goto missingarg;
	    c = getastring(imapd_in, imapd_out, &criteria);
	    if (c == EOF) goto missingarg;
	    (*sortcrit)[n].args.flag.name = xstrdup(criteria.s);
	}
	else if (!strcmp(criteria.s, "folder"))
	    (*sortcrit)[n].key = SORT_FOLDER;
	else if (!strcmp(criteria.s, "relevancy"))
	    (*sortcrit)[n].key = SORT_RELEVANCY;
	else {
	    prot_printf(imapd_out, "%s BAD Invalid Sort criterion %s\r\n",
			tag, criteria.s);
	    if (c != EOF) prot_ungetc(c, imapd_in);
	    return EOF;
	}

	n++;

 nextcrit:
	if (c == ' ') c = getword(imapd_in, &criteria);
	else break;
    }

    if ((*sortcrit)[n].flags & SORT_REVERSE  && !(*sortcrit)[n].key) {
	prot_printf(imapd_out,
		    "%s BAD Missing Sort criterion to reverse\r\n", tag);
	if (c != EOF) prot_ungetc(c, imapd_in);
	return EOF;
    }

    if (c != ')') {
	prot_printf(imapd_out,
		    "%s BAD Missing close parenthesis in Sort\r\n", tag);
	if (c != EOF) prot_ungetc(c, imapd_in);
	return EOF;
    }

    /* Terminate the list with the implicit sort criterion */
    (*sortcrit)[n++].key = SORT_SEQUENCE;

    c = prot_getc(imapd_in);

    return c;

 missingcrit:
    prot_printf(imapd_out, "%s BAD Missing Sort criteria\r\n", tag);
    if (c != EOF) prot_ungetc(c, imapd_in);
    return EOF;
 missingarg:
    prot_printf(imapd_out, "%s BAD Missing argument to Sort criterion %s\r\n",
		tag, criteria.s);
    if (c != EOF) prot_ungetc(c, imapd_in);
    return EOF;
}

static int parse_windowargs(const char *tag,
			    struct windowargs **wa,
			    int updates)
{
    struct windowargs windowargs;
    struct buf arg = BUF_INITIALIZER;
    struct buf ext_folder = BUF_INITIALIZER;
    int c;

    memset(&windowargs, 0, sizeof(windowargs));

    c = prot_getc(imapd_in);
    if (c == EOF)
	goto out;
    if (c != '(') {
	/* no window args at all */
	prot_ungetc(c, imapd_in);
	goto out;
    }

    for (;;)
    {
	c = prot_getc(imapd_in);
	if (c == EOF)
	    goto out;
	if (c == ')')
	    break;  /* end of window args */

	prot_ungetc(c, imapd_in);
	c = getword(imapd_in, &arg);
	if (!arg.len)
	    goto syntax_error;

	if (!strcasecmp(arg.s, "CONVERSATIONS"))
	    windowargs.conversations = 1;
	else if (!strcasecmp(arg.s, "POSITION")) {
	    if (updates)
		goto syntax_error;
	    if (c != ' ')
		goto syntax_error;
	    c = prot_getc(imapd_in);
	    if (c != '(')
		goto syntax_error;
	    c = getuint32(imapd_in, &windowargs.position);
	    if (c != ' ')
		goto syntax_error;
	    c = getuint32(imapd_in, &windowargs.limit);
	    if (c != ')')
		goto syntax_error;
	    c = prot_getc(imapd_in);
	    if (windowargs.position == 0)
		goto syntax_error;
	}
	else if (!strcasecmp(arg.s, "ANCHOR")) {
	    if (updates)
		goto syntax_error;
	    if (c != ' ')
		goto syntax_error;
	    c = prot_getc(imapd_in);
	    if (c != '(')
		goto syntax_error;
	    c = getuint32(imapd_in, &windowargs.anchor);
	    if (c != ' ')
		goto syntax_error;
	    c = getuint32(imapd_in, &windowargs.offset);
	    if (c != ' ')
		goto syntax_error;
	    c = getuint32(imapd_in, &windowargs.limit);
	    if (c != ')')
		goto syntax_error;
	    c = prot_getc(imapd_in);
	    if (windowargs.anchor == 0)
		goto syntax_error;
	}
	else if (!strcasecmp(arg.s, "MULTIANCHOR")) {
	    if (updates)
		goto syntax_error;
	    if (c != ' ')
		goto syntax_error;
	    c = prot_getc(imapd_in);
	    if (c != '(')
		goto syntax_error;
	    c = getuint32(imapd_in, &windowargs.anchor);
	    if (c != ' ')
		goto syntax_error;
	    c = getastring(imapd_in, imapd_out, &ext_folder);
	    if (c != ' ')
		goto syntax_error;
	    c = getuint32(imapd_in, &windowargs.offset);
	    if (c != ' ')
		goto syntax_error;
	    c = getuint32(imapd_in, &windowargs.limit);
	    if (c != ')')
		goto syntax_error;
	    c = prot_getc(imapd_in);
	    if (windowargs.anchor == 0)
		goto syntax_error;
	}
	else if (!strcasecmp(arg.s, "CHANGEDSINCE")) {
	    if (!updates)
		goto syntax_error;
	    windowargs.changedsince = 1;
	    if (c != ' ')
		goto syntax_error;
	    c = prot_getc(imapd_in);
	    if (c != '(')
		goto syntax_error;
	    c = getmodseq(imapd_in, &windowargs.modseq);
	    if (c != ' ')
		goto syntax_error;
	    c = getuint32(imapd_in, &windowargs.uidnext);
	    if (c != ')')
		goto syntax_error;
	    c = prot_getc(imapd_in);
	} else if (!strcasecmp(arg.s, "UPTO")) {
	    if (!updates)
		goto syntax_error;
	    if (c != ' ')
		goto syntax_error;
	    c = prot_getc(imapd_in);
	    if (c != '(')
		goto syntax_error;
	    c = getuint32(imapd_in, &windowargs.upto);
	    if (c != ')')
		goto syntax_error;
	    c = prot_getc(imapd_in);

	    if (windowargs.upto == 0)
		goto syntax_error;
	}
	else
	    goto syntax_error;

	if (c == ')')
	    break;
	if (c != ' ')
	    goto syntax_error;
    }

    c = prot_getc(imapd_in);
    if (c != ' ')
	goto syntax_error;

out:
    /* these two are mutually exclusive */
    if (windowargs.anchor && windowargs.position)
	goto syntax_error;
    /* changedsince is mandatory for XCONVUPDATES
     * and illegal for XCONVSORT */
    if (!!updates != windowargs.changedsince)
	goto syntax_error;

    if (ext_folder.len) {
	int r;
	char int_mboxname[MAX_MAILBOX_PATH+1];

	r = imapd_namespace.mboxname_tointernal(&imapd_namespace,
						buf_cstring(&ext_folder),
						imapd_userid, int_mboxname);
	if (!r)
	    windowargs.anchorfolder = xstrdup(int_mboxname);
    }

    *wa = xmemdup(&windowargs, sizeof(windowargs));
    buf_free(&ext_folder);
    buf_free(&arg);
    return c;

syntax_error:
    free(windowargs.anchorfolder);
    buf_free(&ext_folder);
    prot_printf(imapd_out, "%s BAD Syntax error in window arguments\r\n", tag);
    return EOF;
}

static void free_windowargs(struct windowargs *wa)
{
    if (!wa)
	return;
    free(wa->anchorfolder);
    free(wa);
}

/*
 * Parse LIST selection options.
 * The command has been parsed up to and including the opening '('.
 */
static int getlistselopts(char *tag, struct listargs *args)
{
    int c;
    static struct buf buf;

    if ( (c = prot_getc(imapd_in)) == ')')
	return prot_getc(imapd_in);
    else
	prot_ungetc(c, imapd_in);

    for (;;) {
	c = getword(imapd_in, &buf);

	if (!*buf.s) {
	    prot_printf(imapd_out,
			"%s BAD Invalid syntax in List command\r\n",
			tag);
	    return EOF;
	}

	lcase(buf.s);

	if (!strcmp(buf.s, "subscribed")) {
	    args->sel |= LIST_SEL_SUBSCRIBED | LIST_RET_SUBSCRIBED;
	} else if (!strcmp(buf.s, "remote")) {
	    args->sel |= LIST_SEL_REMOTE;
	} else if (!strcmp(buf.s, "recursivematch")) {
	    args->sel |= LIST_SEL_RECURSIVEMATCH;
	} else if (!strcmp(buf.s, "special-use")) {
	    args->sel |= LIST_SEL_SPECIALUSE;
	} else {
	    prot_printf(imapd_out,
			"%s BAD Invalid List selection option \"%s\"\r\n",
			tag, buf.s);
	    return EOF;
	}

	if (c != ' ') break;
    }

    if (c != ')') {
	prot_printf(imapd_out,
		    "%s BAD Missing close parenthesis for List selection options\r\n", tag);
	return EOF;
    }

    if (args->sel & list_select_mod_opts
	    && ! (args->sel & list_select_base_opts)) {
	prot_printf(imapd_out,
		    "%s BAD Invalid combination of selection options\r\n",
		    tag);
	return EOF;
    }

    return prot_getc(imapd_in);
}

/*
 * Parse LIST return options.
 * The command has been parsed up to and including the ' ' before RETURN.
 */
static int getlistretopts(char *tag, struct listargs *args)
{
    static struct buf buf;
    int c;

    c = getword(imapd_in, &buf);
    if (!*buf.s) {
	prot_printf(imapd_out,
		    "%s BAD Invalid syntax in List command\r\n", tag);
	return EOF;
    }
    lcase(buf.s);
    if (strcasecmp(buf.s, "return")) {
	prot_printf(imapd_out,
		    "%s BAD Unexpected extra argument to List: \"%s\"\r\n",
		    tag, buf.s);
	return EOF;
    }

    if (c != ' ' || (c = prot_getc(imapd_in)) != '(') {
	prot_printf(imapd_out,
		    "%s BAD Missing return argument list\r\n", tag);
	return EOF;
    }

    if ( (c = prot_getc(imapd_in)) == ')')
	return prot_getc(imapd_in);
    else
	prot_ungetc(c, imapd_in);

    for (;;) {
	c = getword(imapd_in, &buf);

	if (!*buf.s) {
	    prot_printf(imapd_out,
			"%s BAD Invalid syntax in List command\r\n", tag);
	    return EOF;
	}

	lcase(buf.s);

	if (!strcmp(buf.s, "subscribed"))
	    args->ret |= LIST_RET_SUBSCRIBED;
	else if (!strcmp(buf.s, "children"))
	    args->ret |= LIST_RET_CHILDREN;
	else if (!strcmp(buf.s, "myrights"))
	    args->ret |= LIST_RET_MYRIGHTS;
	else if (!strcmp(buf.s, "special-use"))
	    args->ret |= LIST_RET_SPECIALUSE;
	else if (!strcmp(buf.s, "status")) {
	    const char *errstr = "Bad status string";
	    args->ret |= LIST_RET_STATUS;
	    c = parse_statusitems(&args->statusitems, &errstr);
	    if (c == EOF) {
		prot_printf(imapd_out, "%s BAD %s", tag, errstr);
		return EOF;
	    }
	}
	else {
	    prot_printf(imapd_out,
			"%s BAD Invalid List return option \"%s\"\r\n",
			tag, buf.s);
	    return EOF;
	}

	if (c != ' ') break;
    }

    if (c != ')') {
	prot_printf(imapd_out,
		    "%s BAD Missing close parenthesis for List return options\r\n", tag);
	return EOF;
    }

    return prot_getc(imapd_in);
}

/*
 * Parse a string in IMAP date-time format (and some more
 * obscure legacy formats too) to a time_t.  Parses both
 * date and time parts.  See cyrus_parsetime() for formats.
 *
 * Returns: the next character read from imapd_in, or
 *	    or EOF on error.
 */
static int getdatetime(time_t *date)
{
    int c;
    int r;
    int i = 0;
    char buf[RFC3501_DATETIME_MAX+1];

    c = prot_getc(imapd_in);
    if (c != '\"')
	goto baddate;
    while ((c = prot_getc(imapd_in)) != '\"') {
	if (i >= RFC3501_DATETIME_MAX)
	    goto baddate;
	buf[i++] = c;
    }
    buf[i] = '\0';

    r = time_from_rfc3501(buf, date);
    if (r < 0)
	goto baddate;

    c = prot_getc(imapd_in);
    return c;

 baddate:
    prot_ungetc(c, imapd_in);
    return EOF;
}

/*
 * Append 'section', 'fields', 'trail' to the fieldlist 'l'.
 */
static void appendfieldlist(struct fieldlist **l, char *section,
		     strarray_t *fields, char *trail,
		     void *d, size_t size)
{
    struct fieldlist **tail = l;

    while (*tail) tail = &(*tail)->next;

    *tail = (struct fieldlist *)xmalloc(sizeof(struct fieldlist));
    (*tail)->section = xstrdup(section);
    (*tail)->fields = fields;
    (*tail)->trail = xstrdup(trail);
    if(d && size) {
	(*tail)->rock = xmalloc(size);
	memcpy((*tail)->rock, d, size);
    } else {
	(*tail)->rock = NULL;
    }
    (*tail)->next = 0;
}


/*
 * Free the fieldlist 'l'
 */
static void freefieldlist(struct fieldlist *l)
{
    struct fieldlist *n;

    while (l) {
	n = l->next;
	free(l->section);
	strarray_free(l->fields);
	free(l->trail);
	if (l->rock) free(l->rock);
	free((char *)l);
	l = n;
    }
}

static int set_haschildren(char *name, int matchlen,
			   int maycreate __attribute__((unused)),
			   int *attributes)
{
    list_callback_calls++;
    if (name[matchlen]) {
	*attributes |= MBOX_ATTRIBUTE_HASCHILDREN;
	return CYRUSDB_DONE;
    }
    return 0;
}

static void specialuse_flags(mbentry_t *mbentry, const char *sep,
			     int isxlist)
{
    char inboxname[MAX_MAILBOX_PATH+1];
    int inboxlen;

    if (!mbentry) return;

    (*imapd_namespace.mboxname_tointernal)(&imapd_namespace, "INBOX",
					   imapd_userid, inboxname);
    inboxlen = strlen(inboxname);

    /* doesn't match inbox, not xlistable */
    if (strncmp(mbentry->name, inboxname, inboxlen))
	return;

    /* inbox - only print if command is XLIST */
    if (mbentry->name[inboxlen] == '\0') {
	if (isxlist) prot_printf(imapd_out, "%s\\Inbox", sep);
    }
    /* subdir */
    else if (mbentry->name[inboxlen] == '.') {
	struct buf attrib = BUF_INITIALIZER;
	/* check if there's a special use flag set */
	if (!annotatemore_lookup(mbentry->name, "/specialuse", imapd_userid, &attrib)) {
	    if (attrib.len)
		prot_printf(imapd_out, "%s%s", sep, buf_cstring(&attrib));
	}
	buf_free(&attrib);
    }
    /* otherwise it's actually another user who matches for
     * the substr.  Ok to just print nothing */
}

/* Print LIST or LSUB untagged response */
static void list_response(const char *name, int attributes,
			  struct listargs *listargs)
{
    const struct mbox_name_attribute *attr;
    char internal_name[MAX_MAILBOX_PATH+1];
    int r;
    char mboxname[MAX_MAILBOX_PATH+1];
    const char *sep;
    const char *cmd;
    mbentry_t *mbentry = NULL;
    struct statusdata sdata = STATUSDATA_INIT;

    if (!name) return;

    /* first convert "INBOX" to "user.<userid>" */
    if (!strncasecmp(name, "inbox", 5)
	&& (!name[5] || name[5] == '.') ) {
	(*imapd_namespace.mboxname_tointernal)(&imapd_namespace, "INBOX",
					       imapd_userid, internal_name);
	strlcat(internal_name, name+5, sizeof(internal_name));
    }
    else
	strlcpy(internal_name, name, sizeof(internal_name));

    /* get info and set flags */
    r = mboxlist_lookup(internal_name, &mbentry, NULL);

    if (r == IMAP_MAILBOX_NONEXISTENT) {
	attributes |= (listargs->cmd & LIST_CMD_EXTENDED) ?
		       MBOX_ATTRIBUTE_NONEXISTENT : MBOX_ATTRIBUTE_NOSELECT;
    }
    else if (r) return;

    else if (listargs->scan) {
	/* SCAN mailbox for content */

	if ((mbentry->mbtype & MBTYPE_REMOTE) &&
	    !hash_lookup(mbentry->partition, &listargs->server_table)) {
	    /* remote mailbox that we haven't proxied to yet */
	    struct backend *s;

	    hash_insert(mbentry->server, (void *)0xDEADBEEF, &listargs->server_table);
	    s = proxy_findserver(mbentry->server, &imap_protocol,
				 proxy_userid, &backend_cached,
				 &backend_current, &backend_inbox, imapd_in);
	    if (!s) r = IMAP_SERVER_UNAVAILABLE;

	    if (!r) {
		char mytag[128];
		proxy_gentag(mytag, sizeof(mytag));

		prot_printf(s->out,
			    "%s Scan {%tu+}\r\n%s {%tu+}\r\n%s {%tu+}\r\n%s\r\n",
			    mytag,
			    strlen(listargs->ref), listargs->ref,
			    strlen(listargs->pat.data[0]), listargs->pat.data[0],
			    strlen(listargs->scan), listargs->scan);

		r = pipe_until_tag(s, mytag, 0);
	    }

	    goto done;
	}
	else if (!strcmpsafe(internal_name, index_mboxname(imapd_index))) {
	    /* currently selected mailbox */
	    if (!index_scan(imapd_index, listargs->scan))
		goto done; /* no matching messages */
	}
	else {
	    /* other local mailbox */
	    struct index_state *state;
	    struct index_init init;
	    int doclose = 0;

	    memset(&init, 0, sizeof(struct index_init));
            init.userid = imapd_userid;
            init.authstate = imapd_authstate;
	    init.out = imapd_out;

	    r = index_open(internal_name, &init, &state);

	    if (!r)
		doclose = 1;

	    if (!r && index_hasrights(state, ACL_READ)) {
		r = (imapd_userisadmin || index_hasrights(state, ACL_LOOKUP)) ?
		    IMAP_PERMISSION_DENIED : IMAP_MAILBOX_NONEXISTENT;
	    }

	    if (!r) {
		if (!index_scan(state, listargs->scan)) {
		    r = -1;  /* no matching messages */
		}
	    }

	    if (doclose) index_close(&state);

	    if (r) goto done;
	}
    }

    /* figure out \Has(No)Children if necessary
       This is mainly used for LIST (SUBSCRIBED) RETURN (CHILDREN)
    */
    if (listargs->ret & LIST_RET_CHILDREN
	&& ! (attributes & MBOX_ATTRIBUTE_HASCHILDREN)
	&& ! (attributes & MBOX_ATTRIBUTE_HASNOCHILDREN) ) {
	mboxlist_findall(&imapd_namespace, name,
			 imapd_userisadmin, imapd_userid, imapd_authstate,
			 set_haschildren, &attributes);
	if ( ! (attributes & MBOX_ATTRIBUTE_HASCHILDREN) )
	    attributes |= MBOX_ATTRIBUTE_HASNOCHILDREN;
    }

    if (attributes & (MBOX_ATTRIBUTE_NONEXISTENT | MBOX_ATTRIBUTE_NOSELECT)) {
	int keep = 0;
	/* extended get told everything */
	if (listargs->cmd & LIST_CMD_EXTENDED) {
	    keep = 1;
	}
	/* we have to mention this, it has children */
	if (listargs->cmd & LIST_CMD_LSUB) {
	    /* subscribed children need a mention */
	    if (attributes & MBOX_ATTRIBUTE_CHILDINFO_SUBSCRIBED)
		keep = 1;
	    /* if mupdate is configured we can't drop out, we might
	     * be a backend and need to report folders that don't
	     * exist on this backend - this is awful and complex
	     * and brittle and should be changed */
	    if (config_mupdate_server)
		keep = 1;
	}
	else if (attributes & MBOX_ATTRIBUTE_HASCHILDREN)
	    keep = 1;

	if (!keep) goto done;
    }

    if (listargs->cmd & LIST_CMD_LSUB) {
	/* \Noselect has a special second meaning with (R)LSUB */
	if ( !(attributes & MBOX_ATTRIBUTE_SUBSCRIBED)
	     && attributes & MBOX_ATTRIBUTE_CHILDINFO_SUBSCRIBED)
	    attributes |= MBOX_ATTRIBUTE_NOSELECT | MBOX_ATTRIBUTE_HASCHILDREN;
	attributes &= ~MBOX_ATTRIBUTE_SUBSCRIBED;
    }

    /* no inferiors means no children (this basically means the INBOX
     * in alt namespace mode */
    if (attributes & MBOX_ATTRIBUTE_NOINFERIORS)
	attributes &= ~MBOX_ATTRIBUTE_HASCHILDREN;

    /* remove redundant flags */
    if (listargs->cmd & LIST_CMD_EXTENDED) {
	/* \NoInferiors implies \HasNoChildren */
	if (attributes & MBOX_ATTRIBUTE_NOINFERIORS)
	    attributes &= ~MBOX_ATTRIBUTE_HASNOCHILDREN;
	/* \NonExistent implies \Noselect */
	if (attributes & MBOX_ATTRIBUTE_NONEXISTENT)
	    attributes &= ~MBOX_ATTRIBUTE_NOSELECT;
    }

    if (listargs->sel & LIST_SEL_SPECIALUSE) {
	struct buf attrib = BUF_INITIALIZER;
	if (!mbentry) goto done;
	/* check that this IS a specialuse folder */
	if (annotatemore_lookup(mbentry->name, "/specialuse", imapd_userid, &attrib))
	    goto done;
	if (!attrib.len) {
	    buf_free(&attrib);
	    goto done;
	}
	buf_free(&attrib);
    }

    /* can we read the status data ? */
    if ((listargs->ret & LIST_RET_STATUS) &&
	!(attributes & MBOX_ATTRIBUTE_NOSELECT)) {
	r = imapd_statusdata(internal_name, listargs->statusitems, &sdata);
	if (r) {
	    /* RFC 5819: the STATUS response MUST NOT be returned and the
	     * LIST response MUST include the \NoSelect attribute. */
	    attributes |= MBOX_ATTRIBUTE_NOSELECT;
	}
    }

    switch (listargs->cmd) {
    case LIST_CMD_LSUB:
	cmd = "LSUB";
	break;
    case LIST_CMD_XLIST:
	cmd = "XLIST";
	break;
    default:
	cmd = "LIST";
	break;
    }
    prot_printf(imapd_out, "* %s (", cmd);
    for (sep = "", attr = mbox_name_attributes; attr->id; attr++) {
	if (attributes & attr->flag) {
	    prot_printf(imapd_out, "%s%s", sep, attr->id);
	    sep = " ";
	}
    }

    (*imapd_namespace.mboxname_toexternal)(&imapd_namespace, name,
            imapd_userid, mboxname);

    if (config_getswitch(IMAPOPT_SPECIALUSEALWAYS) ||
	listargs->cmd == LIST_CMD_XLIST || 
	listargs->ret & LIST_RET_SPECIALUSE ||
	listargs->sel & LIST_SEL_SPECIALUSE) {
	specialuse_flags(mbentry, sep, listargs->cmd == LIST_CMD_XLIST);
    }

    prot_printf(imapd_out, ") ");

    prot_printf(imapd_out, "\"%c\" ", imapd_namespace.hier_sep);
 
    prot_printastring(imapd_out, mboxname);

    if (listargs->cmd & LIST_CMD_EXTENDED &&
	attributes & MBOX_ATTRIBUTE_CHILDINFO_SUBSCRIBED) {
	prot_printf(imapd_out, " (CHILDINFO (");
	/* RFC 5258:
	 *     ; Note 2: The selection options are always returned
	 *     ; quoted, unlike their specification in
	 *     ; the extended LIST command.
	 */
	if (attributes & MBOX_ATTRIBUTE_CHILDINFO_SUBSCRIBED)
	    prot_printf(imapd_out, "\"SUBSCRIBED\"");
	prot_printf(imapd_out, "))");
    }

    prot_printf(imapd_out, "\r\n");

    if ((listargs->ret & LIST_RET_STATUS) &&
	!(attributes & MBOX_ATTRIBUTE_NOSELECT)) {
	/* output the status line now, per rfc 5819 */
	print_statusline(mboxname, listargs->statusitems, &sdata);
    }

    if ((listargs->ret & LIST_RET_MYRIGHTS) &&
	!(attributes & MBOX_ATTRIBUTE_NOSELECT)) {
	/*ignore result*/printmyrights(mboxname, mbentry);
    }

done:
    mboxlist_entry_free(&mbentry);
}

static int set_subscribed(char *name, int matchlen,
			  int maycreate __attribute__((unused)),
			  void *rock)
{
    int *attributes = (int *)rock;
    list_callback_calls++;
    if (!name[matchlen])
	*attributes |= MBOX_ATTRIBUTE_SUBSCRIBED;
    else
	*attributes |= MBOX_ATTRIBUTE_CHILDINFO_SUBSCRIBED;
    return 0;
}

static void perform_output(const char *name, size_t matchlen,
			   struct list_rock *rock)
{
    if (rock->last_name) {
	if (strlen(rock->last_name) == matchlen && name &&
	    !strncmp(rock->last_name, name, matchlen))
	    return; /* skip duplicate calls */
	list_response(rock->last_name, rock->last_attributes, rock->listargs);
	free(rock->last_name);
	rock->last_name = NULL;
    }

    if (name) {
	rock->last_name = xstrndup(name, matchlen);
	rock->last_attributes = 0;
    }
}

/* callback for mboxlist_findall
 * used when the SUBSCRIBED selection option is NOT given */
static int list_cb(char *name, int matchlen, int maycreate,
		  struct list_rock *rock)
{
    int last_len;
    int last_name_is_ancestor =
	rock->last_name
	&& matchlen >= (last_len = strlen(rock->last_name))
	&& (name[last_len] == '.' || name[last_len] == imapd_namespace.hier_sep)
	&& !(rock->last_attributes & MBOX_ATTRIBUTE_NOINFERIORS)
	&& !memcmp(rock->last_name, name, last_len);

    list_callback_calls++;

    if (last_name_is_ancestor)
	rock->last_attributes |= MBOX_ATTRIBUTE_HASCHILDREN;

    /* tidy up flags */
    if (!(rock->last_attributes & MBOX_ATTRIBUTE_HASCHILDREN))
	rock->last_attributes |= MBOX_ATTRIBUTE_HASNOCHILDREN;
    perform_output(name, matchlen, rock);
    if (!maycreate)
	rock->last_attributes |= MBOX_ATTRIBUTE_NOINFERIORS;
    else if (name[matchlen] == '.')
	rock->last_attributes |= MBOX_ATTRIBUTE_HASCHILDREN;

    /* XXX: is there a cheaper way to figure out \Subscribed? */
    if (rock->listargs->ret & LIST_RET_SUBSCRIBED)
	mboxlist_findsub(&imapd_namespace, name, imapd_userisadmin,
			 imapd_userid, imapd_authstate, set_subscribed,
			 &rock->last_attributes, 0);

    return 0;
}

/* callback for mboxlist_findsub
 * used when SUBSCRIBED but not RECURSIVEMATCH is given */
static int subscribed_cb(const char *name, int matchlen, int maycreate,
			 struct list_rock *rock)
{
    int last_len;
    int last_name_is_ancestor =
	rock->last_name
	&& matchlen >= (last_len = strlen(rock->last_name))
	&& name[last_len] == '.'
	&& !(rock->last_attributes & MBOX_ATTRIBUTE_NOINFERIORS)
	&& !memcmp(rock->last_name, name, last_len);

    list_callback_calls++;

    if (last_name_is_ancestor)
	rock->last_attributes |= MBOX_ATTRIBUTE_HASCHILDREN;

    if (!name[matchlen]) {
	perform_output(name, matchlen, rock);
	rock->last_attributes |= MBOX_ATTRIBUTE_SUBSCRIBED;
	if (!maycreate)
	    rock->last_attributes |= MBOX_ATTRIBUTE_NOINFERIORS;
    }
    else if (name[matchlen] == '.' &&
	     rock->listargs->cmd & LIST_CMD_LSUB) {
	/* special case: for LSUB,
	 * mailbox names that match the pattern but aren't subscribed
	 * must also be returned if they have a child mailbox that is
	 * subscribed */
	perform_output(name, matchlen, rock);
	rock->last_attributes |= MBOX_ATTRIBUTE_CHILDINFO_SUBSCRIBED;
    }

    return 0;
}

/*
 * Takes the "reference name" and "mailbox name" arguments of the LIST command
 * and returns a "canonical LIST pattern". The caller is responsible for
 * free()ing the returned string.
 */
static char *canonical_list_pattern(const char *reference, const char *pattern)
{
    int patlen = strlen(pattern);
    int reflen = strlen(reference);

    char *buf = xmalloc(patlen + reflen + 1);
    buf[0] = '\0';

    if (*reference) {
	if (reference[reflen-1] == imapd_namespace.hier_sep &&
		pattern[0] == imapd_namespace.hier_sep)
	    --reflen;
	memcpy(buf, reference, reflen);
	buf[reflen] = '\0';
    }
    strcat(buf, pattern);

    return buf;
}

/*
 * Turns the strings in patterns into "canonical LIST pattern"s. Also
 * translates any hierarchy separators.
 */
static void canonical_list_patterns(const char *reference,
				    strarray_t *patterns)
{
    static int ignorereference = 0;
    int i;

    /* Ignore the reference argument?
       (the behavior in 1.5.10 & older) */
    if (ignorereference == 0)
	ignorereference = config_getswitch(IMAPOPT_IGNOREREFERENCE);

    for (i = 0 ; i < patterns->count ; i++) {
	char *p = patterns->data[i];
	if (!ignorereference || p[0] == imapd_namespace.hier_sep) {
	    strarray_setm(patterns, i,
			  canonical_list_pattern(reference, p));
	    p = patterns->data[i];
	}
	/* Translate any separators in pattern */
	mboxname_hiersep_tointernal(&imapd_namespace, p,
				    config_virtdomains ?
				    strcspn(p, "@") : 0);
    }
}

/* callback for mboxlist_findsub
 * used by list_data_recursivematch */
static int recursivematch_cb(char *name, int matchlen, int maycreate,
			     struct list_rock_recursivematch *rock) {
    list_callback_calls++;

    if (name[matchlen]) {
	char c = name[matchlen];
	if (c == '.' || c == imapd_namespace.hier_sep) {
	    int *parent_info;
	    name[matchlen] = '\0';
	    parent_info = hash_lookup(name, &rock->table);
	    if (!parent_info) {
		parent_info = xzmalloc(sizeof(int));
		if (!maycreate) *parent_info |= MBOX_ATTRIBUTE_NOINFERIORS;
		hash_insert(name, parent_info, &rock->table);
		rock->count++;
	    }
	    *parent_info |= MBOX_ATTRIBUTE_CHILDINFO_SUBSCRIBED;
	    name[matchlen] = c;
	}
    } else {
	int *list_info = hash_lookup(name, &rock->table);
	if (!list_info) {
	    list_info = xzmalloc(sizeof(int));
	    *list_info |= MBOX_ATTRIBUTE_SUBSCRIBED;
	    if (!maycreate) *list_info |= MBOX_ATTRIBUTE_NOINFERIORS;
	    hash_insert(name, list_info, &rock->table);
	    rock->count++;
	}
    }

    return 0;
}

/* callback for hash_enumerate */
static void copy_to_array(const char *key, void *data, void *void_rock)
{
    int *attributes = (int *)data;
    struct list_rock_recursivematch *rock =
	(struct list_rock_recursivematch *)void_rock;
    assert(rock->count > 0);
    rock->array[--rock->count].name = key;
    rock->array[rock->count].attributes = *attributes;
}

/* Comparator for reverse-sorting an array of struct list_entry by mboxname. */
static int list_entry_comparator(const void *p1, const void *p2) {
    const struct list_entry *e1 = (struct list_entry *)p1;
    const struct list_entry *e2 = (struct list_entry *)p2;

    return bsearch_compare_mbox(e2->name, e1->name);
}

static void list_data_recursivematch(struct listargs *listargs,
				     int (*findsub)(struct namespace *,
					 const char *, int, const char *,
					 struct auth_state *, int (*)(),
					 void *, int)) {
    char **pattern;
    struct list_rock_recursivematch rock;

    rock.count = 0;
    rock.listargs = listargs;
    construct_hash_table(&rock.table, 100, 1);

    /* find */
    for (pattern = listargs->pat.data ; *pattern ; pattern++) {
	findsub(&imapd_namespace, *pattern, imapd_userisadmin, imapd_userid,
		imapd_authstate, recursivematch_cb, &rock, 1);
    }

    if (rock.count) {
	/* sort */
	int entries = rock.count;
	rock.array = xmalloc(entries * (sizeof(struct list_entry)));
	hash_enumerate(&rock.table, copy_to_array, &rock);
	qsort(rock.array, entries, sizeof(struct list_entry),
	      list_entry_comparator);
	assert(rock.count == 0);

	/* print */
	for (entries--; entries >= 0; entries--)
	    list_response(rock.array[entries].name,
		    rock.array[entries].attributes,
		    rock.listargs);

	free(rock.array);
    }

    free_hash_table(&rock.table, free);
}

/* Retrieves the data and prints the untagged responses for a LIST command. */
static void list_data(struct listargs *listargs)
{
    int (*findall)(struct namespace *namespace,
		   const char *pattern, int isadmin, const char *userid,
		   struct auth_state *auth_state, int (*proc)(),
		   void *rock);
    int (*findsub)(struct namespace *namespace,
		   const char *pattern, int isadmin, const char *userid,
		   struct auth_state *auth_state, int (*proc)(),
		   void *rock, int force);

    canonical_list_patterns(listargs->ref, &listargs->pat);

    /* Check to see if we should only list the personal namespace */
    if (!(listargs->cmd & LIST_CMD_EXTENDED)
	    && !strcmp(listargs->pat.data[0], "*")
	    && config_getswitch(IMAPOPT_FOOLSTUPIDCLIENTS)) {
	strarray_set(&listargs->pat, 0, "INBOX*");
	findsub = mboxlist_findsub;
	findall = mboxlist_findall;
    } else {
	findsub = imapd_namespace.mboxlist_findsub;
	findall = imapd_namespace.mboxlist_findall;
    }

    if (listargs->sel & LIST_SEL_RECURSIVEMATCH) {
	list_data_recursivematch(listargs, findsub);
    } else {
	char **pattern;
	struct list_rock rock;
	memset(&rock, 0, sizeof(struct list_rock));
	rock.listargs = listargs;

	if (listargs->sel & LIST_SEL_SUBSCRIBED) {
	    for (pattern = listargs->pat.data ; pattern && *pattern ; pattern++) {
		findsub(&imapd_namespace, *pattern, imapd_userisadmin,
			imapd_userid, imapd_authstate, subscribed_cb, &rock, 1);
		perform_output(NULL, 0, &rock);
	    }
	} else {
	    if (listargs->scan) {
		construct_hash_table(&listargs->server_table, 10, 1);
	    }

	    for (pattern = listargs->pat.data ; pattern && *pattern ; pattern++) {
		findall(&imapd_namespace, *pattern, imapd_userisadmin,
			imapd_userid, imapd_authstate, list_cb, &rock);
		perform_output(NULL, 0, &rock);
	    }

	    if (listargs->scan)
		free_hash_table(&listargs->server_table, NULL);
	}
    }
}

/*
 * Retrieves the data and prints the untagged responses for a LIST command in
 * the case of a remote inbox.
 */
static int list_data_remote(char *tag, struct listargs *listargs)
{
    if ((listargs->cmd & LIST_CMD_EXTENDED) &&
	!CAPA(backend_inbox, CAPA_LISTEXTENDED)) {
	/* client wants to use extended list command but backend doesn't
	 * support it */
	prot_printf(imapd_out,
		    "%s NO Backend server does not support LIST-EXTENDED\r\n",
		    tag);
	return IMAP_MAILBOX_NOTSUPPORTED;
    }

    /* print tag, command and list selection options */
    if (listargs->cmd & LIST_CMD_LSUB) {
	prot_printf(backend_inbox->out, "%s Lsub ", tag);
    } else {
	prot_printf(backend_inbox->out, "%s List (subscribed", tag);
	if (listargs->sel & LIST_SEL_REMOTE) {
	    prot_printf(backend_inbox->out, " remote");
	}
	if (listargs->sel & LIST_SEL_RECURSIVEMATCH) {
	    prot_printf(backend_inbox->out, " recursivematch");
	}
	prot_printf(backend_inbox->out, ") ");
    }

    /* print reference argument */
    prot_printf(backend_inbox->out,
		"{%tu+}\r\n%s ", strlen(listargs->ref), listargs->ref);

    /* print mailbox pattern(s) */
    if (listargs->pat.count > 1) {
	char **p;
	char c = '(';

	for (p = listargs->pat.data ; *p ; p++) {
	    prot_printf(backend_inbox->out,
			"%c{%tu+}\r\n%s", c, strlen(*p), *p);
	    c = ' ';
	}
	(void)prot_putc(')', backend_inbox->out);
    } else {
	prot_printf(backend_inbox->out, 
		    "{%tu+}\r\n%s", strlen(listargs->pat.data[0]), listargs->pat.data[0]);
    }

    /* print list return options */
    if (listargs->ret) {
	char c = '(';

	prot_printf(backend_inbox->out, " return ");
	if (listargs->ret & LIST_RET_SUBSCRIBED) {
	    prot_printf(backend_inbox->out, "%csubscribed", c);
	    c = ' ';
	}
	if (listargs->ret & LIST_RET_CHILDREN) {
	    prot_printf(backend_inbox->out, "%cchildren", c);
	    c = ' ';
	}
	(void)prot_putc(')', backend_inbox->out);
    }

    prot_printf(backend_inbox->out, "\r\n");
    pipe_lsub(backend_inbox, imapd_userid, tag, 0,
	      (listargs->cmd & LIST_CMD_LSUB) ? "LSUB" : "LIST");

    return 0;
}

/* Reset the given sasl_conn_t to a sane state */
static int reset_saslconn(sasl_conn_t **conn) 
{
    int ret;
    sasl_security_properties_t *secprops = NULL;

    sasl_dispose(conn);
    /* do initialization typical of service_main */
    ret = sasl_server_new("imap", config_servername,
		          NULL, NULL, NULL,
			  NULL, 0, conn);
    if(ret != SASL_OK) return ret;

    if(saslprops.ipremoteport)
	ret = sasl_setprop(*conn, SASL_IPREMOTEPORT,
			   saslprops.ipremoteport);
    if(ret != SASL_OK) return ret;
    
    if(saslprops.iplocalport)
	ret = sasl_setprop(*conn, SASL_IPLOCALPORT,
			   saslprops.iplocalport);
    if(ret != SASL_OK) return ret;
    
    secprops = mysasl_secprops(0);
    ret = sasl_setprop(*conn, SASL_SEC_PROPS, secprops);
    if(ret != SASL_OK) return ret;
    /* end of service_main initialization excepting SSF */

    /* If we have TLS/SSL info, set it */
    if(saslprops.ssf) {
	ret = sasl_setprop(*conn, SASL_SSF_EXTERNAL, &saslprops.ssf);
    } else {
	ret = sasl_setprop(*conn, SASL_SSF_EXTERNAL, &extprops_ssf);
    }
    if(ret != SASL_OK) return ret;

    if(saslprops.authid) {
	ret = sasl_setprop(*conn, SASL_AUTH_EXTERNAL, saslprops.authid);
	if(ret != SASL_OK) return ret;
    }
    /* End TLS/SSL Info */

    return SASL_OK;
}

static void cmd_mupdatepush(char *tag, char *name)
{
    int r = 0;
    char mailboxname[MAX_MAILBOX_BUFFER];
    mbentry_t *mbentry = NULL;
    mupdate_handle *mupdate_h = NULL;
    char buf[MAX_PARTITION_LEN + HOSTNAME_SIZE + 2];

    if (!imapd_userisadmin) {
	r = IMAP_PERMISSION_DENIED;
    }
    if (!config_mupdate_server) {
	r = IMAP_SERVER_UNAVAILABLE;
    }

    if (!r) {
	r = (*imapd_namespace.mboxname_tointernal)(&imapd_namespace, name,
						   imapd_userid, mailboxname);
    }

    if (!r) {
	r = mlookup(tag, name, mailboxname, &mbentry);
    }
    if (r == IMAP_MAILBOX_MOVED) return;

    /* Push mailbox to mupdate server */
    if (!r) {
	r = mupdate_connect(config_mupdate_server, NULL, &mupdate_h, NULL);
    }

    if (!r) {
	snprintf(buf, sizeof(buf), "%s!%s",
		 config_servername, mbentry->partition);
	r = mupdate_activate(mupdate_h, mailboxname, buf, mbentry->acl);
    }

    mboxlist_entry_free(&mbentry);

    if (mupdate_h) {
	mupdate_disconnect(&mupdate_h);
    }

    if (r) {
	prot_printf(imapd_out, "%s NO %s\r\n", tag, error_message(r));
    }
    else {
	prot_printf(imapd_out, "%s OK %s\r\n", tag,
		    error_message(IMAP_OK_COMPLETED));
    }
}

#ifdef HAVE_SSL
enum {
    URLAUTH_ALG_HMAC_SHA1 =	0 /* HMAC-SHA1 */
};

static void cmd_urlfetch(char *tag)
{
    struct mboxkey *mboxkey_db;
    int c, r, doclose;
    static struct buf arg, param;
    struct imapurl url;
    char mailboxname[MAX_MAILBOX_BUFFER];
    struct index_state *state;
    uint32_t msgno;
    mbentry_t *mbentry = NULL;
    time_t now = time(NULL);
    unsigned extended, params;

    prot_printf(imapd_out, "* URLFETCH");

    do {
	extended = params = 0;

	/* See if its an extended URLFETCH */
	c = prot_getc(imapd_in);
	if (c == '(') extended = 1;
	else prot_ungetc(c, imapd_in);

	c = getastring(imapd_in, imapd_out, &arg);
	(void)prot_putc(' ', imapd_out);
	prot_printstring(imapd_out, arg.s);

	if (extended) {
	    while (c == ' ') {
		c = getword(imapd_in, &param);

		ucase(param.s);
		if (!strcmp(param.s, "BODY")) {
		    if (params & (URLFETCH_BODY | URLFETCH_BINARY)) goto badext;
		    params |= URLFETCH_BODY;
		} else if (!strcmp(param.s, "BINARY")) {
		    if (params & (URLFETCH_BODY | URLFETCH_BINARY)) goto badext;
		    params |= URLFETCH_BINARY;
		} else if (!strcmp(param.s, "BODYPARTSTRUCTURE")) {
		    if (params & URLFETCH_BODYPARTSTRUCTURE) goto badext;
		    params |= URLFETCH_BODYPARTSTRUCTURE;
		} else {
		    goto badext;
		}
	    }

	    if (c != ')') goto badext;
	    c = prot_getc(imapd_in);
	}

	doclose = 0;
	r = imapurl_fromURL(&url, arg.s);

	/* validate the URL */
	if (r || !url.user || !url.server || !url.mailbox || !url.uid ||
	    (url.section && !*url.section) ||
	    (url.urlauth.access && !(url.urlauth.mech && url.urlauth.token))) {
	    /* missing info */
	    r = IMAP_BADURL;
	} else if (strcmp(url.server, config_servername)) {
	    /* wrong server */
	    r = IMAP_BADURL;
	} else if (url.urlauth.expire &&
		   url.urlauth.expire < mktime(gmtime(&now))) {
	    /* expired */
	    r = IMAP_BADURL;
	} else if (url.urlauth.access) {
	    /* check mechanism & authorization */
	    int authorized = 0;

	    if (!strcasecmp(url.urlauth.mech, "INTERNAL")) {
		if (!strncasecmp(url.urlauth.access, "submit+", 7) &&
		    global_authisa(imapd_authstate, IMAPOPT_SUBMITSERVERS)) {
		    /* authorized submit server */
		    authorized = 1;
		} else if (!strncasecmp(url.urlauth.access, "user+", 5) &&
			   !strcmp(url.urlauth.access+5, imapd_userid)) {
		    /* currently authorized user */
		    authorized = 1;
		} else if (!strcasecmp(url.urlauth.access, "authuser") &&
			   strcmp(imapd_userid, "anonymous")) {
		    /* any non-anonymous authorized user */
		    authorized = 1;
		} else if (!strcasecmp(url.urlauth.access, "anonymous")) {
		    /* anyone */
		    authorized = 1;
		}
	    }

	    if (!authorized) r = IMAP_BADURL;
	}
		
	if (!r) {
	    r = (*imapd_namespace.mboxname_tointernal)(&imapd_namespace,
						       url.mailbox,
						       url.user, mailboxname);
	}
	if (!r) {
	    r = mlookup(NULL, NULL, mailboxname, &mbentry);
	}

	if (!r && (mbentry->mbtype & MBTYPE_REMOTE)) {
	    /* remote mailbox */
	    struct backend *be;

	    be = proxy_findserver(mbentry->server, &imap_protocol,
				  proxy_userid, &backend_cached,
				  &backend_current, &backend_inbox, imapd_in);
	    if (!be) {
		r = IMAP_SERVER_UNAVAILABLE;
	    } else {
		/* XXX  proxy command to backend */
	    }

	    free(url.freeme);

	    mboxlist_entry_free(&mbentry);

	    continue;
	}

	mboxlist_entry_free(&mbentry);

	/* local mailbox */
	if (!r) {
	    if (url.urlauth.token) {
		/* validate the URLAUTH token */

		/* yes, this is evil, in-place conversion from hex
		 * to binary */
		if (hex_to_bin(url.urlauth.token, 0,
		    (unsigned char *) url.urlauth.token) < 1) {
		    r = IMAP_BADURL;
		    break;
		}

		/* first byte is the algorithm used to create token */
		switch (url.urlauth.token[0]) {
		case URLAUTH_ALG_HMAC_SHA1: {
		    const char *key;
		    size_t keylen;
		    unsigned char vtoken[EVP_MAX_MD_SIZE];
		    unsigned int vtoken_len;

		    r = mboxkey_open(url.user, 0, &mboxkey_db);
		    if (r) break;

		    r = mboxkey_read(mboxkey_db, mailboxname, &key, &keylen);
		    if (r) break;

		    HMAC(EVP_sha1(), key, keylen, (unsigned char *) arg.s,
			 url.urlauth.rump_len, vtoken, &vtoken_len);
		    mboxkey_close(mboxkey_db);

		    if (memcmp(vtoken, url.urlauth.token+1, vtoken_len)) {
			r = IMAP_BADURL;
		    }

		    break;
		}
		default:
		    r = IMAP_BADURL;
		    break;
		}
	    }

	    if (!r) {
		if (!strcmp(index_mboxname(imapd_index), mailboxname)) {
		    state = imapd_index;
		}
		else {
		    /* not the currently selected mailbox, so try to open it */

		    r = index_open(mailboxname, NULL, &state);
		    if (!r) 
			doclose = 1;

		    if (!r && !url.urlauth.access &&
			!(state->myrights & ACL_READ)) {
			r = (imapd_userisadmin ||
			     (state->myrights & ACL_LOOKUP)) ?
			    IMAP_PERMISSION_DENIED : IMAP_MAILBOX_NONEXISTENT;
		    }
		}
	    }

	    if (r) {
		/* nothing to do, handled up top */
	    } else if (url.uidvalidity &&
		       (state->mailbox->i.uidvalidity != url.uidvalidity)) {
		r = IMAP_BADURL;
	    } else if (!url.uid || !(msgno = index_finduid(state, url.uid)) ||
		       (index_getuid(state, msgno) != url.uid)) {
		r = IMAP_BADURL;
	    } else {
		r = index_urlfetch(state, msgno, params, url.section,
				   url.start_octet, url.octet_count,
				   imapd_out, NULL);
	    }

	    free(url.freeme);

	    if (doclose)
		index_close(&state);
	}

	if (r) prot_printf(imapd_out, " NIL");

    } while (c == ' ');

    prot_printf(imapd_out, "\r\n");

    if (c == '\r') c = prot_getc(imapd_in);
    if (c != '\n') {
	prot_printf(imapd_out,
		    "%s BAD Unexpected extra arguments to URLFETCH\r\n", tag);
	eatline(imapd_in, c);
    }
    else {
	prot_printf(imapd_out, "%s OK %s\r\n", tag,
		    error_message(IMAP_OK_COMPLETED));
    }
    return;

  badext:
    prot_printf(imapd_out, " NIL\r\n");
    prot_printf(imapd_out,
		"%s BAD Invalid extended URLFETCH parameters\r\n", tag);
    eatline(imapd_in, c);
}

#define MBOX_KEY_LEN 16		  /* 128 bits */

static void cmd_genurlauth(char *tag)
{
    struct mboxkey *mboxkey_db;
    int first = 1;
    int c, r;
    static struct buf arg1, arg2;
    struct imapurl url;
    char mailboxname[MAX_MAILBOX_BUFFER];
    char newkey[MBOX_KEY_LEN];
    char *urlauth = NULL;
    const char *key;
    size_t keylen;
    unsigned char token[EVP_MAX_MD_SIZE+1]; /* +1 for algorithm */
    unsigned int token_len;
    mbentry_t *mbentry = NULL;
    time_t now = time(NULL);

    r = mboxkey_open(imapd_userid, MBOXKEY_CREATE, &mboxkey_db);
    if (r) {
	prot_printf(imapd_out,
		   "%s NO Cannot open mailbox key db for %s: %s\r\n",
		   tag, imapd_userid, error_message(r));
	return;
    }

    do {
	c = getastring(imapd_in, imapd_out, &arg1);
	if (c != ' ') {
	    prot_printf(imapd_out,
			"%s BAD Missing required argument to Genurlauth\r\n",
			tag);
	    eatline(imapd_in, c);
	    return;
	}
	c = getword(imapd_in, &arg2);
	if (strcasecmp(arg2.s, "INTERNAL")) {
	    prot_printf(imapd_out,
			"%s BAD Unknown auth mechanism to Genurlauth %s\r\n",
			tag, arg2.s);
	    eatline(imapd_in, c);
	    return;
	}

	r = imapurl_fromURL(&url, arg1.s);

	/* validate the URL */
	if (r || !url.user || !url.server || !url.mailbox || !url.uid ||
	    (url.section && !*url.section) || !url.urlauth.access) {
	    r = IMAP_BADURL;
	} else if (strcmp(url.user, imapd_userid)) {
	    /* not using currently authorized user's namespace */
	    r = IMAP_BADURL;
	} else if (strcmp(url.server, config_servername)) {
	    /* wrong server */
	    r = IMAP_BADURL;
	} else if (url.urlauth.expire &&
		   url.urlauth.expire < mktime(gmtime(&now))) {
	    /* already expired */
	    r = IMAP_BADURL;
	}

	if (!r) {
	    r = (*imapd_namespace.mboxname_tointernal)(&imapd_namespace,
						       url.mailbox,
						       imapd_userid, mailboxname);
	}
	if (!r) {
	    r = mlookup(NULL, NULL, mailboxname, &mbentry);
	}

	if (r) {
	    prot_printf(imapd_out,
			"%s BAD Poorly specified URL to Genurlauth %s\r\n",
			tag, arg1.s);
	    eatline(imapd_in, c);
	    return;
	}

	if (mbentry->mbtype & MBTYPE_REMOTE) {
	    /* XXX  proxy to backend */
	    mboxlist_entry_free(&mbentry);
	    continue;
	}

	mboxlist_entry_free(&mbentry);

	/* lookup key */
	r = mboxkey_read(mboxkey_db, mailboxname, &key, &keylen);
	if (r) {
	    syslog(LOG_ERR, "DBERROR: error fetching mboxkey: %s",
		   cyrusdb_strerror(r));
	}
	else if (!key) {
	    /* create a new key */
	    RAND_bytes((unsigned char *) newkey, MBOX_KEY_LEN);
	    key = newkey;
	    keylen = MBOX_KEY_LEN;
	    r = mboxkey_write(mboxkey_db, mailboxname, key, keylen);
	    if (r) {
		syslog(LOG_ERR, "DBERROR: error writing new mboxkey: %s",
		       cyrusdb_strerror(r));
	    }
	}

	if (r) {
	    eatline(imapd_in, c);
	    prot_printf(imapd_out,
			"%s NO Error authorizing %s: %s\r\n",
			tag, arg1.s, cyrusdb_strerror(r));
	    return;
	}

	/* first byte is the algorithm used to create token */
	token[0] = URLAUTH_ALG_HMAC_SHA1;
	HMAC(EVP_sha1(), key, keylen, (unsigned char *) arg1.s, strlen(arg1.s),
	     token+1, &token_len);
	token_len++;

	urlauth = xrealloc(urlauth, strlen(arg1.s) + 10 +
			   2 * (EVP_MAX_MD_SIZE+1) + 1);
	strcpy(urlauth, arg1.s);
	strcat(urlauth, ":internal:");
	bin_to_hex(token, token_len, urlauth+strlen(urlauth), BH_LOWER);

	if (first) {
	    prot_printf(imapd_out, "* GENURLAUTH");
	    first = 0;
	}
	(void)prot_putc(' ', imapd_out);
	prot_printstring(imapd_out, urlauth);
    } while (c == ' ');

    if (!first) prot_printf(imapd_out, "\r\n");
 
    if (c == '\r') c = prot_getc(imapd_in);
    if (c != '\n') {
	prot_printf(imapd_out,
		    "%s BAD Unexpected extra arguments to GENURLAUTH\r\n", tag);
	eatline(imapd_in, c);
    }
    else {
	prot_printf(imapd_out, "%s OK %s\r\n", tag,
		    error_message(IMAP_OK_COMPLETED));
    }

    free(urlauth);

    mboxkey_close(mboxkey_db);
}

static void cmd_resetkey(char *tag, char *mailbox,
		  char *mechanism __attribute__((unused)))
/* XXX we don't support any external mechanisms, so we ignore it */
{
    int r;

    if (mailbox) {
	/* delete key for specified mailbox */
	char mailboxname[MAX_MAILBOX_BUFFER];
	struct mboxkey *mboxkey_db;
	mbentry_t *mbentry = NULL;

	r = (*imapd_namespace.mboxname_tointernal)(&imapd_namespace,
						   mailbox,
						   imapd_userid, mailboxname);
	if (!r) {
	    r = mlookup(NULL, NULL, mailboxname, &mbentry);
	}
	if (r) {
	    prot_printf(imapd_out, "%s NO Error removing key: %s\r\n",
			tag, error_message(r));
	    return;
	}

	if (mbentry->mbtype & MBTYPE_REMOTE) {
	    /* XXX  proxy to backend */
	    mboxlist_entry_free(&mbentry);
	    return;
	}

	mboxlist_entry_free(&mbentry);

	r = mboxkey_open(imapd_userid, MBOXKEY_CREATE, &mboxkey_db);
	if (!r) {
	    r = mboxkey_write(mboxkey_db, mailboxname, NULL, 0);
	    mboxkey_close(mboxkey_db);
	}

	if (r) {
	    prot_printf(imapd_out, "%s NO Error removing key: %s\r\n",
			tag, cyrusdb_strerror(r));
	} else {
	    prot_printf(imapd_out,
			"%s OK [URLMECH INTERNAL] key removed\r\n", tag);
	}
    }
    else {
	/* delete ALL keys */
	/* XXX  what do we do about multiple backends? */
	r = mboxkey_delete_user(imapd_userid);
	if (r) {
	    prot_printf(imapd_out, "%s NO Error removing keys: %s\r\n",
			tag, cyrusdb_strerror(r));
	} else {
	    prot_printf(imapd_out, "%s OK All keys removed\r\n", tag);
	}
    }
}
#endif /* HAVE_SSL */

#ifdef HAVE_ZLIB
static void cmd_compress(char *tag, char *alg)
{
    if (imapd_compress_done) {
	prot_printf(imapd_out,
		    "%s BAD [COMPRESSIONACTIVE] DEFLATE active via COMPRESS\r\n",
		    tag);
    }
#if defined(HAVE_SSL) && (OPENSSL_VERSION_NUMBER >= 0x0090800fL)
    else if (imapd_tls_comp) {
	prot_printf(imapd_out,
		    "%s NO [COMPRESSIONACTIVE] %s active via TLS\r\n",
		    tag, SSL_COMP_get_name(imapd_tls_comp));
    }
#endif // defined(HAVE_SSL) && (OPENSSL_VERSION_NUMBER >= 0x0090800fL)
    else if (strcasecmp(alg, "DEFLATE")) {
	prot_printf(imapd_out,
		    "%s NO Unknown COMPRESS algorithm: %s\r\n", tag, alg);
    }
    else if (ZLIB_VERSION[0] != zlibVersion()[0]) {
	prot_printf(imapd_out,
		    "%s NO Error initializing %s (incompatible zlib version)\r\n",
		    tag, alg);
    }
    else {
	prot_printf(imapd_out,
		    "%s OK %s active\r\n", tag, alg);

	/* enable (de)compression for the prot layer */
	prot_setcompress(imapd_in);
	prot_setcompress(imapd_out);

	imapd_compress_done = 1;
    }
}
#endif /* HAVE_ZLIB */

static void cmd_enable(char *tag)
{
    static struct buf arg;
    int c;
    unsigned new_capa = 0;

    /* RFC5161 says that enable while selected is actually bogus,
     * but it's no skin off our nose to support it, so don't
     * bother checking */

    do {
	c = getword(imapd_in, &arg);
	if (!arg.s[0]) {
	    prot_printf(imapd_out,
			"\r\n%s BAD Missing required argument to Enable\r\n",
			tag);
	    eatline(imapd_in, c);
	    return;
	}
	if (!strcasecmp(arg.s, "condstore"))
	    new_capa |= CAPA_CONDSTORE;
	else if (!strcasecmp(arg.s, "qresync"))
	    new_capa |= CAPA_QRESYNC | CAPA_CONDSTORE;
    } while (c == ' ');

    /* check for CRLF */
    if (c == '\r') c = prot_getc(imapd_in);
    if (c != '\n') {
	prot_printf(imapd_out,
		    "%s BAD Unexpected extra arguments to Enable\r\n", tag);
	eatline(imapd_in, c);
	return;
    }

    prot_printf(imapd_out, "* ENABLED");
    if (!(client_capa & CAPA_CONDSTORE) &&
	 (new_capa & CAPA_CONDSTORE)) {
	prot_printf(imapd_out, " CONDSTORE");
    }
    if (!(client_capa & CAPA_QRESYNC) &&
	 (new_capa & CAPA_QRESYNC)) {
	prot_printf(imapd_out, " QRESYNC");
    }
    prot_printf(imapd_out, "\r\n");

    /* track the new capabilities */
    client_capa |= new_capa;

    prot_printf(imapd_out, "%s OK %s\r\n", tag,
		error_message(IMAP_OK_COMPLETED));
}

static void cmd_xkillmy(const char *tag, const char *cmdname)
{
    char *cmd = xstrdup(cmdname);
    char *p;

    /* normalise to imapd conventions */
    if (Uislower(cmd[0]))
	cmd[0] = toupper((unsigned char) cmd[0]);
    for (p = cmd+1; *p; p++) {
	if (Uisupper(*p)) *p = tolower((unsigned char) *p);
    }

    proc_killusercmd(imapd_userid, cmd, SIGUSR2);

    free(cmd);

    prot_printf(imapd_out, "%s OK %s\r\n", tag,
		error_message(IMAP_OK_COMPLETED));
}

static void cmd_xforever(const char *tag)
{
    unsigned n = 1;
    int r = 0;

    while (!r) {
	sleep(1);
	prot_printf(imapd_out, "* FOREVER %u\r\n", n++);
	prot_flush(imapd_out);
	r = cmd_cancelled();
    }

    prot_printf(imapd_out, "%s OK %s\r\n", tag, error_message(r));
}

static void cmd_xmeid(const char *tag, const char *id)
{
    mboxevent_set_client_id(id);

    prot_printf(imapd_out, "%s OK %s\r\n", tag,
		error_message(IMAP_OK_COMPLETED));
}<|MERGE_RESOLUTION|>--- conflicted
+++ resolved
@@ -8523,19 +8523,11 @@
 
 nonconv:
     /* use the index status if we can so we get the 'alive' Recent count */
-    if (!strcmpsafe(mailboxname, index_mboxname(imapd_index)))
-<<<<<<< HEAD
-	if (imapd_index->mailbox)
-	    return index_status(imapd_index, sd);
-
-=======
-	r = index_status(imapd_index, sd);
->>>>>>> 81c940b7
+    if (!strcmpsafe(mailboxname, index_mboxname(imapd_index)) && imapd_index->mailbox)
+	return index_status(imapd_index, sd);
+
     /* fall back to generic lookup */
-    else
-	r = status_lookup(mailboxname, imapd_userid, statusitems, sd);
-
-    return r;
+    return status_lookup(mailboxname, imapd_userid, statusitems, sd);
 }
 
 /*
