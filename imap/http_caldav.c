/* http_caldav.c -- Routines for handling CalDAV collections in httpd
 *
 * Copyright (c) 1994-2011 Carnegie Mellon University.  All rights reserved.
 *
 * Redistribution and use in source and binary forms, with or without
 * modification, are permitted provided that the following conditions
 * are met:
 *
 * 1. Redistributions of source code must retain the above copyright
 *    notice, this list of conditions and the following disclaimer.
 *
 * 2. Redistributions in binary form must reproduce the above copyright
 *    notice, this list of conditions and the following disclaimer in
 *    the documentation and/or other materials provided with the
 *    distribution.
 *
 * 3. The name "Carnegie Mellon University" must not be used to
 *    endorse or promote products derived from this software without
 *    prior written permission. For permission or any legal
 *    details, please contact
 *      Carnegie Mellon University
 *      Center for Technology Transfer and Enterprise Creation
 *      4615 Forbes Avenue
 *      Suite 302
 *      Pittsburgh, PA  15213
 *      (412) 268-7393, fax: (412) 268-7395
 *      innovation@andrew.cmu.edu
 *
 * 4. Redistributions of any form whatsoever must retain the following
 *    acknowledgment:
 *    "This product includes software developed by Computing Services
 *     at Carnegie Mellon University (http://www.cmu.edu/computing/)."
 *
 * CARNEGIE MELLON UNIVERSITY DISCLAIMS ALL WARRANTIES WITH REGARD TO
 * THIS SOFTWARE, INCLUDING ALL IMPLIED WARRANTIES OF MERCHANTABILITY
 * AND FITNESS, IN NO EVENT SHALL CARNEGIE MELLON UNIVERSITY BE LIABLE
 * FOR ANY SPECIAL, INDIRECT OR CONSEQUENTIAL DAMAGES OR ANY DAMAGES
 * WHATSOEVER RESULTING FROM LOSS OF USE, DATA OR PROFITS, WHETHER IN
 * AN ACTION OF CONTRACT, NEGLIGENCE OR OTHER TORTIOUS ACTION, ARISING
 * OUT OF OR IN CONNECTION WITH THE USE OR PERFORMANCE OF THIS SOFTWARE.
 *
 */
/*
 * TODO:
 *
 *   - Make proxying more robust.  Currently depends on calendar collections
 *     residing on same server as user's INBOX.  Doesn't handle global/shared
 *     calendars.
 *   - Support COPY/MOVE on collections
 *   - Add more required properties
 *   - GET/HEAD on collections (iCalendar stream of resources)
 *   - calendar-query REPORT (handle partial retrieval, prop-filter, timezone?)
 *   - free-busy-query REPORT (check ACL and transp on all calendars)
 *   - sync-collection REPORT - need to handle Depth infinity?
 */

#include <config.h>

#include <syslog.h>

#include <libical/ical.h>
#include <libxml/tree.h>
#include <libxml/uri.h>
#include <sys/types.h>

#include "acl.h"
#include "append.h"
#include "caldav_db.h"
#include "charset.h"
#include "exitcodes.h"
#include "global.h"
#include "hash.h"
#include "httpd.h"
#include "http_caldav.h"
#include "http_caldav_sched.h"
#include "http_dav.h"
#include "http_proxy.h"
#include "index.h"
#include "ical_support.h"
#include "jcal.h"
#include "xcal.h"
#include "map.h"
#include "mailbox.h"
#include "mboxlist.h"
#include "message.h"
#include "message_guid.h"
#include "proxy.h"
#include "times.h"
#include "spool.h"
#include "stristr.h"
#include "tok.h"
#include "util.h"
#include "version.h"
#include "webdav_db.h"
#include "xmalloc.h"
#include "xml_support.h"
#include "xstrlcat.h"
#include "xstrlcpy.h"
#include "zoneinfo_db.h"

/* generated headers are not necessarily in current directory */
#include "imap/http_err.h"
#include "imap/imap_err.h"

#define TZ_STRIP (1<<9)


#ifdef HAVE_RSCALE
#include <unicode/ucal.h>
#include <unicode/uversion.h>

static int rscale_cmp(const void *a, const void *b)
{
    /* Convert to uppercase since that's what we prefer to output */
    return strcmp(ucase(*((char **) a)), ucase(*((char **) b)));
}
#endif /* HAVE_RSCALE */


static struct caldav_db *auth_caldavdb = NULL;
static time_t compile_time;
static struct buf ical_prodid_buf = BUF_INITIALIZER;

unsigned config_allowsched = IMAP_ENUM_CALDAV_ALLOWSCHEDULING_OFF;
const char *ical_prodid = NULL;
icaltimezone *utc_zone = NULL;
struct strlist *cua_domains = NULL;
icalarray *rscale_calendars = NULL;

static int meth_get_head_cal(struct transaction_t *txn, void *params);
static int meth_get_head_fb(struct transaction_t *txn, void *params);

static void my_caldav_init(struct buf *serverinfo);
static void my_caldav_auth(const char *userid);
static void my_caldav_reset(void);
static void my_caldav_shutdown(void);

static int caldav_parse_path(const char *path,
                             struct request_target_t *tgt, const char **errstr);

static int caldav_check_precond(struct transaction_t *txn, const void *data,
                                const char *etag, time_t lastmod);

static int caldav_acl(struct transaction_t *txn, xmlNodePtr priv, int *rights);
static int caldav_copy(struct transaction_t *txn, void *obj,
                       struct mailbox *dest_mbox, const char *dest_rsrc,
                       void *destdb);
static int caldav_delete_cal(struct transaction_t *txn,
                             struct mailbox *mailbox,
                             struct index_record *record, void *data);
static int caldav_get(struct transaction_t *txn, struct mailbox *mailbox,
                      struct index_record *record, void *data);
static int caldav_post(struct transaction_t *txn);
static int caldav_put(struct transaction_t *txn, void *obj,
                      struct mailbox *mailbox, const char *resource,
                      void *destdb);

static int propfind_getcontenttype(const xmlChar *name, xmlNsPtr ns,
                                   struct propfind_ctx *fctx,
                                   xmlNodePtr prop, xmlNodePtr resp,
                                   struct propstat propstat[], void *rock);
static int propfind_restype(const xmlChar *name, xmlNsPtr ns,
                            struct propfind_ctx *fctx,
                            xmlNodePtr prop, xmlNodePtr resp,
                            struct propstat propstat[], void *rock);
static int propfind_caldata(const xmlChar *name, xmlNsPtr ns,
                            struct propfind_ctx *fctx,
                            xmlNodePtr prop, xmlNodePtr resp,
                            struct propstat propstat[], void *rock);
static int propfind_calcompset(const xmlChar *name, xmlNsPtr ns,
                               struct propfind_ctx *fctx,
                               xmlNodePtr prop, xmlNodePtr resp,
                               struct propstat propstat[], void *rock);
static int proppatch_calcompset(xmlNodePtr prop, unsigned set,
                                struct proppatch_ctx *pctx,
                                struct propstat propstat[], void *rock);
static int propfind_suppcaldata(const xmlChar *name, xmlNsPtr ns,
                                struct propfind_ctx *fctx,
                                xmlNodePtr prop, xmlNodePtr resp,
                                struct propstat propstat[], void *rock);
static int propfind_maxsize(const xmlChar *name, xmlNsPtr ns,
                            struct propfind_ctx *fctx,
                            xmlNodePtr prop, xmlNodePtr resp,
                            struct propstat propstat[], void *rock);
static int propfind_minmaxdate(const xmlChar *name, xmlNsPtr ns,
                               struct propfind_ctx *fctx,
                               xmlNodePtr prop, xmlNodePtr resp,
                               struct propstat propstat[], void *rock);
static int propfind_scheddefault(const xmlChar *name, xmlNsPtr ns,
                                 struct propfind_ctx *fctx,
                                 xmlNodePtr prop, xmlNodePtr resp,
                                 struct propstat propstat[], void *rock);
static int propfind_schedtag(const xmlChar *name, xmlNsPtr ns,
                             struct propfind_ctx *fctx,
                             xmlNodePtr prop, xmlNodePtr resp,
                             struct propstat propstat[], void *rock);
static int propfind_caltransp(const xmlChar *name, xmlNsPtr ns,
                              struct propfind_ctx *fctx,
                              xmlNodePtr prop, xmlNodePtr resp,
                              struct propstat propstat[], void *rock);
static int proppatch_caltransp(xmlNodePtr prop, unsigned set,
                               struct proppatch_ctx *pctx,
                               struct propstat propstat[], void *rock);
static int propfind_timezone(const xmlChar *name, xmlNsPtr ns,
                             struct propfind_ctx *fctx,
                             xmlNodePtr prop, xmlNodePtr resp,
                             struct propstat propstat[], void *rock);
static int proppatch_timezone(xmlNodePtr prop, unsigned set,
                              struct proppatch_ctx *pctx,
                              struct propstat propstat[], void *rock);
static int propfind_availability(const xmlChar *name, xmlNsPtr ns,
                                 struct propfind_ctx *fctx,
                                 xmlNodePtr prop, xmlNodePtr resp,
                                 struct propstat propstat[], void *rock);
static int proppatch_availability(xmlNodePtr prop, unsigned set,
                                  struct proppatch_ctx *pctx,
                                  struct propstat propstat[], void *rock);
static int propfind_tzservset(const xmlChar *name, xmlNsPtr ns,
                              struct propfind_ctx *fctx,
                              xmlNodePtr prop, xmlNodePtr resp,
                              struct propstat propstat[], void *rock);
static int propfind_tzid(const xmlChar *name, xmlNsPtr ns,
                         struct propfind_ctx *fctx,
                         xmlNodePtr prop, xmlNodePtr resp,
                         struct propstat propstat[], void *rock);
static int proppatch_tzid(xmlNodePtr prop, unsigned set,
                          struct proppatch_ctx *pctx,
                          struct propstat propstat[], void *rock);
static int propfind_rscaleset(const xmlChar *name, xmlNsPtr ns,
                              struct propfind_ctx *fctx,
                              xmlNodePtr prop, xmlNodePtr resp,
                              struct propstat propstat[], void *rock);

static int report_cal_query(struct transaction_t *txn,
                            struct meth_params *rparams,
                            xmlNodePtr inroot, struct propfind_ctx *fctx);
static int report_fb_query(struct transaction_t *txn,
                           struct meth_params *rparams,
                           xmlNodePtr inroot, struct propfind_ctx *fctx);

static const char *begin_icalendar(struct buf *buf);
static void end_icalendar(struct buf *buf);

static struct mime_type_t caldav_mime_types[] = {
    /* First item MUST be the default type and storage format */
    { "text/calendar; charset=utf-8", "2.0", "ics",
      (char* (*)(void *, unsigned long *)) &my_icalcomponent_as_ical_string,
      (void * (*)(const char*)) &icalparser_parse_string,
      (void (*)(void *)) &icalcomponent_free, &begin_icalendar, &end_icalendar
    },
    { "application/calendar+xml; charset=utf-8", NULL, "xcs",
      (char* (*)(void *, unsigned long *)) &icalcomponent_as_xcal_string,
      (void * (*)(const char*)) &xcal_string_as_icalcomponent,
      NULL, &begin_xcal, &end_xcal
    },
#ifdef WITH_JSON
    { "application/calendar+json; charset=utf-8", NULL, "jcs",
      (char* (*)(void *, unsigned long *)) &icalcomponent_as_jcal_string,
      (void * (*)(const char*)) &jcal_string_as_icalcomponent,
      NULL, &begin_jcal, &end_jcal
    },
#endif
    { NULL, NULL, NULL, NULL, NULL, NULL, NULL, NULL }
};

/* Array of supported REPORTs */
static const struct report_type_t caldav_reports[] = {

    /* WebDAV Versioning (RFC 3253) REPORTs */
    { "expand-property", NS_DAV, "multistatus", &report_expand_prop,
      DACL_READ, 0 },

    /* WebDAV ACL (RFC 3744) REPORTs */
    { "acl-principal-prop-set", NS_DAV, "multistatus", &report_acl_prin_prop,
      DACL_ADMIN, REPORT_NEED_MBOX | REPORT_DEPTH_ZERO },

    /* WebDAV Sync (RFC 6578) REPORTs */
    { "sync-collection", NS_DAV, "multistatus", &report_sync_col,
      DACL_READ, REPORT_NEED_MBOX | REPORT_NEED_PROPS },

    /* CalDAV (RFC 4791) REPORTs */
    { "calendar-query", NS_CALDAV, "multistatus", &report_cal_query,
      DACL_READ, REPORT_NEED_MBOX | REPORT_ALLOW_PROPS },
    { "calendar-multiget", NS_CALDAV, "multistatus", &report_multiget,
      DACL_READ, REPORT_NEED_MBOX | REPORT_ALLOW_PROPS },
    { "free-busy-query", NS_CALDAV, NULL, &report_fb_query,
      DACL_READFB, REPORT_NEED_MBOX },

    { NULL, 0, NULL, NULL, 0, 0 }
};

/* Array of known "live" properties */
static const struct prop_entry caldav_props[] = {

    /* WebDAV (RFC 4918) properties */
    { "creationdate", NS_DAV,
      PROP_ALLPROP | PROP_COLLECTION | PROP_RESOURCE,
      propfind_creationdate, NULL, NULL },
    { "displayname", NS_DAV,
      PROP_ALLPROP | PROP_COLLECTION | PROP_RESOURCE,
      propfind_fromdb, proppatch_todb, NULL },
    { "getcontentlanguage", NS_DAV, PROP_ALLPROP | PROP_RESOURCE,
      propfind_fromhdr, NULL, "Content-Language" },
    { "getcontentlength", NS_DAV,
      PROP_ALLPROP | PROP_COLLECTION | PROP_RESOURCE,
      propfind_getlength, NULL, NULL },
    { "getcontenttype", NS_DAV,
      PROP_ALLPROP | PROP_COLLECTION | PROP_RESOURCE,
      propfind_getcontenttype, NULL, "Content-Type" },
    { "getetag", NS_DAV, PROP_ALLPROP | PROP_COLLECTION | PROP_RESOURCE,
      propfind_getetag, NULL, NULL },
    { "getlastmodified", NS_DAV,
      PROP_ALLPROP | PROP_COLLECTION | PROP_RESOURCE,
      propfind_getlastmod, NULL, NULL },
    { "lockdiscovery", NS_DAV, PROP_ALLPROP | PROP_RESOURCE,
      propfind_lockdisc, NULL, NULL },
    { "resourcetype", NS_DAV,
      PROP_ALLPROP | PROP_COLLECTION | PROP_RESOURCE,
      propfind_restype, proppatch_restype, "calendar" },
    { "supportedlock", NS_DAV, PROP_ALLPROP | PROP_RESOURCE,
      propfind_suplock, NULL, NULL },

    /* WebDAV Versioning (RFC 3253) properties */
    { "supported-report-set", NS_DAV, PROP_COLLECTION,
      propfind_reportset, NULL, (void *) caldav_reports },

    /* WebDAV ACL (RFC 3744) properties */
    { "owner", NS_DAV, PROP_COLLECTION | PROP_RESOURCE,
      propfind_owner, NULL, NULL },
    { "group", NS_DAV, 0, NULL, NULL, NULL },
    { "supported-privilege-set", NS_DAV, PROP_COLLECTION | PROP_RESOURCE,
      propfind_supprivset, NULL, NULL },
    { "current-user-privilege-set", NS_DAV, PROP_COLLECTION | PROP_RESOURCE,
      propfind_curprivset, NULL, NULL },
    { "acl", NS_DAV, PROP_COLLECTION | PROP_RESOURCE,
      propfind_acl, NULL, NULL },
    { "acl-restrictions", NS_DAV, PROP_COLLECTION | PROP_RESOURCE,
      propfind_aclrestrict, NULL, NULL },
    { "inherited-acl-set", NS_DAV, 0, NULL, NULL, NULL },
    { "principal-collection-set", NS_DAV, PROP_COLLECTION | PROP_RESOURCE,
      propfind_princolset, NULL, NULL },

    /* WebDAV Quota (RFC 4331) properties */
    { "quota-available-bytes", NS_DAV, PROP_COLLECTION,
      propfind_quota, NULL, NULL },
    { "quota-used-bytes", NS_DAV, PROP_COLLECTION,
      propfind_quota, NULL, NULL },

    /* WebDAV Current Principal (RFC 5397) properties */
    { "current-user-principal", NS_DAV, PROP_COLLECTION | PROP_RESOURCE,
      propfind_curprin, NULL, NULL },

    /* WebDAV POST (RFC 5995) properties */
    { "add-member", NS_DAV, PROP_COLLECTION,
      propfind_addmember, NULL, NULL },

    /* WebDAV Sync (RFC 6578) properties */
    { "sync-token", NS_DAV, PROP_COLLECTION,
      propfind_sync_token, NULL, NULL },

    /* draft-douglass-server-info */
    { "server-info-href", NS_DAV, PROP_COLLECTION,
      propfind_serverinfo, NULL, NULL },

    /* CalDAV (RFC 4791) properties */
    { "calendar-data", NS_CALDAV, PROP_RESOURCE | PROP_PRESCREEN,
      propfind_caldata, NULL, NULL },
    { "calendar-description", NS_CALDAV, PROP_COLLECTION,
      propfind_fromdb, proppatch_todb, NULL },
    { "calendar-timezone", NS_CALDAV, PROP_COLLECTION | PROP_PRESCREEN,
      propfind_timezone, proppatch_timezone, NULL },
    { "supported-calendar-component-set", NS_CALDAV, PROP_COLLECTION,
      propfind_calcompset, proppatch_calcompset, NULL },
    { "supported-calendar-data", NS_CALDAV, PROP_COLLECTION,
      propfind_suppcaldata, NULL, NULL },
    { "max-resource-size", NS_CALDAV, PROP_COLLECTION,
      propfind_maxsize, NULL, NULL },
    { "min-date-time", NS_CALDAV, PROP_COLLECTION,
      propfind_minmaxdate, NULL, &caldav_epoch },
    { "max-date-time", NS_CALDAV, PROP_COLLECTION,
      propfind_minmaxdate, NULL, &caldav_eternity },
    { "max-instances", NS_CALDAV, 0, NULL, NULL, NULL },
    { "max-attendees-per-instance", NS_CALDAV, 0, NULL, NULL, NULL },

    /* CalDAV Scheduling (RFC 6638) properties */
    { "schedule-tag", NS_CALDAV, PROP_RESOURCE,
      propfind_schedtag, NULL, NULL },
    { "schedule-default-calendar-URL", NS_CALDAV, PROP_COLLECTION,
      propfind_scheddefault, NULL, NULL },
    { "schedule-calendar-transp", NS_CALDAV, PROP_COLLECTION,
      propfind_caltransp, proppatch_caltransp, NULL },

    /* Calendar Availability (draft-ietf-calext-availability) properties */
    { "calendar-availability", NS_CALDAV, PROP_COLLECTION | PROP_PRESCREEN,
      propfind_availability, proppatch_availability, NULL },

    /* Backwards compatibility with Apple VAVAILABILITY clients */
    { "calendar-availability", NS_CS, PROP_COLLECTION | PROP_PRESCREEN,
      propfind_availability, proppatch_availability, NULL },

    /* TZ by Ref (draft-ietf-tzdist-caldav-timezone-ref) properties */
    { "timezone-service-set", NS_CALDAV, PROP_COLLECTION,
      propfind_tzservset, NULL, NULL },
    { "calendar-timezone-id", NS_CALDAV, PROP_COLLECTION,
      propfind_tzid, proppatch_tzid, NULL },

    /* RSCALE (RFC 7529) properties */
    { "supported-rscale-set", NS_CALDAV, PROP_COLLECTION,
      propfind_rscaleset, NULL, NULL },

    /* CalDAV Extensions (draft-daboo-caldav-extensions) properties */
    { "supported-calendar-component-sets", NS_CALDAV, PROP_COLLECTION,
      propfind_calcompset, NULL, NULL },

    /* Apple Calendar Server properties */
    { "getctag", NS_CS, PROP_ALLPROP | PROP_COLLECTION,
      propfind_sync_token, NULL, NULL },

    { NULL, 0, 0, NULL, NULL, NULL }
};


static struct meth_params caldav_params = {
    caldav_mime_types,
    &caldav_parse_path,
    &caldav_check_precond,
    { (db_open_proc_t) &caldav_open_mailbox,
      (db_close_proc_t) &caldav_close,
      (db_proc_t) &caldav_begin,
      (db_proc_t) &caldav_commit,
      (db_proc_t) &caldav_abort,
      (db_lookup_proc_t) &caldav_lookup_resource,
      (db_foreach_proc_t) &caldav_foreach,
      (db_write_proc_t) &caldav_write,
      (db_delete_proc_t) &caldav_delete,
      (db_delmbox_proc_t) &caldav_delmbox },
    &caldav_acl,
    &caldav_copy,
    &caldav_delete_cal,
    &caldav_get,
    MBTYPE_CALENDAR,
    &caldav_post,
    { CALDAV_SUPP_DATA, &caldav_put },
    caldav_props,
    caldav_reports
};


/* Namespace for CalDAV collections */
struct namespace_t namespace_calendar = {
    URL_NS_CALENDAR, 0, "/dav/calendars", "/.well-known/caldav", 1 /* auth */,
    MBTYPE_CALENDAR,
    (ALLOW_READ | ALLOW_POST | ALLOW_WRITE | ALLOW_DELETE |
#ifdef HAVE_VAVAILABILITY
     ALLOW_CAL_AVAIL |
#endif
     ALLOW_DAV | ALLOW_WRITECOL | ALLOW_CAL ),
    &my_caldav_init, &my_caldav_auth, my_caldav_reset, &my_caldav_shutdown,
    {
        { &meth_acl,            &caldav_params },       /* ACL          */
        { &meth_copy_move,      &caldav_params },       /* COPY         */
        { &meth_delete,         &caldav_params },       /* DELETE       */
        { &meth_get_head_cal,   NULL },                 /* GET          */
        { &meth_get_head_cal,   NULL },                 /* HEAD         */
        { &meth_lock,           &caldav_params },       /* LOCK         */
        { &meth_mkcol,          &caldav_params },       /* MKCALENDAR   */
        { &meth_mkcol,          &caldav_params },       /* MKCOL        */
        { &meth_copy_move,      &caldav_params },       /* MOVE         */
        { &meth_options,        &caldav_parse_path },   /* OPTIONS      */
        { &meth_post,           &caldav_params },       /* POST         */
        { &meth_propfind,       &caldav_params },       /* PROPFIND     */
        { &meth_proppatch,      &caldav_params },       /* PROPPATCH    */
        { &meth_put,            &caldav_params },       /* PUT          */
        { &meth_report,         &caldav_params },       /* REPORT       */
        { &meth_trace,          &caldav_parse_path },   /* TRACE        */
        { &meth_unlock,         &caldav_params }        /* UNLOCK       */
    }
};


/* Namespace for Freebusy Read URL */
struct namespace_t namespace_freebusy = {
    URL_NS_FREEBUSY, 0, "/freebusy", NULL, 1 /* auth */,
    MBTYPE_CALENDAR,
    ALLOW_READ,
    NULL, NULL, NULL, NULL,
    {
        { NULL,                 NULL },                 /* ACL          */
        { NULL,                 NULL },                 /* COPY         */
        { NULL,                 NULL },                 /* DELETE       */
        { &meth_get_head_fb,    NULL },                 /* GET          */
        { &meth_get_head_fb,    NULL },                 /* HEAD         */
        { NULL,                 NULL },                 /* LOCK         */
        { NULL,                 NULL },                 /* MKCALENDAR   */
        { NULL,                 NULL },                 /* MKCOL        */
        { NULL,                 NULL },                 /* MOVE         */
        { &meth_options,        &caldav_parse_path },   /* OPTIONS      */
        { NULL,                 NULL },                 /* POST         */
        { NULL,                 NULL },                 /* PROPFIND     */
        { NULL,                 NULL },                 /* PROPPATCH    */
        { NULL,                 NULL },                 /* PUT          */
        { NULL,                 NULL },                 /* REPORT       */
        { &meth_trace,          &caldav_parse_path },   /* TRACE        */
        { NULL,                 NULL }                  /* UNLOCK       */
    }
};


static const struct cal_comp_t {
    const char *name;
    unsigned long type;
} cal_comps[] = {
    { "VEVENT",         CAL_COMP_VEVENT },
    { "VTODO",          CAL_COMP_VTODO },
    { "VJOURNAL",       CAL_COMP_VJOURNAL },
    { "VFREEBUSY",      CAL_COMP_VFREEBUSY },
#ifdef HAVE_VAVAILABILITY
    { "VAVAILABILITY",  CAL_COMP_VAVAILABILITY },
#endif
#ifdef HAVE_VPOLL
    { "VPOLL",          CAL_COMP_VPOLL },
#endif
//    { "VTIMEZONE",    CAL_COMP_VTIMEZONE },
//    { "VALARM",               CAL_COMP_VALARM },
    { NULL, 0 }
};


static void my_caldav_init(struct buf *serverinfo)
{
    const char *domains;
    char *domain;
    tok_t tok;

    buf_printf(serverinfo, " SQLite/%s", sqlite3_libversion());
    buf_printf(serverinfo, " LibICal/%s", ICAL_VERSION);
#ifdef HAVE_RSCALE
    if ((rscale_calendars = icalrecurrencetype_rscale_supported_calendars())) {
        icalarray_sort(rscale_calendars, &rscale_cmp);

        buf_printf(serverinfo, " ICU4C/%s", U_ICU_VERSION);
    }
#endif
#ifdef WITH_JSON
    buf_printf(serverinfo, " Jansson/%s", JANSSON_VERSION);
#endif

    namespace_calendar.enabled =
        config_httpmodules & IMAP_ENUM_HTTPMODULES_CALDAV;

    if (!namespace_calendar.enabled) return;

    if (!config_getstring(IMAPOPT_CALENDARPREFIX)) {
        fatal("Required 'calendarprefix' option is not set", EC_CONFIG);
    }

    caldav_init();
    webdav_init();

#ifdef HAVE_IANA_PARAMS
    config_allowsched = config_getenum(IMAPOPT_CALDAV_ALLOWSCHEDULING);
    if (config_allowsched) {
        namespace_calendar.allow |= ALLOW_CAL_SCHED;

#ifndef HAVE_SCHEDULING_PARAMS
        /* Need to set this to parse CalDAV Scheduling parameters */
        ical_set_unknown_token_handling_setting(ICAL_ASSUME_IANA_TOKEN);
#endif
    }

    if (config_getswitch(IMAPOPT_CALDAV_ALLOWATTACH))
        namespace_calendar.allow |= ALLOW_CAL_ATTACH;

#endif /* HAVE_IANA_PARAMS */

#ifdef HAVE_TZ_BY_REF
    if (namespace_tzdist.enabled) {
        char zonedir[MAX_MAILBOX_PATH+1];

        snprintf(zonedir, MAX_MAILBOX_PATH, "%s%s",
                 config_dir, FNAME_ZONEINFODIR);
        set_zone_directory(zonedir);
        icaltimezone_set_tzid_prefix("");
        icaltimezone_set_builtin_tzdata(1);

        namespace_calendar.allow |= ALLOW_CAL_NOTZ;
    }
#endif

    namespace_principal.enabled = 1;
    /* Apple clients check principal resources for these DAV tokens */
    namespace_principal.allow |= namespace_calendar.allow &
        (ALLOW_CAL | ALLOW_CAL_AVAIL | ALLOW_CAL_SCHED | ALLOW_CAL_ATTACH);

    namespace_freebusy.enabled =
        config_httpmodules & IMAP_ENUM_HTTPMODULES_FREEBUSY;

    compile_time = calc_compile_time(__TIME__, __DATE__);

    buf_printf(&ical_prodid_buf,
               "-//CyrusIMAP.org/Cyrus %s//EN", cyrus_version());
    ical_prodid = buf_cstring(&ical_prodid_buf);

    /* Create an array of calendar-user-adddress-set domains */
    domains = config_getstring(IMAPOPT_CALENDAR_USER_ADDRESS_SET);
    if (!domains) domains = config_defdomain;
    if (!domains) domains = config_servername;

    tok_init(&tok, domains, " \t", TOK_TRIMLEFT|TOK_TRIMRIGHT);
    while ((domain = tok_next(&tok))) appendstrlist(&cua_domains, domain);
    tok_fini(&tok);

    utc_zone = icaltimezone_get_utc_timezone();
}

<<<<<<< HEAD
int caldav_create_defaultcalendars(const char *userid)
=======
static int _create_mailbox(const char *userid, const char *mailboxname, int type, int useracl, int anyoneacl)
{
    int r = 0;
    char rights[100];

    r = mboxlist_lookup(mailboxname, NULL, NULL);
    if (!r) return 0;
    if (r != IMAP_MAILBOX_NONEXISTENT) return r;

    /* Create locally */
    r = mboxlist_createmailbox(mailboxname, type,
                               NULL, 0,
                               userid, httpd_authstate,
                               0, 0, 0, 0, NULL);
    if (!r && useracl) {
        cyrus_acl_masktostr(useracl, rights);
        r = mboxlist_setacl(&httpd_namespace, mailboxname, userid, rights,
                            1, httpd_userid, httpd_authstate);
    }
    if (!r && anyoneacl) {
        cyrus_acl_masktostr(anyoneacl, rights);
        r = mboxlist_setacl(&httpd_namespace, mailboxname, "anyone", rights,
                            1, httpd_userid, httpd_authstate);
    }

    if (r) syslog(LOG_ERR, "IOERROR: failed to create %s (%s)",
                  mailboxname, error_message(r));
    return r;
}

static void my_caldav_auth(const char *userid)
>>>>>>> 715a86be
{
    int r;
    char *mailboxname;
    struct buf acl = BUF_INITIALIZER;

    /* calendar-home-set */
    mailboxname = caldav_mboxname(userid, NULL);
    r = mboxlist_lookup(mailboxname, NULL, NULL);
    if (r == IMAP_MAILBOX_NONEXISTENT) {
        if (config_mupdate_server) {
            /* Find location of INBOX */
            char *inboxname = mboxname_user_mbox(userid, NULL);
            mbentry_t *mbentry = NULL;

            r = http_mlookup(inboxname, &mbentry, NULL);
            free(inboxname);
            if (!r && mbentry->server) {
                proxy_findserver(mbentry->server, &http_protocol, httpd_userid,
                                 &backend_cached, NULL, NULL, httpd_in);
                mboxlist_entry_free(&mbentry);
                free(mailboxname);
                return r;
            }
            mboxlist_entry_free(&mbentry);
        }
        r = _create_mailbox(userid, mailboxname, MBTYPE_COLLECTION,
                            ACL_ALL | DACL_READFB, DACL_READFB);
    }

    free(mailboxname);
    if (r) goto done;

    if (config_getswitch(IMAPOPT_CALDAV_CREATE_DEFAULT)) {
        /* Default calendar */
        mailboxname = caldav_mboxname(userid, SCHED_DEFAULT);
        r = _create_mailbox(userid, mailboxname, MBTYPE_CALENDAR,
                            ACL_ALL | DACL_READFB, DACL_READFB);
        free(mailboxname);
        if (r) goto done;
    }

    if (config_getswitch(IMAPOPT_CALDAV_CREATE_SCHED) &&
        namespace_calendar.allow & ALLOW_CAL_SCHED) {
        /* Scheduling Inbox */
        mailboxname = caldav_mboxname(userid, SCHED_INBOX);
        r = _create_mailbox(userid, mailboxname, MBTYPE_CALENDAR,
                            ACL_ALL | DACL_SCHED, DACL_SCHED);
        free(mailboxname);
        if (r) goto done;

        /* Scheduling Outbox */
        mailboxname = caldav_mboxname(userid, SCHED_OUTBOX);
        r = _create_mailbox(userid, mailboxname, MBTYPE_CALENDAR,
                            ACL_ALL | DACL_SCHED, 0);
        free(mailboxname);
        if (r) goto done;
    }

    if (config_getswitch(IMAPOPT_CALDAV_CREATE_ATTACH) &&
        namespace_calendar.allow & ALLOW_CAL_ATTACH) {
        /* Managed Attachment Collection */
        mailboxname = caldav_mboxname(userid, MANAGED_ATTACH);
        r = _create_mailbox(userid, mailboxname, MBTYPE_COLLECTION,
                            ACL_ALL | DACL_SCHED, ACL_READ);
        free(mailboxname);
        if (r) goto done;
    }

  done:
    buf_free(&acl);
    return r;
}

static void my_caldav_auth(const char *userid)
{
    int r;

    if (httpd_userisadmin ||
        global_authisa(httpd_authstate, IMAPOPT_PROXYSERVERS)) {
        /* admin or proxy from frontend - won't have DAV database */
        return;
    }
    if (config_mupdate_server && !config_getstring(IMAPOPT_PROXYSERVERS)) {
        /* proxy-only server - won't have DAV database */
        return;
    }
    else {
        /* Open CalDAV DB for 'userid' */
        my_caldav_reset();
        auth_caldavdb = caldav_open_userid(userid);
        if (!auth_caldavdb) fatal("Unable to open CalDAV DB", EC_IOERR);
    }

    /* Auto-provision calendars for 'userid' */
    r = caldav_create_defaultcalendars(userid);
    if (r) {
        syslog(LOG_ERR, "could not autoprovision calendars for userid %s: %s",
                userid, error_message(r));
    }
}

static void my_caldav_reset(void)
{
    if (auth_caldavdb) caldav_close(auth_caldavdb);
    auth_caldavdb = NULL;
}

static void my_caldav_shutdown(void)
{
    if (rscale_calendars) icalarray_free(rscale_calendars);
    rscale_calendars = NULL;

    buf_free(&ical_prodid_buf);

    freestrlist(cua_domains);
    cua_domains = NULL;

    my_caldav_reset();
    webdav_done();
    caldav_done();
}


/* Parse request-target path in CalDAV namespace */
static int caldav_parse_path(const char *path,
                             struct request_target_t *tgt, const char **errstr)
{
    char *p;
    size_t len;
    const char *nameprefix;
    mbname_t *mbname = NULL;

    if (*tgt->path) return 0;  /* Already parsed */

    /* Make a working copy of target path */
    strlcpy(tgt->path, path, sizeof(tgt->path));
    tgt->tail = tgt->path + strlen(tgt->path);

    p = tgt->path;

    /* Sanity check namespace */
    if (tgt->namespace == URL_NS_FREEBUSY)
        nameprefix = namespace_freebusy.prefix;
    else
        nameprefix = namespace_calendar.prefix;

    len = strlen(nameprefix);
    if (strlen(p) < len ||
        strncmp(nameprefix, p, len) || (path[len] && path[len] != '/')) {
        *errstr = "Namespace mismatch request target path";
        return HTTP_FORBIDDEN;
    }

    tgt->prefix = namespace_calendar.prefix;

    /* Default to bare-bones Allow bits for toplevel collections */
    tgt->allow &= ~(ALLOW_POST|ALLOW_WRITE|ALLOW_DELETE);

    /* Skip namespace */
    p += len;
    if (!*p || !*++p) return 0;

    /* Check if we're in user space */
    len = strcspn(p, "/");
    if (!strncmp(p, "user", len)) {
        p += len;
        if (!*p || !*++p) return 0;

        /* Get user id */
        len = strcspn(p, "/");
        tgt->userid = xstrndup(p, len);

        p += len;
        if (!*p || !*++p) {
            /* Make sure calendar-home-set is terminated with '/' */
            if (p[-1] != '/') *p++ = '/';
            goto done;
        }

        len = strcspn(p, "/");
    }

    /* Get collection */
    tgt->collection = p;
    tgt->collen = len;

    p += len;
    if (!*p || !*++p) {
        /* Make sure collection is terminated with '/' */
        if (p[-1] != '/') *p++ = '/';
        goto done;
    }

    /* Get resource */
    len = strcspn(p, "/");
    tgt->resource = p;
    tgt->reslen = len;

    p += len;

    if (*p) {
//      *errstr = "Too many segments in request target path";
        return HTTP_NOT_FOUND;
    }

  done:
    /* Set proper Allow bits and flags based on path components */
    if (tgt->collection) {
        if (!strncmp(tgt->collection, SCHED_INBOX, strlen(SCHED_INBOX)))
            tgt->flags = TGT_SCHED_INBOX;
        else if (!strncmp(tgt->collection, SCHED_OUTBOX, strlen(SCHED_OUTBOX)))
            tgt->flags = TGT_SCHED_OUTBOX;
        else if (!strncmp(tgt->collection,
                          MANAGED_ATTACH, strlen(MANAGED_ATTACH)))
            tgt->flags = TGT_MANAGED_ATTACH;

        if (tgt->flags == TGT_MANAGED_ATTACH) {
            /* Read-only non-calendar collection */
            tgt->allow &= ~(ALLOW_WRITECOL|ALLOW_CAL);
        }
        else if (tgt->resource) {
            if (!tgt->flags) tgt->allow |= ALLOW_WRITE|ALLOW_POST;
            tgt->allow |= ALLOW_DELETE;
            tgt->allow &= ~ALLOW_WRITECOL;
        }
        else if (tgt->flags != TGT_SCHED_INBOX) {
            tgt->allow |= ALLOW_POST;
            tgt->allow |= ALLOW_DELETE;
        }
        else
            tgt->allow |= (ALLOW_POST|ALLOW_DELETE);
    }
    else if (tgt->userid) tgt->allow |= ALLOW_DELETE;

    /* Create mailbox name from the parsed path */

    mbname = mbname_from_userid(tgt->userid);

    mbname_push_boxes(mbname, config_getstring(IMAPOPT_CALENDARPREFIX));
    if (tgt->collen) {
        char *item = xstrndup(tgt->collection, tgt->collen);
        mbname_push_boxes(mbname, item); /* be nice to use pushm, but meh */
        free(item);
    }

    /* XXX - hack to allow @domain parts for non-domain-split users */
    if (httpd_extradomain) {
        /* not allowed to be cross domain */
        if (mbname_localpart(mbname) && strcmpsafe(mbname_domain(mbname), httpd_extradomain))
            return HTTP_NOT_FOUND;
        mbname_set_domain(mbname, NULL);
    }

    const char *mboxname = mbname_intname(mbname);

    if (tgt->mbentry) {
        /* Just return the mboxname */
        tgt->mbentry->name = xstrdup(mboxname);
    }
    else if (*mboxname) {
        /* Locate the mailbox */
        int r = http_mlookup(mboxname, &tgt->mbentry, NULL);
        if (r) {
            syslog(LOG_ERR, "mlookup(%s) failed: %s",
                   mboxname, error_message(r));
            *errstr = error_message(r);
            mbname_free(&mbname);

            switch (r) {
            case IMAP_PERMISSION_DENIED: return HTTP_FORBIDDEN;
            case IMAP_MAILBOX_NONEXISTENT: return HTTP_NOT_FOUND;
            default: return HTTP_SERVER_ERROR;
            }
        }
    }

    mbname_free(&mbname);

    return 0;
}


/* Check headers for any preconditions */
static int caldav_check_precond(struct transaction_t *txn, const void *data,
                                const char *etag, time_t lastmod)
{
    const struct caldav_data *cdata = (const struct caldav_data *) data;
    const char *stag = cdata && cdata->organizer ? cdata->sched_tag : NULL;
    const char **hdr;
    int precond;

    /* Do normal WebDAV/HTTP checks (primarily for lock-token via If header) */
    precond = dav_check_precond(txn, data, etag, lastmod);
    if (precond == HTTP_PRECOND_FAILED &&
        cdata->comp_flags.tzbyref && !cdata->organizer && cdata->sched_tag) {
        /* Resource has just had VTIMEZONEs stripped -
           check if conditional matches previous ETag */

        precond = check_precond(txn, cdata->sched_tag, lastmod);
    }
    if (!(precond == HTTP_OK || precond == HTTP_PARTIAL)) return precond;

    /* Per RFC 6638, check Schedule-Tag */
    if ((hdr = spool_getheader(txn->req_hdrs, "If-Schedule-Tag-Match"))) {
        /* Special case for Apple 'If-Schedule-Tag-Match:' with no value
         * and also no schedule tag on the record - let that match */
        if (cdata && !stag && !hdr[0][0]) return precond;
        if (etagcmp(hdr[0], stag)) return HTTP_PRECOND_FAILED;
    }

    if (txn->meth == METH_GET || txn->meth == METH_HEAD) {
        /* Fill in Schedule-Tag for successful GET/HEAD */
        txn->resp_body.stag = stag;
    }

    return precond;
}


static int caldav_acl(struct transaction_t *txn, xmlNodePtr priv, int *rights)
{
    if (!xmlStrcmp(priv->ns->href, BAD_CAST XML_NS_CALDAV)) {
        /* CalDAV privileges */
        switch (txn->req_tgt.flags) {
        case TGT_SCHED_INBOX:
            if (!xmlStrcmp(priv->name, BAD_CAST "schedule-deliver"))
                *rights |= DACL_SCHED;
            else if (!xmlStrcmp(priv->name, BAD_CAST "schedule-deliver-invite"))
                *rights |= DACL_INVITE;
            else if (!xmlStrcmp(priv->name, BAD_CAST "schedule-deliver-reply"))
                *rights |= DACL_REPLY;
            else if (!xmlStrcmp(priv->name, BAD_CAST "schedule-query-freebusy"))
                *rights |= DACL_SCHEDFB;
            else {
                /* DAV:not-supported-privilege */
                txn->error.precond = DAV_SUPP_PRIV;
            }
            break;
        case TGT_SCHED_OUTBOX:
            if (!xmlStrcmp(priv->name, BAD_CAST "schedule-send"))
                *rights |= DACL_SCHED;
            else if (!xmlStrcmp(priv->name, BAD_CAST "schedule-send-invite"))
                *rights |= DACL_INVITE;
            else if (!xmlStrcmp(priv->name, BAD_CAST "schedule-send-reply"))
                *rights |= DACL_REPLY;
            else if (!xmlStrcmp(priv->name, BAD_CAST "schedule-send-freebusy"))
                *rights |= DACL_SCHEDFB;
            else {
                /* DAV:not-supported-privilege */
                txn->error.precond = DAV_SUPP_PRIV;
            }
            break;
        default:
            if (!xmlStrcmp(priv->name, BAD_CAST "read-free-busy"))
                *rights |= DACL_READFB;
            else {
                /* DAV:not-supported-privilege */
                txn->error.precond = DAV_SUPP_PRIV;
            }
            break;
        }

        /* Done processing this priv */
        return 1;
    }
    else if (!xmlStrcmp(priv->ns->href, BAD_CAST XML_NS_DAV)) {
        /* WebDAV privileges */
        if (!xmlStrcmp(priv->name, BAD_CAST "all")) {
            switch (txn->req_tgt.flags) {
            case TGT_SCHED_INBOX:
                /* DAV:all aggregates CALDAV:schedule-deliver */
                *rights |= DACL_SCHED;
                break;
            case TGT_SCHED_OUTBOX:
                /* DAV:all aggregates CALDAV:schedule-send */
                *rights |= DACL_SCHED;
                break;
            default:
                /* DAV:all aggregates CALDAV:read-free-busy */
                *rights |= DACL_READFB;
                break;
            }
        }
        else if (!xmlStrcmp(priv->name, BAD_CAST "read")) {
            switch (txn->req_tgt.flags) {
            case TGT_SCHED_INBOX:
            case TGT_SCHED_OUTBOX:
                break;
            default:
                /* DAV:read aggregates CALDAV:read-free-busy */
                *rights |= DACL_READFB;
                break;
            }
        }
    }

    /* Process this priv in meth_acl() */
    return 0;
}

static int _scheduling_enabled(struct transaction_t *txn, const struct mailbox *mailbox)
{
    if (!(namespace_calendar.allow & ALLOW_CAL_SCHED)) return 0;

    const char *entry = DAV_ANNOT_NS "<" XML_NS_CYRUS ">scheduling-enabled";
    struct buf buf = BUF_INITIALIZER;
    int is_enabled = 1;

    annotatemore_lookupmask(mailbox->name, entry, httpd_userid, &buf);
    /* legacy */
    if (!strcasecmp(buf_cstring(&buf), "no"))
        is_enabled = 0;
    if (!strcasecmp(buf_cstring(&buf), "F"))
        is_enabled = 0;

    const char **hdr = spool_getheader(txn->req_hdrs, "Scheduling-Enabled");
    if (hdr && !strcasecmp(hdr[0], "F"))
        is_enabled = 0;

    buf_free(&buf);
    return is_enabled;
}

/* Perform a COPY/MOVE request
 *
 * preconditions:
 *   CALDAV:supported-calendar-data
 *   CALDAV:valid-calendar-data
 *   CALDAV:valid-calendar-object-resource
 *   CALDAV:supported-calendar-component
 *   CALDAV:no-uid-conflict (DAV:href)
 *   CALDAV:calendar-collection-location-ok
 *   CALDAV:max-resource-size
 *   CALDAV:min-date-time
 *   CALDAV:max-date-time
 *   CALDAV:max-instances
 *   CALDAV:max-attendees-per-instance
 */
static int caldav_copy(struct transaction_t *txn, void *obj,
                       struct mailbox *dest_mbox, const char *dest_rsrc,
                       void *destdb)
{
    int r;
    struct caldav_db *db = (struct caldav_db *)destdb;

    icalcomponent *comp, *ical = (icalcomponent *) obj;
    const char *organizer = NULL;
    icalproperty *prop;
    int flags = 0;

    if (!ical) {
        txn->error.precond = CALDAV_VALID_DATA;
        return HTTP_FORBIDDEN;
    }

    if (_scheduling_enabled(txn, dest_mbox)) {
        comp = icalcomponent_get_first_real_component(ical);
        prop = icalcomponent_get_first_property(comp, ICAL_ORGANIZER_PROPERTY);
        if (prop) organizer = icalproperty_get_organizer(prop);
        if (organizer) flags |= NEW_STAG;
    }

    /* Store source resource at destination */
    r = caldav_store_resource(txn, ical, dest_mbox, dest_rsrc, db, flags);

    return r;
}


static void decrement_refcount(const char *managed_id,
                               struct mailbox *attachments,
                               struct webdav_db *webdavdb);

/* Perform scheduling actions for a DELETE request */
static int caldav_delete_cal(struct transaction_t *txn,
                             struct mailbox *mailbox,
                             struct index_record *record, void *data)
{
    struct caldav_data *cdata = (struct caldav_data *) data;
    icalcomponent *ical = NULL, *comp;
    icalproperty *prop;
    char *userid = NULL;
    int r = 0;

    /* Only process deletes on regular calendar collections */
    if (txn->req_tgt.flags) return 0;

    if ((namespace_calendar.allow & ALLOW_CAL_ATTACH) && cdata->comp_flags.mattach) {
        char *mailboxname = NULL;
        struct mailbox *attachments = NULL;
        struct webdav_db *webdavdb = NULL;

        /* Load message containing the resource and parse iCal data */
        ical = record_to_ical(mailbox, record);

        if (!ical) {
            syslog(LOG_ERR,
                   "meth_delete: failed to parse iCalendar object %s:%u",
                   txn->req_tgt.mbentry->name, record->uid);
            return HTTP_SERVER_ERROR;
        }

        /* XXX  Need this because of nested txns - should fix *dav_db.c
           so that txn is per DB, NOT per table. */
        mailbox_unlock_index(mailbox, NULL);

        /* Open attachments collection for writing */
        mailboxname = caldav_mboxname(httpd_userid, MANAGED_ATTACH);
        r = mailbox_open_iwl(mailboxname, &attachments);
        if (r) {
            syslog(LOG_ERR, "mailbox_open_iwl(%s) failed: %s",
                   mailboxname, error_message(r));
            free(mailboxname);
            return HTTP_SERVER_ERROR;
        }
        free(mailboxname);

        /* Open the WebDAV DB corresponding to the attachments collection */
        webdavdb = webdav_open_mailbox(attachments);
        if (!webdavdb) {
            syslog(LOG_ERR, "webdav_open_mailbox(%s) failed", attachments->name);
            mailbox_close(&attachments);
            return HTTP_SERVER_ERROR;
        }

        /* Locate managed ATTACHment properties */
        comp = icalcomponent_get_first_real_component(ical);
        for (prop = icalcomponent_get_first_property(comp, ICAL_ATTACH_PROPERTY);
             prop;
             prop = icalcomponent_get_next_property(comp, ICAL_ATTACH_PROPERTY)){

            icalparameter *param = icalproperty_get_managedid_parameter(prop);

            if (!param) continue;

            /* Update reference count */
            decrement_refcount(icalparameter_get_managedid(param),
                               attachments, webdavdb);
        }

        webdav_close(webdavdb);
        mailbox_close(&attachments);
    }

    if (cdata->organizer && _scheduling_enabled(txn, mailbox)) {
        /* Scheduling object resource */
        const char *organizer, **hdr;
        struct sched_param sparam;

        /* Load message containing the resource and parse iCal data */
        if (!ical) ical = record_to_ical(mailbox, record);

        if (!ical) {
            syslog(LOG_ERR,
                   "meth_delete: failed to parse iCalendar object %s:%u",
                   txn->req_tgt.mbentry->name, record->uid);
            return HTTP_SERVER_ERROR;
        }

        /* Construct userid corresponding to mailbox */
        userid = mboxname_to_userid(txn->req_tgt.mbentry->name);

        /* Grab the organizer */
        comp = icalcomponent_get_first_real_component(ical);
        prop = icalcomponent_get_first_property(comp, ICAL_ORGANIZER_PROPERTY);
        organizer = icalproperty_get_organizer(prop);

        r = caladdress_lookup(organizer, &sparam, userid);
        if (r == HTTP_NOT_FOUND) {
            r = 0;
            goto done;
        }
        if (r) {
            syslog(LOG_ERR,
                   "meth_delete: failed to process scheduling message in %s"
                   " (org=%s, att=%s)",
                   txn->req_tgt.mbentry->name, organizer, userid);
            txn->error.desc = "Failed to lookup organizer address\r\n";
            r = HTTP_SERVER_ERROR;
            goto done;
        }

        if (!strcmpsafe(sparam.userid, userid)) {
            /* Organizer scheduling object resource */
            sched_request(organizer, &sparam, ical, NULL, 0);
        }
        else if (!(hdr = spool_getheader(txn->req_hdrs, "Schedule-Reply")) ||
                 strcasecmp(hdr[0], "F")) {
            /* Attendee scheduling object resource */
            sched_reply(userid, ical, NULL);
        }
    }

  done:
    if (ical) icalcomponent_free(ical);
    free(userid);

    return r;
}

static const char *begin_icalendar(struct buf *buf)
{
    /* Begin iCalendar stream */
    buf_setcstr(buf, "BEGIN:VCALENDAR\r\n");
    buf_printf(buf, "PRODID:%s\r\n", ical_prodid);
    buf_appendcstr(buf, "VERSION:2.0\r\n");

    return "";
}

static void end_icalendar(struct buf *buf)
{
    /* End iCalendar stream */
    buf_setcstr(buf, "END:VCALENDAR\r\n");
}

static int dump_calendar(struct transaction_t *txn, int rights)
{
    int ret = 0, r, precond;
    struct resp_body_t *resp_body = &txn->resp_body;
    struct buf *buf = &resp_body->payload;
    struct mailbox *mailbox = NULL;
    static char etag[33];
    const struct index_record *record;
    struct hash_table tzid_table;
    static const char *displayname_annot =
        DAV_ANNOT_NS "<" XML_NS_DAV ">displayname";
    struct buf attrib = BUF_INITIALIZER;
    const char **hdr, *sep;
    struct mime_type_t *mime = NULL;

    /* Check rights */
    if ((rights & DACL_READ) != DACL_READ) {
        /* DAV:need-privileges */
        txn->error.precond = DAV_NEED_PRIVS;
        txn->error.resource = txn->req_tgt.path;
        txn->error.rights = DACL_READ;
        return HTTP_NO_PRIVS;
    }

    /* Check requested MIME type:
       1st entry in caldav_mime_types array MUST be default MIME type */
    if ((hdr = spool_getheader(txn->req_hdrs, "Accept")))
        mime = get_accept_type(hdr, caldav_mime_types);
    else mime = caldav_mime_types;
    if (!mime) return HTTP_NOT_ACCEPTABLE;

    /* Open mailbox for reading */
    r = mailbox_open_irl(txn->req_tgt.mbentry->name, &mailbox);
    if (r) {
        syslog(LOG_ERR, "http_mailbox_open(%s) failed: %s",
               txn->req_tgt.mbentry->name, error_message(r));
        txn->error.desc = error_message(r);
        ret = HTTP_SERVER_ERROR;
        goto done;
    }

    /* Check any preconditions */
    sprintf(etag, "%u-%u-%u",
            mailbox->i.uidvalidity, mailbox->i.last_uid, mailbox->i.exists);
    precond = check_precond(txn, etag, mailbox->index_mtime);

    switch (precond) {
    case HTTP_OK:
    case HTTP_NOT_MODIFIED:
        /* Fill in ETag, Last-Modified, Expires, and Cache-Control */
        txn->resp_body.etag = etag;
        txn->resp_body.lastmod = mailbox->index_mtime;
        txn->resp_body.maxage = 3600;  /* 1 hr */
        txn->flags.cc |= CC_MAXAGE | CC_REVALIDATE;  /* don't use stale data */

        if (precond != HTTP_NOT_MODIFIED) break;

    default:
        /* We failed a precondition - don't perform the request */
        ret = precond;
        goto done;
    }

    /* Setup for chunked response */
    txn->flags.te |= TE_CHUNKED;
    txn->flags.vary |= VARY_ACCEPT;
    txn->resp_body.type = mime->content_type;

    /* Set filename of resource */
    r = annotatemore_lookupmask(mailbox->name, displayname_annot, httpd_userid, &attrib);
    /* fall back to last part of mailbox name */
    if (r || !attrib.len) buf_setcstr(&attrib, strrchr(mailbox->name, '.') + 1);

    buf_reset(&txn->buf);
    buf_printf(&txn->buf, "%s.%s", buf_cstring(&attrib), mime->file_ext);
    txn->resp_body.fname = buf_cstring(&txn->buf);

    /* Short-circuit for HEAD request */
    if (txn->meth == METH_HEAD) {
        response_header(HTTP_OK, txn);
        return 0;
    }

    /* iCalendar data in response should not be transformed */
    txn->flags.cc |= CC_NOTRANSFORM;

    /* Create hash table for TZIDs */
    construct_hash_table(&tzid_table, 10, 1);

    /* Begin (converted) iCalendar stream */
    sep = mime->begin_stream(buf);
    write_body(HTTP_OK, txn, buf_cstring(buf), buf_len(buf));

    struct mailbox_iter *iter = mailbox_iter_init(mailbox, 0, ITER_SKIP_EXPUNGED|ITER_SKIP_DELETED);

    while ((record = mailbox_iter_step(iter))) {
        icalcomponent *ical;

        /* Map and parse existing iCalendar resource */
        ical = record_to_ical(mailbox, record);

        if (ical) {
            icalcomponent *comp;

            for (comp = icalcomponent_get_first_component(ical,
                                                          ICAL_ANY_COMPONENT);
                 comp;
                 comp = icalcomponent_get_next_component(ical,
                                                         ICAL_ANY_COMPONENT)) {
                char *cal_str;
                icalcomponent_kind kind = icalcomponent_isa(comp);

                /* Don't duplicate any TZIDs in our iCalendar */
                if (kind == ICAL_VTIMEZONE_COMPONENT) {
                    icalproperty *prop =
                        icalcomponent_get_first_property(comp,
                                                         ICAL_TZID_PROPERTY);
                    const char *tzid = icalproperty_get_tzid(prop);

                    if (hash_lookup(tzid, &tzid_table)) continue;
                    else hash_insert(tzid, (void *)0xDEADBEEF, &tzid_table);
                }

                /* Include this component in our iCalendar */
                if (r++ && *sep) {
                    /* Add separator, if necessary */
                    buf_reset(buf);
                    buf_printf_markup(buf, 0, sep);
                    write_body(0, txn, buf_cstring(buf), buf_len(buf));
                }
                cal_str = mime->to_string(comp, NULL);
                write_body(0, txn, cal_str, strlen(cal_str));
                free(cal_str);
            }

            icalcomponent_free(ical);
        }
    }

    mailbox_iter_done(&iter);

    free_hash_table(&tzid_table, NULL);

    /* End (converted) iCalendar stream */
    mime->end_stream(buf);
    write_body(0, txn, buf_cstring(buf), buf_len(buf));

    /* End of output */
    write_body(0, txn, NULL, 0);

  done:
    buf_free(&attrib);
    mailbox_close(&mailbox);

    return ret;
}


/*
 * mboxlist_findall() callback function to list calendars
 */

struct cal_info {
    char shortname[MAX_MAILBOX_NAME];
    char displayname[MAX_MAILBOX_NAME];
    unsigned flags;
};

enum {
    CAL_IS_DEFAULT =    (1<<0),
    CAL_CAN_DELETE =    (1<<1),
    CAL_CAN_ADMIN =     (1<<2),
    CAL_IS_PUBLIC =     (1<<3),
    CAL_IS_TRANSP =     (1<<4)
};

struct list_cal_rock {
    struct cal_info *cal;
    unsigned len;
    unsigned alloc;
};

static int list_cal_cb(const char *name,
                       int matchlen __attribute__((unused)),
                       int maycreate __attribute__((unused)),
                       void *rock)
{
    struct list_cal_rock *lrock = (struct list_cal_rock *) rock;
    struct cal_info *cal;
    static size_t inboxlen = 0;
    static size_t outboxlen = 0;
    static size_t defaultlen = 0;
    char *shortname;
    mbentry_t *mbentry = NULL;
    size_t len;
    int r, rights, any_rights = 0;
    static const char *displayname_annot =
        DAV_ANNOT_NS "<" XML_NS_DAV ">displayname";
    static const char *schedtransp_annot =
        DAV_ANNOT_NS "<" XML_NS_CALDAV ">schedule-calendar-transp";
    struct buf displayname = BUF_INITIALIZER, schedtransp = BUF_INITIALIZER;

    if (!inboxlen) inboxlen = strlen(SCHED_INBOX) - 1;
    if (!outboxlen) outboxlen = strlen(SCHED_OUTBOX) - 1;
    if (!defaultlen) defaultlen = strlen(SCHED_DEFAULT) - 1;

    shortname = strrchr(name, '.') + 1;
    len = strlen(shortname);

    /* Don't list deleted mailboxes */
    if (mboxname_isdeletedmailbox(name, 0)) goto done;

    /* Lookup the mailbox */
    r = http_mlookup(name, &mbentry, NULL);
    if (r) goto done;

    /* Make sure its a calendar */
    if (mbentry->mbtype != MBTYPE_CALENDAR) goto done;

    /* Make sure its readable */
    rights = httpd_myrights(httpd_authstate, mbentry->acl);
    if ((rights & DACL_READ) != DACL_READ) goto done;

    /* Don't list scheduling Inbox/Outbox */
    if ((len == inboxlen && !strncmp(shortname, SCHED_INBOX, inboxlen)) ||
        (len == outboxlen && !strncmp(shortname, SCHED_OUTBOX, outboxlen)))
        goto done;

    /* Lookup DAV:displayname */
    r = annotatemore_lookupmask(name, displayname_annot,
                                httpd_userid, &displayname);
    /* fall back to the last part of the mailbox name */
    if (r || !displayname.len) buf_setcstr(&displayname, shortname);

    /* Make sure we have room in our array */
    if (lrock->len == lrock->alloc) {
        lrock->alloc += 100;
        lrock->cal = xrealloc(lrock->cal,
                              lrock->alloc * sizeof(struct cal_info));
    }

    /* Add our calendar to the array */
    cal = &lrock->cal[lrock->len];
    strlcpy(cal->shortname, shortname, MAX_MAILBOX_NAME);
    strlcpy(cal->displayname, buf_cstring(&displayname), MAX_MAILBOX_NAME);
    cal->flags = 0;

    /* Is this the default calendar? */
    if (len == defaultlen && !strncmp(shortname, SCHED_DEFAULT, defaultlen)) {
        cal->flags |= CAL_IS_DEFAULT;
    }

    /* Can we delete this calendar? */
    else if (rights & DACL_RMCOL) {
        cal->flags |= CAL_CAN_DELETE;
    }

    /* Can we admin this calendar? */
    if (rights & DACL_ADMIN) {
        cal->flags |= CAL_CAN_ADMIN;
    }

    /* Is this calendar public? */
    if (mbentry->acl) {
        struct auth_state *auth_anyone = auth_newstate("anyone");

        any_rights = cyrus_acl_myrights(auth_anyone, mbentry->acl);
        auth_freestate(auth_anyone);
    }
    if ((any_rights & DACL_READ) == DACL_READ) {
        cal->flags |= CAL_IS_PUBLIC;
    }

    /* Is this calendar transparent? */
    r = annotatemore_lookupmask(name, schedtransp_annot,
                                httpd_userid, &schedtransp);
    if (!r && !strcmp(buf_cstring(&schedtransp), "transparent")) {
        cal->flags |= CAL_IS_TRANSP;
    }
    buf_free(&schedtransp);

    lrock->len++;

done:
    buf_free(&displayname);
    mboxlist_entry_free(&mbentry);

    return 0;
}

static int cal_compare(const void *a, const void *b)
{
    struct cal_info *c1 = (struct cal_info *) a;
    struct cal_info *c2 = (struct cal_info *) b;

    return strcmp(c1->displayname, c2->displayname);
}


struct list_tzid_rock {
    struct buf *body;
    unsigned *level;
};

int list_tzid_cb(const char *tzid,
                 int tzidlen __attribute__((unused)),
                 struct zoneinfo *zi __attribute__((unused)),
                 void *rock)
{
    struct list_tzid_rock *tzrock = (struct list_tzid_rock *) rock;

    /* Skip Etc and other non-standard zones */
    if (strchr(tzid, '/') && strncmp(tzid, "Etc/", 4)) {
        buf_printf_markup(tzrock->body, *tzrock->level,
                          "<option>%s</option>", tzid);
    }

    return 0;
}


/* Create a HTML document listing all calendars available to the user */
static int list_calendars(struct transaction_t *txn, int rights)
{
    int ret = 0, precond;
    char mboxlist[MAX_MAILBOX_PATH+1];
    struct stat sbuf;
    time_t lastmod;
    const char *etag, *base_path = txn->req_tgt.path;
    unsigned level = 0, i;
    struct buf *body = &txn->resp_body.payload;
    struct list_cal_rock lrock;
    const char *proto = NULL;
    const char *host = NULL;
#include "imap/http_caldav_js.h"

    /* Check rights */
    if ((rights & DACL_READ) != DACL_READ) {
        /* DAV:need-privileges */
        txn->error.precond = DAV_NEED_PRIVS;
        txn->error.resource = txn->req_tgt.path;
        txn->error.rights = DACL_READ;
        return HTTP_NO_PRIVS;
    }

    /* stat() mailboxes.db for Last-Modified and ETag */
    snprintf(mboxlist, MAX_MAILBOX_PATH, "%s%s", config_dir, FNAME_MBOXLIST);
    stat(mboxlist, &sbuf);
    lastmod = MAX(compile_time, sbuf.st_mtime);
    assert(!buf_len(&txn->buf));
    buf_printf(&txn->buf, "%ld-%ld-%ld",
               compile_time, sbuf.st_mtime, sbuf.st_size);

    /* stat() config file for Last-Modified and ETag */
    stat(config_filename, &sbuf);
    lastmod = MAX(lastmod, sbuf.st_mtime);
    buf_printf(&txn->buf, "-%ld-%ld", sbuf.st_mtime, sbuf.st_size);
    etag = buf_cstring(&txn->buf);

    /* Check any preconditions */
    precond = check_precond(txn, etag, lastmod);

    switch (precond) {
    case HTTP_OK:
    case HTTP_NOT_MODIFIED:
        /* Fill in ETag, Last-Modified, and Expires */
        txn->resp_body.etag = etag;
        txn->resp_body.lastmod = lastmod;
        txn->flags.cc |= CC_REVALIDATE;

        if (precond != HTTP_NOT_MODIFIED) break;

    default:
        /* We failed a precondition - don't perform the request */
        ret = precond;
        goto done;
    }

    /* Setup for chunked response */
    txn->flags.te |= TE_CHUNKED;
    txn->resp_body.type = "text/html; charset=utf-8";

    /* Short-circuit for HEAD request */
    if (txn->meth == METH_HEAD) {
        response_header(HTTP_OK, txn);
        goto done;
    }

    /* Send HTML header */
    buf_reset(body);
    buf_printf_markup(body, level, HTML_DOCTYPE);
    buf_printf_markup(body, level++, "<html>");
    buf_printf_markup(body, level++, "<head>");
    buf_printf_markup(body, level, "<title>%s</title>", "Available Calendars");
    buf_printf_markup(body, level++, "<script type=\"text/javascript\">");
    buf_printf(body, "//<![CDATA[\n%.*s//]]>\n",
               http_caldav_js_len, (const char *) http_caldav_js);
    buf_printf_markup(body, --level, "</script>");
    buf_printf_markup(body, level++, "<noscript>");
    buf_printf_markup(body, level, "<i>*** %s ***</i>",
                      "JavaScript required to create/modify/delete calendars");
    buf_printf_markup(body, --level, "</noscript>");
    buf_printf_markup(body, --level, "</head>");
    buf_printf_markup(body, level++, "<body>");
    buf_printf_markup(body, level, "<h2>%s</h2>", "Available Calendars");
    buf_printf_markup(body, level++, "<table border cellpadding=5>");
    write_body(HTTP_OK, txn, buf_cstring(body), buf_len(body));
    buf_reset(body);

    /* Create base URL for calendars */
    http_proto_host(txn->req_hdrs, &proto, &host);
    buf_reset(&txn->buf);
    buf_printf(&txn->buf, "%s://%s%s", proto, host, txn->req_tgt.path);

    memset(&lrock, 0, sizeof(struct list_cal_rock));
    int isadmin = httpd_userisadmin||httpd_userisproxyadmin;
    mboxlist_findall(&httpd_namespace, "*", isadmin, httpd_userid,
                     httpd_authstate, list_cal_cb, &lrock);

    /* Sort calendars by displayname */
    qsort(lrock.cal, lrock.len, sizeof(struct cal_info), &cal_compare);

    /* Add available calendars with action items */
    for (i = 0; i < lrock.len; i++) {
        struct cal_info *cal = &lrock.cal[i];

        /* Send a body chunk once in a while */
        if (buf_len(body) > PROT_BUFSIZE) {
            write_body(0, txn, buf_cstring(body), buf_len(body));
            buf_reset(body);
        }

        buf_printf_markup(body, level++, "<tr>");
        buf_printf_markup(body, level, "<td>%s%s%s",
                          (cal->flags & CAL_IS_DEFAULT) ? "<b>" : "",
                          cal->displayname,
                          (cal->flags & CAL_IS_DEFAULT) ? "</b>" : "");

        buf_printf_markup(body, level,
                          "<td><a href=\"webcal://%s%s%s\">Subscribe</a></td>",
                          host, base_path, cal->shortname);

        buf_printf_markup(body, level, "<td><a href=\"%s%s\">Download</a></td>",
                          base_path, cal->shortname);

        buf_printf_markup(body, level,
                          "<td><input type=button%s value='Delete'"
                          " onclick=\"deleteCalendar('%s%s', '%s')\"></td>",
                          !(cal->flags & CAL_CAN_DELETE) ? " disabled" : "",
                          base_path, cal->shortname, cal->displayname);

        buf_printf_markup(body, level,
                          "<td><input type=checkbox%s%s name=share"
                          " onclick=\"shareCalendar('%s%s', this.checked)\">"
                          "Public</td>",
                          !(cal->flags & CAL_CAN_ADMIN) ? " disabled" : "",
                          (cal->flags & CAL_IS_PUBLIC) ? " checked" : "",
                          base_path, cal->shortname);

        buf_printf_markup(body, level,
                          "<td><input type=checkbox%s%s name=transp"
                          " onclick=\"transpCalendar('%s%s', this.checked)\">"
                          "Transparent</td>",
                          !(cal->flags & CAL_CAN_ADMIN) ? " disabled" : "",
                          (cal->flags & CAL_IS_TRANSP) ? " checked" : "",
                          base_path, cal->shortname);

        buf_printf_markup(body, --level, "</tr>");
    }

    free(lrock.cal);

    /* Finish list */
    buf_printf_markup(body, --level, "</table>");

    if (rights & DACL_MKCOL) {
        /* Add "create" form */
        const struct cal_comp_t *comp;
        struct list_tzid_rock tzrock = { body, &level };

        buf_printf_markup(body, level, "<p><hr>");
        buf_printf_markup(body, level, "<h3>%s</h3>", "Create New Calendar");
        buf_printf_markup(body, level++, "<form name='create'>");
        buf_printf_markup(body, level++, "<table cellpadding=5>");
        buf_printf_markup(body, level++, "<tr>");
        buf_printf_markup(body, level, "<td align=right>Name:</td>");
        buf_printf_markup(body, level,
                          "<td><input name=name size=30 maxlength=40></td>");
        buf_printf_markup(body, --level, "</tr>");

        buf_printf_markup(body, level++, "<tr>");
        buf_printf_markup(body, level, "<td align=right>Description:</td>");
        buf_printf_markup(body, level,
                          "<td><input name=desc size=75 maxlength=120></td>");
        buf_printf_markup(body, --level, "</tr>");

        buf_printf_markup(body, level++, "<tr>");
        buf_printf_markup(body, level, "<td align=right>Components:"
                          "<br><sub>(default = ALL)</sub></td>");
        buf_printf_markup(body, level++, "<td>");
        for (comp = cal_comps; comp->name; comp++) {
            buf_printf_markup(body, level,
                              "<input type=checkbox name=comp value=%s>%s",
                              comp->name, comp->name);
        }
        buf_printf_markup(body, --level, "</td>");
        buf_printf_markup(body, --level, "</tr>");

        if (namespace_calendar.allow & ALLOW_CAL_NOTZ) {
            buf_printf_markup(body, level++, "<tr>");
            buf_printf_markup(body, level, "<td align=right>Time Zone:</td>");
            buf_printf_markup(body, level++, "<td>");
            buf_printf_markup(body, level++, "<select name=tzid>");
            buf_printf_markup(body, level, "<option></option>");
            zoneinfo_find(NULL, 1, 0, &list_tzid_cb, &tzrock);
            buf_printf_markup(body, --level, "</select>");
            buf_printf_markup(body, --level, "</td>");
            buf_printf_markup(body, --level, "</tr>");
        }

        buf_printf_markup(body, level++, "<tr>");
        buf_printf_markup(body, level, "<td></td>");
        buf_printf_markup(body, level,
                          "<td><br><input type=button value='Create'"
                          " onclick=\"createCalendar('%s')\">"
                          " <input type=reset></td>",
                          base_path);
        buf_printf_markup(body, --level, "</tr>");

        buf_printf_markup(body, --level, "</table>");
        buf_printf_markup(body, --level, "</form>");
    }

    /* Finish HTML */
    buf_printf_markup(body, --level, "</body>");
    buf_printf_markup(body, --level, "</html>");
    write_body(0, txn, buf_cstring(body), buf_len(body));

    /* End of output */
    write_body(0, txn, NULL, 0);

  done:
    return ret;
}


/* Parse an RFC3339 date/time per
   http://www.calconnect.org/pubdocs/CD0903%20Freebusy%20Read%20URL.pdf */
static struct icaltimetype icaltime_from_rfc3339_string(const char *str)
{
    struct icaltimetype tt = icaltime_null_time();
    size_t size;

    size = strlen(str);

    if (size == 20) {
        /* UTC */
        if (sscanf(str, "%4u-%02u-%02uT%02u:%02u:%02uZ",
                   &tt.year, &tt.month, &tt.day,
                   &tt.hour, &tt.minute, &tt.second) < 6) {
            goto fail;
        }

        tt = icaltime_normalize(tt);
    }
    else if (size == 25) {
        /* TZ offset */
        int offset_hour, offset_minute;
        char offset_sign;

        if (sscanf(str, "%4u-%02u-%02uT%02u:%02u:%02u%c%02u:%02u",
                   &tt.year, &tt.month, &tt.day,
                   &tt.hour, &tt.minute, &tt.second,
                   &offset_sign, &offset_hour, &offset_minute) < 9) {
            goto fail;
        }

        if (offset_sign == '-') {
            /* negative offset */
            offset_hour *= -1;
            offset_minute *= -1;
        }
        else if (offset_sign != '+') {
            goto fail;
        }

        icaltime_adjust(&tt, 0, -offset_hour, -offset_minute, 0);
    }
    else {
        goto fail;
    }

    tt.is_utc = 1;
    return tt;

  fail:
    return icaltime_null_time();
}


/* Perform a GET/HEAD request on a CalDAV resource */
static int caldav_get(struct transaction_t *txn, struct mailbox *mailbox,
                      struct index_record *record, void *data)
{
    int r, rights;

    if (!(txn->req_tgt.collection || txn->req_tgt.userid))
        return HTTP_NO_CONTENT;

    if (record && record->uid) {
        /* GET on a resource */
        struct caldav_data *cdata = (struct caldav_data *) data;
        int ret = 0;

        if (cdata->comp_flags.tzbyref) {
            if (!cdata->organizer && cdata->sched_tag) {
                /* Resource has just had VTIMEZONEs stripped -
                   check if conditional matches previous ETag */

                if (check_precond(txn, cdata->sched_tag,
                                  record->internaldate) == HTTP_NOT_MODIFIED) {
                    /* Fill in previous ETag and don't return Last-Modified */
                    txn->resp_body.etag = cdata->sched_tag;
                    txn->resp_body.lastmod = 0;
                    ret = HTTP_NOT_MODIFIED;
                }
            }
        }
        else if (namespace_calendar.allow & ALLOW_CAL_NOTZ) {
            /* Strip known VTIMEZONEs */
            icalcomponent *ical;
            struct caldav_db *caldavdb = caldav_open_mailbox(mailbox);

            ical = record_to_ical(mailbox, record);

            mailbox_unlock_index(mailbox, NULL);
            r = mailbox_lock_index(mailbox, LOCK_EXCLUSIVE);
            if (r) {
                syslog(LOG_ERR, "relock index(%s) failed: %s",
                       mailbox->name, error_message(r));
                goto done;
            }

            caldav_store_resource(txn, ical, mailbox,
                                  cdata->dav.resource, caldavdb,
                                  TZ_STRIP | (!cdata->sched_tag ? NEW_STAG : 0));

            icalcomponent_free(ical);

            /* Fetch the new DAV and index records */
            caldav_lookup_resource(caldavdb, mailbox->name,
                                   cdata->dav.resource, data, /*tombstones*/0);

            mailbox_find_index_record(mailbox, cdata->dav.imap_uid, record);

            /* Fill in new ETag and Last-Modified */
            txn->resp_body.etag = message_guid_encode(&record->guid);
            txn->resp_body.lastmod = record->internaldate;

            caldav_close(caldavdb);
        }

      done:
        return ret;
    }

    if (txn->req_tgt.mbentry->server) {
        /* Remote mailbox */
        struct backend *be;

        be = proxy_findserver(txn->req_tgt.mbentry->server,
                              &http_protocol, httpd_userid,
                              &backend_cached, NULL, NULL, httpd_in);
        if (!be) return HTTP_UNAVAILABLE;

        return http_pipe_req_resp(be, txn);
    }

    /* Local Mailbox */

    /* Check ACL for current user */
    rights = txn->req_tgt.mbentry->acl ?
        cyrus_acl_myrights(httpd_authstate, txn->req_tgt.mbentry->acl) : 0;

    if (txn->req_tgt.collection) {
        /* Download an entire calendar collection */
        return dump_calendar(txn, rights);
    }
    else if (txn->req_tgt.userid) {
        /* GET a list of calendars under calendar-home-set */
        return list_calendars(txn, rights);
    }

    /* Unknown action */
    return HTTP_NO_CONTENT;
}


/* Perform a GET/HEAD request on a CalDAV/M-Attach resource */
static int meth_get_head_cal(struct transaction_t *txn,
                             void *gparams __attribute__((unused)))
{
    int r;

    /* Parse the path */
    if ((r = caldav_parse_path(txn->req_uri->path,
                               &txn->req_tgt, &txn->error.desc))) return r;

    return meth_get_head(txn, (txn->req_tgt.flags == TGT_MANAGED_ATTACH) ?
                         &webdav_params : &caldav_params);
}

/* Decrement reference count on a managed attachment resource */
static void decrement_refcount(const char *managed_id,
                               struct mailbox *attachments,
                               struct webdav_db *webdavdb)
{
    int r;
    struct webdav_data *wdata;

    /* Find DAV record for the attachment with this managed-id */
    webdav_lookup_uid(webdavdb, managed_id, &wdata);

    if (!wdata->dav.rowid) return;

    if (!--wdata->ref_count) {
        /* Delete attachment resource */
        struct index_record record;

        mailbox_find_index_record(attachments, wdata->dav.imap_uid, &record);
        record.system_flags |= FLAG_EXPUNGED;

        r = mailbox_rewrite_index_record(attachments, &record);

        if (r) {
            syslog(LOG_ERR, "expunging record (%s) failed: %s",
                   attachments->name, error_message(r));
        }
    }
    else {
        /* Update reference count on WebDAV record */
        r = webdav_write(webdavdb, wdata);

        if (r) {
            syslog(LOG_ERR, "updating ref count (%s) failed: %s",
                   wdata->dav.resource, error_message(r));
        }
    }
}

/* Increment reference count on a managed attachment resource */
static void increment_refcount(const char *managed_id,
                               struct webdav_data **result,
                               struct webdav_db *webdavdb)
{
    int r;
    struct webdav_data *wdata;

    /* Find DAV record for the attachment with this managed-id */
    webdav_lookup_uid(webdavdb, managed_id, &wdata);
    *result = wdata;

    if (!wdata->dav.rowid) return;

    /* Update reference count on WebDAV record */
    wdata->ref_count++;
    r = webdav_write(webdavdb, wdata);

    if (r) {
        syslog(LOG_ERR, "updating ref count (%s) failed: %s",
               wdata->dav.resource, error_message(r));
    }
}

/* Manage attachment */
static int caldav_post_attach(struct transaction_t *txn, int rights)
{
    int ret = 0, r, precond;
    struct resp_body_t *resp_body = &txn->resp_body;
    struct strlist *action, *mid, *rid;
    struct mime_type_t *mime = NULL;
    struct mailbox *calendar = NULL, *attachments = NULL;
    struct caldav_db *caldavdb = NULL;
    struct caldav_data *cdata;
    struct webdav_db *webdavdb = NULL;
    struct webdav_data *wdata;
    struct index_record record;
    const char *etag = NULL, **hdr;
    char *mailboxname = NULL;
    time_t lastmod = 0;
    icalcomponent *ical = NULL, *comp;
    icalcomponent_kind kind;
    icalproperty *aprop = NULL, *prop;
    icalparameter *param;
    unsigned op, return_rep;
    enum {
        ATTACH_ADD,
        ATTACH_UPDATE,
        ATTACH_REMOVE
    };

    if (!(namespace_calendar.allow & ALLOW_CAL_ATTACH)) return HTTP_NOT_ALLOWED;

    /* Check ACL for current user */
    if (!(rights & DACL_WRITECONT)) {
        /* DAV:need-privileges */
        txn->error.precond = DAV_NEED_PRIVS;
        txn->error.resource = txn->req_tgt.path;
        txn->error.rights = DACL_WRITECONT;
        return HTTP_NO_PRIVS;
    }

    if ((return_rep = (get_preferences(txn) & PREFER_REP))) {
        /* Check requested MIME type:
           1st entry in gparams->mime_types array MUST be default MIME type */
        if ((hdr = spool_getheader(txn->req_hdrs, "Accept")))
            mime = get_accept_type(hdr, caldav_mime_types);
        else mime = caldav_mime_types;
        if (!mime) return HTTP_NOT_ACCEPTABLE;
    }

    /* Fetch and sanity check parameters */
    action = hash_lookup("action", &txn->req_qparams);
    mid = hash_lookup("managed-id", &txn->req_qparams);
    rid = hash_lookup("rid", &txn->req_qparams);

    if (!action || action->next) return HTTP_BAD_REQUEST;
    else if (!strcmp(action->s, "attachment-add")) {
        op = ATTACH_ADD;
        if (rid  /* not supported (yet) */
            || mid) return HTTP_BAD_REQUEST;
    }
    else if (!strcmp(action->s, "attachment-update")) {
        op = ATTACH_UPDATE;
        if (rid || !mid || mid->next) return HTTP_BAD_REQUEST;
    }
    else if (!strcmp(action->s, "attachment-remove")) {
        op = ATTACH_REMOVE;
        if (rid  /* not supported (yet) */
            || !mid || mid->next) return HTTP_BAD_REQUEST;
    }
    else return HTTP_BAD_REQUEST;

    /* Open calendar for writing */
    r = mailbox_open_iwl(txn->req_tgt.mbentry->name, &calendar);
    if (r) {
        syslog(LOG_ERR, "mailbox_open_iwl(%s) failed: %s",
               txn->req_tgt.mbentry->name, error_message(r));
        txn->error.desc = error_message(r);
        ret = HTTP_SERVER_ERROR;
        goto done;
    }

    /* Open the CalDAV DB corresponding to the calendar */
    caldavdb = caldav_open_mailbox(calendar);

    /* Find message UID for the cal resource */
    caldav_lookup_resource(caldavdb, txn->req_tgt.mbentry->name,
                           txn->req_tgt.resource, &cdata, 0);
    if (!cdata->dav.rowid) ret = HTTP_NOT_FOUND;
    else if (!cdata->dav.imap_uid) ret = HTTP_CONFLICT;
    if (ret) goto done;

    /* Fetch index record for the cal resource */
    memset(&record, 0, sizeof(struct index_record));
    r = mailbox_find_index_record(calendar, cdata->dav.imap_uid, &record);
    if (r) {
        txn->error.desc = error_message(r);
        ret = HTTP_SERVER_ERROR;
        goto done;
    }

    etag = message_guid_encode(&record.guid);
    lastmod = record.internaldate;

    /* Load and parse message containing the resource */
    ical = record_to_ical(calendar, &record);
    comp = icalcomponent_get_first_real_component(ical);
    kind = icalcomponent_isa(comp);

    /* Check any preconditions */
    precond = caldav_check_precond(txn, cdata, etag, lastmod);

    switch (precond) {
    case HTTP_OK:
        break;

    case HTTP_LOCKED:
        txn->error.precond = DAV_NEED_LOCK_TOKEN;
        txn->error.resource = txn->req_tgt.path;

    default:
        /* We failed a precondition - don't perform the request */
        ret = precond;

        if ((precond == HTTP_PRECOND_FAILED) && return_rep) goto return_rep;
        else goto done;
    }

    /* Open attachments collection for writing */
    mailboxname = caldav_mboxname(httpd_userid, MANAGED_ATTACH);
    r = mailbox_open_iwl(mailboxname, &attachments);
    if (r) {
        syslog(LOG_ERR, "mailbox_open_iwl(%s) failed: %s",
               mailboxname, error_message(r));
        txn->error.desc = error_message(r);
        ret = HTTP_SERVER_ERROR;
        free(mailboxname);
        goto done;
    }
    free(mailboxname);

    /* Open the WebDAV DB corresponding to the attachments collection */
    webdavdb = webdav_open_mailbox(attachments);

    if (mid) {
        /* Locate ATTACH property with this managed-id */
        for (aprop = icalcomponent_get_first_property(comp,
                                                      ICAL_ATTACH_PROPERTY);
             aprop;
             aprop = icalcomponent_get_next_property(comp,
                                                     ICAL_ATTACH_PROPERTY)) {
            param = icalproperty_get_managedid_parameter(aprop);
            if (!strcmp(mid->s, icalparameter_get_managedid(param))) break;
        }
        if (!aprop) {
            txn->error.precond = CALDAV_VALID_MANAGEDID;
            ret = HTTP_BAD_REQUEST;
            goto done;
        }

        /* Update reference count */
        decrement_refcount(mid->s, attachments, webdavdb);
    }

    switch (op) {
    case ATTACH_ADD:
    case ATTACH_UPDATE: {
        /* SHA1 of content used as resource UID, resource name, & managed-id */
        static char uid[2*MESSAGE_GUID_SIZE+1];
        struct message_guid guid;

        /* Read body */
        txn->req_body.flags |= BODY_DECODE;
        r = http_read_body(httpd_in, httpd_out,
                           txn->req_hdrs, &txn->req_body, &txn->error.desc);
        if (r) {
            txn->flags.conn = CONN_CLOSE;
            return r;
        }

        /* Make sure we have a body */
        if (!buf_len(&txn->req_body.payload)) {
            txn->error.desc = "Missing request body";
            ret = HTTP_BAD_REQUEST;
            goto done;
        }

        /* Generate UID of body content */
        message_guid_generate(&guid, buf_base(&txn->req_body.payload),
                              buf_len(&txn->req_body.payload));
        strcpy(uid, message_guid_encode(&guid));

        /* Store the new/updated attachment using WebDAV callback */
        ret = webdav_params.put.proc(txn, &txn->req_body.payload,
                                     attachments, uid, webdavdb);

        switch (ret) {
        case HTTP_CREATED:
        case HTTP_NO_CONTENT:
            resp_body->cmid = uid;
            resp_body->etag = NULL;
            break;

        default:
            goto done;
            break;
        }

        /* Update reference count */
        increment_refcount(uid, &wdata, webdavdb);

        /* Update ATTACH parameters on cal resource */
        if (!aprop) {
            /* Create new ATTACH property */
            const char *proto = NULL, *host = NULL;
            icalattach *attach;

            assert(!buf_len(&txn->buf));
            http_proto_host(txn->req_hdrs, &proto, &host);
            buf_printf(&txn->buf, "%s://%s%s/user/%s/%s%s",
                       proto, host, namespace_calendar.prefix,
                       txn->req_tgt.userid, MANAGED_ATTACH, uid);
            attach = icalattach_new_from_url(buf_cstring(&txn->buf));
            buf_reset(&txn->buf);

            aprop = icalproperty_new_attach(attach);
            icalcomponent_add_property(comp, aprop);
            icalattach_unref(attach);
        }

        param = icalproperty_get_managedid_parameter(aprop);
        if (param) icalparameter_set_managedid(param, resp_body->cmid);
        else {
            param = icalparameter_new_managedid(resp_body->cmid);
            icalproperty_add_parameter(aprop, param);
        }

        if (wdata->filename) {
            param = icalproperty_get_filename_parameter(aprop);
            if (param) icalparameter_set_filename(param, wdata->filename);
            else {
                param = icalparameter_new_filename(wdata->filename);
                icalproperty_add_parameter(aprop, param);
            }
        }

        assert(!buf_len(&txn->buf));
        buf_printf(&txn->buf, "%tu", buf_len(&txn->req_body.payload));
        param = icalproperty_get_size_parameter(aprop);
        if (param) icalparameter_set_size(param, buf_cstring(&txn->buf));
        else {
            param = icalparameter_new_size(buf_cstring(&txn->buf));
            icalproperty_add_parameter(aprop, param);
        }
        buf_reset(&txn->buf);

        if ((hdr = spool_getheader(txn->req_hdrs, "Content-Type"))) {
            param = icalproperty_get_first_parameter(aprop,
                                                     ICAL_FMTTYPE_PARAMETER);
            if (param) icalparameter_set_fmttype(param, *hdr);
            else {
                param = icalparameter_new_fmttype(*hdr);
                icalproperty_add_parameter(aprop, param);
            }
        }

        for (comp = icalcomponent_get_next_component(ical, kind);
             comp; comp = icalcomponent_get_next_component(ical, kind)) {
            for (prop = icalcomponent_get_first_property(comp,
                                                         ICAL_ATTACH_PROPERTY);
                 prop;
                 prop = icalcomponent_get_next_property(comp,
                                                        ICAL_ATTACH_PROPERTY)) {
                param = icalproperty_get_managedid_parameter(prop);
                if (!strcmp(mid->s, icalparameter_get_managedid(param))) {
                    icalcomponent_remove_property(comp, prop);
                    icalproperty_free(prop);
                    break;
                }
            }
            icalcomponent_add_property(comp, icalproperty_new_clone(aprop));
        }
        break;
    }

    case ATTACH_REMOVE:
        /* Remove ATTACH properties from cal resource */
        icalcomponent_remove_property(comp, aprop);
        icalproperty_free(aprop);

        for (comp = icalcomponent_get_next_component(ical, kind);
             comp; comp = icalcomponent_get_next_component(ical, kind)) {
            for (prop = icalcomponent_get_first_property(comp,
                                                         ICAL_ATTACH_PROPERTY);
                 prop;
                 prop = icalcomponent_get_next_property(comp,
                                                        ICAL_ATTACH_PROPERTY)) {
                param = icalproperty_get_managedid_parameter(prop);
                if (!strcmp(mid->s, icalparameter_get_managedid(param))) {
                    icalcomponent_remove_property(comp, prop);
                    icalproperty_free(prop);
                    break;
                }
            }
        }
        break;
    }

    /* Finished with attachment collection */
    mailbox_unlock_index(attachments, NULL);

    /* Store updated calendar resource */
    ret = caldav_store_resource(txn, ical, calendar,
                                txn->req_tgt.resource, caldavdb, 0);

    if (ret == HTTP_NO_CONTENT && return_rep) {
        char *data;

        ret = (op == ATTACH_ADD) ? HTTP_CREATED : HTTP_OK;

      return_rep:
        /* Convert into requested MIME type */
        data = mime->to_string(ical, NULL);

        /* Fill in Content-Type, Content-Length */
        resp_body->type = mime->content_type;
        resp_body->len = strlen(data);

        /* Fill in Content-Location */
        resp_body->loc = txn->req_tgt.path;

        /* Fill in Expires and Cache-Control */
        resp_body->maxage = 3600;       /* 1 hr */
        txn->flags.cc = CC_MAXAGE
            | CC_REVALIDATE             /* don't use stale data */
            | CC_NOTRANSFORM;           /* don't alter iCal data */

        /* Output current representation */
        write_body(ret, txn, data, resp_body->len);

        free(data);
        ret = 0;
    }

  done:
    if (ical) icalcomponent_free(ical);
    if (webdavdb) webdav_close(webdavdb);
    if (caldavdb) caldav_close(caldavdb);
    mailbox_close(&attachments);
    mailbox_close(&calendar);

    return ret;
}


/* Perform a busy time request */
static int caldav_post_outbox(struct transaction_t *txn, int rights)
{
    int ret = 0, r;
    char orgid[MAX_MAILBOX_NAME+1] = "";
    const char **hdr;
    struct mime_type_t *mime = NULL;
    icalcomponent *ical = NULL, *comp;
    icalcomponent_kind kind = 0;
    icalproperty_method meth = 0;
    icalproperty *prop = NULL;
    const char *uid = NULL, *organizer = NULL;
    struct sched_param sparam;

    /* Check Content-Type */
    if ((hdr = spool_getheader(txn->req_hdrs, "Content-Type"))) {
        for (mime = caldav_mime_types; mime->content_type; mime++) {
            if (is_mediatype(mime->content_type, hdr[0])) break;
        }
    }
    if (!mime || !mime->content_type) {
        txn->error.precond = CALDAV_SUPP_DATA;
        return HTTP_BAD_REQUEST;
    }

    /* Read body */
    txn->req_body.flags |= BODY_DECODE;
    r = http_read_body(httpd_in, httpd_out,
                       txn->req_hdrs, &txn->req_body, &txn->error.desc);
    if (r) {
        txn->flags.conn = CONN_CLOSE;
        return r;
    }

    /* Make sure we have a body */
    if (!buf_len(&txn->req_body.payload)) {
        txn->error.desc = "Missing request body\r\n";
        return HTTP_BAD_REQUEST;
    }

    /* Parse the iCal data for important properties */
    ical = mime->from_string(buf_cstring(&txn->req_body.payload));
    if (!ical || !icalrestriction_check(ical)) {
        txn->error.precond = CALDAV_VALID_DATA;
        ret = HTTP_BAD_REQUEST;
        goto done;
    }

    meth = icalcomponent_get_method(ical);
    comp = icalcomponent_get_first_real_component(ical);
    if (comp) {
        uid = icalcomponent_get_uid(comp);
        kind = icalcomponent_isa(comp);
        prop = icalcomponent_get_first_property(comp, ICAL_ORGANIZER_PROPERTY);
    }

    /* Check method preconditions */
    if (!meth || !uid || !prop) {
        txn->error.precond = CALDAV_VALID_SCHED;
        ret = HTTP_BAD_REQUEST;
        goto done;
    }

    /* Organizer MUST be local to use CalDAV Scheduling */
    organizer = icalproperty_get_organizer(prop);
    if (organizer) {
        if (!caladdress_lookup(organizer, &sparam, txn->req_tgt.userid) &&
            !(sparam.flags & SCHEDTYPE_REMOTE)) {
            strlcpy(orgid, sparam.userid, sizeof(orgid));
        }
    }

    if (strcasecmp(orgid, txn->req_tgt.userid)) {
        txn->error.precond = CALDAV_VALID_ORGANIZER;
        ret = HTTP_FORBIDDEN;
        goto done;
    }

    switch (kind) {
    case ICAL_VFREEBUSY_COMPONENT:
        if (meth == ICAL_METHOD_REQUEST)
            if (!(rights & DACL_SCHEDFB)) {
                /* DAV:need-privileges */
                txn->error.precond = DAV_NEED_PRIVS;
                txn->error.resource = txn->req_tgt.path;
                txn->error.rights = DACL_SCHEDFB;
                ret = HTTP_NO_PRIVS;
            }
            else ret = sched_busytime_query(txn, mime, ical);
        else {
            txn->error.precond = CALDAV_VALID_SCHED;
            ret = HTTP_BAD_REQUEST;
        }
        break;

    default:
        txn->error.precond = CALDAV_VALID_SCHED;
        ret = HTTP_BAD_REQUEST;
    }

  done:
    if (ical) icalcomponent_free(ical);

    return ret;
}


static int caldav_post(struct transaction_t *txn)
{
    int ret, rights;

    /* Get rights for current user */
    rights = txn->req_tgt.mbentry->acl ?
        cyrus_acl_myrights(httpd_authstate, txn->req_tgt.mbentry->acl) : 0;

    if (txn->req_tgt.resource) {
        if (txn->req_tgt.flags) {
            /* Don't allow POST on resources in special collections */
            ret = HTTP_NOT_ALLOWED;
        }
        else if (txn->req_tgt.mbentry->server) {
            /* Remote mailbox */
            struct backend *be;

            be = proxy_findserver(txn->req_tgt.mbentry->server,
                                  &http_protocol, httpd_userid,
                                  &backend_cached, NULL, NULL, httpd_in);
            if (!be) ret = HTTP_UNAVAILABLE;
            else ret = http_pipe_req_resp(be, txn);
        }
        else {
            /* Local Mailbox */
            ret = caldav_post_attach(txn, rights);
        }
    }
    else if (txn->req_tgt.flags == TGT_SCHED_OUTBOX) {
        /* POST to schedule-outbox */
        ret = caldav_post_outbox(txn, rights);
    }
    else if (txn->req_tgt.flags) {
        /* Don't allow POST to special collections */
        ret = HTTP_NOT_ALLOWED;
    }
    else {
        /* POST to regular calendar collection */
        ret = HTTP_CONTINUE;
    }

    return ret;
}


/* Perform a PUT request
 *
 * preconditions:
 *   CALDAV:valid-calendar-data
 *   CALDAV:valid-calendar-object-resource
 *   CALDAV:supported-calendar-component
 *   CALDAV:no-uid-conflict (DAV:href)
 *   CALDAV:max-resource-size
 *   CALDAV:min-date-time
 *   CALDAV:max-date-time
 *   CALDAV:max-instances
 *   CALDAV:max-attendees-per-instance
 */
static int caldav_put(struct transaction_t *txn, void *obj,
                      struct mailbox *mailbox, const char *resource,
                      void *destdb)
{
    int ret = 0;
    struct caldav_db *db = (struct caldav_db *)destdb;
    icalcomponent *ical = (icalcomponent *)obj;
    icalcomponent *oldical = NULL;
    icalcomponent *comp, *nextcomp;
    icalcomponent_kind kind;
    icalproperty *prop;
    const char *uid, *organizer = NULL;
    char *userid = NULL;
    struct caldav_data *cdata;
    int flags = 0;

    /* Validate the iCal data */
    if (!ical || (icalcomponent_isa(ical) != ICAL_VCALENDAR_COMPONENT)) {
        txn->error.precond = CALDAV_VALID_DATA;
        ret = HTTP_FORBIDDEN;
        goto done;
    }

    icalrestriction_check(ical);
    if ((txn->error.desc = get_icalcomponent_errstr(ical))) {
        buf_setcstr(&txn->buf, txn->error.desc);
        txn->error.desc = buf_cstring(&txn->buf);
        txn->error.precond = CALDAV_VALID_DATA;
        ret = HTTP_FORBIDDEN;
        goto done;
    }

    comp = icalcomponent_get_first_real_component(ical);

#ifdef HAVE_RSCALE
    /* Make sure we support the provided RSCALE in an RRULE */
    prop = icalcomponent_get_first_property(comp, ICAL_RRULE_PROPERTY);
    if (prop && rscale_calendars) {
        struct icalrecurrencetype rt = icalproperty_get_rrule(prop);

        if (rt.rscale) {
            /* Perform binary search on sorted icalarray */
            unsigned found = 0, start = 0, end = rscale_calendars->num_elements;

            ucase(rt.rscale);
            while (!found && start < end) {
                unsigned mid = start + (end - start) / 2;
                const char **rscale = icalarray_element_at(rscale_calendars, mid);
                int r = strcmp(rt.rscale, *rscale);

                if (r == 0) found = 1;
                else if (r < 0) end = mid;
                else start = mid + 1;
            }

            if (!found) {
                txn->error.precond = CALDAV_SUPP_RSCALE;
                ret = HTTP_FORBIDDEN;
                goto done;
            }
        }
    }
#endif /* HAVE_RSCALE */

    /* Make sure iCal UIDs [and ORGANIZERs] in all components are the same */
    kind = icalcomponent_isa(comp);
    uid = icalcomponent_get_uid(comp);
    prop = icalcomponent_get_first_property(comp, ICAL_ORGANIZER_PROPERTY);
    if (prop) organizer = icalproperty_get_organizer(prop);
    while ((nextcomp =
            icalcomponent_get_next_component(ical, kind))) {
        const char *nextuid = icalcomponent_get_uid(nextcomp);

        if (!nextuid || strcmp(uid, nextuid)) {
            txn->error.precond = CALDAV_VALID_OBJECT;
            ret = HTTP_FORBIDDEN;
            goto done;
        }

        if (organizer) {
            const char *nextorg = NULL;

            prop = icalcomponent_get_first_property(nextcomp,
                                                    ICAL_ORGANIZER_PROPERTY);
            if (prop) nextorg = icalproperty_get_organizer(prop);
            if (!nextorg || strcmp(organizer, nextorg)) {
                txn->error.precond = CALDAV_SAME_ORGANIZER;
                ret = HTTP_FORBIDDEN;
                goto done;
            }
        }
    }

    /* Check for duplicate iCalendar UID */
    caldav_lookup_uid(db, uid, &cdata);
    if (cdata->dav.imap_uid && (strcmp(cdata->dav.mailbox, mailbox->name) ||
                                strcmp(cdata->dav.resource, resource))) {
        /* CALDAV:no-uid-conflict */
        char *owner = mboxname_to_userid(cdata->dav.mailbox);

        txn->error.precond = CALDAV_UID_CONFLICT;
        buf_reset(&txn->buf);
        buf_printf(&txn->buf, "%s/user/%s/%s/%s",
                   namespace_calendar.prefix, owner,
                   strrchr(cdata->dav.mailbox, '.')+1, cdata->dav.resource);
        txn->error.resource = buf_cstring(&txn->buf);
        free(owner);
        return HTTP_FORBIDDEN;
    }

    switch (kind) {
    case ICAL_VEVENT_COMPONENT:
    case ICAL_VTODO_COMPONENT:
    case ICAL_VPOLL_COMPONENT:
        if (organizer && _scheduling_enabled(txn, mailbox) &&
            /* XXX  Hack for Outlook */
            icalcomponent_get_first_invitee(comp)) {
            /* Scheduling object resource */
            struct sched_param sparam;
            int r;

            /* Construct userid corresponding to mailbox */
            userid = mboxname_to_userid(mailbox->name);

            /* Lookup the organizer */
            r = caladdress_lookup(organizer, &sparam, userid);
            if (r == HTTP_NOT_FOUND) {
                sched_param_free(&sparam);
                break;  /* not a local organiser?  Just skip it */
            }
            if (r) {
                syslog(LOG_ERR,
                       "meth_put: failed to process scheduling message in %s"
                       " (org=%s)",
                       txn->req_tgt.mbentry->name, organizer);
                txn->error.desc = "Failed to lookup organizer address\r\n";
                ret = HTTP_SERVER_ERROR;
                sched_param_free(&sparam);
                goto done;
            }

            if (cdata->dav.imap_uid) {
                /* Update existing object */
                struct index_record record;

                /* Load message containing the resource and parse iCal data */
                r = mailbox_find_index_record(mailbox, cdata->dav.imap_uid, &record);
                if (r) {
                    txn->error.desc = "Failed to read record \r\n";
                    ret = HTTP_SERVER_ERROR;
                    sched_param_free(&sparam);
                    goto done;
                }
                oldical = record_to_ical(mailbox, &record);
            }

            if (cdata->organizer) {
                /* Don't allow ORGANIZER to be changed */
                const char *p = organizer;

                if (!strncasecmp(p, "mailto:", 7)) p += 7;
                if (strcmp(cdata->organizer, p)) {
                    txn->error.desc = "Can not change organizer address";
                    ret = HTTP_FORBIDDEN;
                }
            }

            if (!strcmpsafe(sparam.userid, userid)) {
                /* Organizer scheduling object resource */
                if (ret) {
                    txn->error.precond = CALDAV_ALLOWED_ORG_CHANGE;
                    goto done;
                }
                sched_request(organizer, &sparam, oldical, ical, 0);
            }
            else {
                /* Attendee scheduling object resource */
                if (ret) {
                    txn->error.precond = CALDAV_ALLOWED_ATT_CHANGE;
                    sched_param_free(&sparam);
                    goto done;
                }
#if 0
                if (!oldical) {
                    /* Can't reply to a non-existent invitation */
                    /* XXX  But what about invites over iMIP? */
                    txn->error.desc = "Can not reply to non-existent resource";
                    ret = HTTP_FORBIDDEN;
                    goto done;
                }
#endif
                sched_reply(userid, oldical, ical);
                sched_param_free(&sparam);
            }

            flags |= NEW_STAG;
        }

        /* Fall through and process managed attachments */

    case ICAL_VJOURNAL_COMPONENT: {
        /* Compare any managed attachments in new and existing resources */
        char *mailboxname = NULL;
        struct mailbox *attachments = NULL;
        struct webdav_db *webdavdb = NULL;
        struct hash_table mattach_table;
        icalparameter *param;
        const char *mid;
        int r;

        /* we're not managing attachments */
        if (!(namespace_calendar.allow & ALLOW_CAL_ATTACH))
            break;

        comp = icalcomponent_get_first_real_component(ical);
        prop = icalcomponent_get_first_property(comp, ICAL_ATTACH_PROPERTY);

        if (!prop && !cdata->comp_flags.mattach) {
            /* Neither new nor existing resource has attachments */
            break;
        }

        /* Open attachments collection for writing */
        mailboxname = caldav_mboxname(httpd_userid, MANAGED_ATTACH);
        r = mailbox_open_iwl(mailboxname, &attachments);
        if (r) {
            syslog(LOG_ERR, "mailbox_open_iwl(%s) failed: %s",
                   mailboxname, error_message(r));
            free(mailboxname);
            ret = HTTP_SERVER_ERROR;
            goto done;
        }
        free(mailboxname);

        /* Open the WebDAV DB corresponding to the attachments collection */
        webdavdb = webdav_open_mailbox(attachments);
        if (!webdavdb) {
            syslog(LOG_ERR, "webdav_open_mailbox(%s) failed",
                   attachments->name);
            mailbox_close(&attachments);
            ret = HTTP_SERVER_ERROR;
            goto done;
        }

        /* Create hash table of managed attachments in new resource */
        construct_hash_table(&mattach_table, 10, 1);

        for (; prop;
             prop = icalcomponent_get_next_property(comp, ICAL_ATTACH_PROPERTY)){

            struct webdav_data *wdata;

            param = icalproperty_get_managedid_parameter(prop);
            if (!param) continue;

            /* Find DAV record for the attachment with this managed-id */
            mid = icalparameter_get_managedid(param);
            webdav_lookup_uid(webdavdb, mid, &wdata);

            if (wdata->dav.rowid) hash_insert(mid, &wdata, &mattach_table);
            else {
                txn->error.precond = CALDAV_VALID_MANAGEDID;
                ret = HTTP_FORBIDDEN;
                break;
            }
        }

        /* Compare existing managed attachments to those in new resource */
        if (!ret && cdata->comp_flags.mattach) {
            if (!oldical) {
                struct index_record record;

                /* Load message containing the resource and parse iCal data */
                r = mailbox_find_index_record(mailbox, cdata->dav.imap_uid, &record);
                if (r) {
                    txn->error.desc = "Failed to read record";
                    ret = HTTP_SERVER_ERROR;
                }
                else oldical = record_to_ical(mailbox, &record);
            }

            if (oldical) {
                comp = icalcomponent_get_first_real_component(oldical);
                prop = icalcomponent_get_first_property(comp,
                                                        ICAL_ATTACH_PROPERTY);
            }
            for (; prop;
                 prop = icalcomponent_get_next_property(comp,
                                                        ICAL_ATTACH_PROPERTY)) {

                param = icalproperty_get_managedid_parameter(prop);
                if (!param) continue;

                mid = icalparameter_get_managedid(param);
                if (!hash_del(mid, &mattach_table)) {
                    /* Attachment removed from resource - update ref count */
                    decrement_refcount(mid, attachments, webdavdb);
                }
            }
        }

        /* Remaining attachments in hash table have been added to resource -
           update reference counts */
        if (!ret) {
            hash_enumerate(&mattach_table,
                           (void(*)(const char*,void*,void*))&increment_refcount,
                           webdavdb);
        }

        free_hash_table(&mattach_table, NULL);

        webdav_close(webdavdb);
        mailbox_close(&attachments);

        break;
    }

    case ICAL_VFREEBUSY_COMPONENT:
    case ICAL_VAVAILABILITY_COMPONENT:
        /* Nothing else to do */
        break;

    default:
        txn->error.precond = CALDAV_SUPP_COMP;
        return HTTP_FORBIDDEN;
    }

    /* Store resource at target */
    if (!ret) ret = caldav_store_resource(txn, ical, mailbox, resource, db, flags);

  done:
    if (oldical) icalcomponent_free(oldical);
    free(userid);

    return ret;
}


/* Append a new busytime period to the busytime array */
static void add_freebusy(struct icaltimetype *start,
                         struct icaltimetype *end,
                         icalparameter_fbtype fbtype,
                         struct calquery_filter *calfilter)
{
    struct freebusy_array *freebusy = &calfilter->freebusy;
    struct freebusy *newfb;

    /* Grow the array, if necessary */
    if (freebusy->len == freebusy->alloc) {
        freebusy->alloc += 100;  /* XXX  arbitrary */
        freebusy->fb = xrealloc(freebusy->fb,
                                freebusy->alloc * sizeof(struct freebusy));
    }

    /* Add new freebusy */
    newfb = &freebusy->fb[freebusy->len++];
    if (icaltime_is_date(*start)) {
        newfb->per.duration = icaltime_subtract(*end, *start);
        newfb->per.end = icaltime_null_time();
        start->is_date = 0;  /* MUST be DATE-TIME */
        newfb->per.start = icaltime_convert_to_zone(*start, utc_zone);
    }
    else {
        newfb->per.duration = icaldurationtype_null_duration();
        newfb->per.end = (icaltime_compare(calfilter->end, *end) < 0) ?
            calfilter->end : *end;
        newfb->per.start = (icaltime_compare(calfilter->start, *start) > 0) ?
            calfilter->start : *start;
    }
    newfb->type = fbtype;
}


/* Append a new busytime period for recurring comp to the busytime array */
static void add_freebusy_comp(icalcomponent *comp, struct icaltime_span *span,
                         void *rock)
{
    struct calquery_filter *calfilter = (struct calquery_filter *) rock;
    int is_date = icaltime_is_date(icalcomponent_get_dtstart(comp));
    struct icaltimetype start, end;
    icalparameter_fbtype fbtype;

    /* Set start and end times */
    start = icaltime_from_timet_with_zone(span->start, is_date, utc_zone);
    end = icaltime_from_timet_with_zone(span->end, is_date, utc_zone);

    /* Set FBTYPE */
    switch (icalcomponent_isa(comp)) {
    case ICAL_VEVENT_COMPONENT:
        fbtype = icalcomponent_get_status(comp) == ICAL_STATUS_TENTATIVE ?
            ICAL_FBTYPE_BUSYTENTATIVE : ICAL_FBTYPE_BUSY;
        break;

    case ICAL_VFREEBUSY_COMPONENT:
        /* XXX  Need to do something better here */
        fbtype = ICAL_FBTYPE_BUSY;
        break;

#ifdef HAVE_VAVAILABILITY
    case ICAL_VAVAILABILITY_COMPONENT: {
        enum icalproperty_busytype busytype = ICAL_BUSYTYPE_BUSYUNAVAILABLE;
        icalproperty *prop =
            icalcomponent_get_first_property(comp, ICAL_BUSYTYPE_PROPERTY);

        if (prop) busytype = icalproperty_get_busytype(prop);

        switch (busytype) {
        case ICAL_BUSYTYPE_BUSYUNAVAILABLE:
            fbtype = ICAL_FBTYPE_BUSYUNAVAILABLE;
            break;
        case ICAL_BUSYTYPE_BUSYTENTATIVE:
            fbtype = ICAL_FBTYPE_BUSYTENTATIVE;
            break;
        default:
            fbtype = ICAL_FBTYPE_BUSY;
            break;
        }
        break;
    }

    case ICAL_XAVAILABLE_COMPONENT:
        fbtype = ICAL_FBTYPE_FREE;
        break;
#endif /* HAVE_VAVAILABILITY */

    default:
        fbtype = ICAL_FBTYPE_NONE;
        break;
    }

    add_freebusy(&start, &end, fbtype, calfilter);
}


static int is_busytime(struct calquery_filter *calfilter, icalcomponent *comp)
{
    if (calfilter->flags & BUSYTIME_QUERY) {
        /* Check TRANSP and STATUS per RFC 4791, section 7.10 */
        const icalproperty *prop;

        /* Skip transparent events */
        prop = icalcomponent_get_first_property(comp, ICAL_TRANSP_PROPERTY);
        if (prop && icalproperty_get_transp(prop) == ICAL_TRANSP_TRANSPARENT)
            return 0;

        /* Skip cancelled events */
        if (icalcomponent_get_status(comp) == ICAL_STATUS_CANCELLED) return 0;
    }

    return 1;
}


/* Compare recurid to start time of busytime periods -- used for searching */
static int compare_recurid(const void *key, const void *mem)
{
    struct icaltimetype *recurid = (struct icaltimetype *) key;
    struct freebusy *fb = (struct freebusy *) mem;

    return icaltime_compare(*recurid, fb->per.start);
}


/* Compare start/end times of freebusy periods -- used for sorting */
static int compare_freebusy(const void *fb1, const void *fb2)
{
    struct freebusy *a = (struct freebusy *) fb1;
    struct freebusy *b = (struct freebusy *) fb2;

    int r = icaltime_compare(a->per.start, b->per.start);

    if (r == 0) r = icaltime_compare(a->per.end, b->per.end);

    return r;
}


static int expand_occurrences(icalcomponent *ical, icalcomponent_kind kind,
                              struct calquery_filter *calfilter)
{
    struct freebusy_array *freebusy = &calfilter->freebusy;
    icalcomponent *comp;
    icaltime_span rangespan;
    unsigned firstr, lastr;

    /* If not saving busytime, reset our array */
    if (!(calfilter->flags & BUSYTIME_QUERY)) freebusy->len = 0;

    /* Create a span for the given time-range */
    rangespan.start = icaltime_as_timet_with_zone(calfilter->start, utc_zone);
    rangespan.end = icaltime_as_timet_with_zone(calfilter->end, utc_zone);

    /* Mark start of where recurrences will be added */
    firstr = freebusy->len;

    /* Find the master component */
    for (comp = icalcomponent_get_first_component(ical, kind);
         comp &&
             icalcomponent_get_first_property(comp, ICAL_RECURRENCEID_PROPERTY);
         comp = icalcomponent_get_next_component(ical, kind));

    if (is_busytime(calfilter, comp)) {
        /* Add all recurring busytime in specified time-range */
        icalcomponent_foreach_recurrence(comp,
                                         calfilter->start,
                                         calfilter->end,
                                         add_freebusy_comp, calfilter);
    }

    /* Mark end of where recurrences were added */
    lastr = freebusy->len;

    /* Sort freebusy periods by start time */
    qsort(freebusy->fb + firstr, freebusy->len - firstr,
          sizeof(struct freebusy), compare_freebusy);

    /* Handle overridden recurrences */
    for (comp = icalcomponent_get_first_component(ical, kind);
         comp; comp = icalcomponent_get_next_component(ical, kind)) {
        icalproperty *prop;
        struct icaltimetype recurid;
        icalparameter *param;
        struct freebusy *overridden;
        icaltime_span recurspan;

        /* The *_get_recurrenceid() functions don't appear
           to deal with timezones properly, so we do it ourselves */
        prop =
            icalcomponent_get_first_property(comp, ICAL_RECURRENCEID_PROPERTY);
        if (!prop) continue;

        recurid = icalproperty_get_recurrenceid(prop);
        param = icalproperty_get_first_parameter(prop, ICAL_TZID_PARAMETER);

        if (param) {
            const char *tzid = icalparameter_get_tzid(param);
            icaltimezone *tz = NULL;

            tz = icalcomponent_get_timezone(ical, tzid);
            if (!tz) {
                tz = icaltimezone_get_builtin_timezone_from_tzid(tzid);
            }
            if (tz) icaltime_set_timezone(&recurid, tz);
        }

        recurid = icaltime_convert_to_zone(recurid, utc_zone);
        recurid.is_date = 0;  /* make DATE-TIME for comparison */

        /* Check if this overridden instance is in our array */
        overridden = bsearch(&recurid, freebusy->fb + firstr, lastr - firstr,
                             sizeof(struct freebusy), compare_recurid);
        if (overridden) {
            /* "Remove" the instance
               by setting fbtype to NONE (we ignore these later)
               NOTE: MUST keep period.start otherwise bsearch() breaks */
            /* XXX  Doesn't handle the RANGE=THISANDFUTURE param */
            overridden->type = ICAL_FBTYPE_NONE;
        }

        /* If overriding component isn't busytime, skip it */
        if (!is_busytime(calfilter, comp)) continue;

        /* Check if the new instance is in our time-range */
        recurspan = icaltime_span_new(icalcomponent_get_dtstart(comp),
                                      icalcomponent_get_dtend(comp), 1);

        if (icaltime_span_overlaps(&recurspan, &rangespan)) {
            /* Add this instance to the array */
            add_freebusy_comp(comp, &recurspan, calfilter);
        }
    }

    return (freebusy->len - firstr);
}


/* See if the current resource matches the specified filter
 * (comp-type and/or time-range).  Returns 1 if match, 0 otherwise.
 */
int apply_calfilter(struct propfind_ctx *fctx, void *data)
{
    struct calquery_filter *calfilter =
        (struct calquery_filter *) fctx->filter_crit;
    struct caldav_data *cdata = (struct caldav_data *) data;
    int match = 1;

    /* https://tools.ietf.org/html/rfc4791#section-9.7.1 says that just
     * VCALENDAR by itself with no sub keys should match too */
    if (calfilter->comp && calfilter->comp != CAL_COMP_VCALENDAR) {
        /* Perform CALDAV:comp-filter filtering */
        if (!(cdata->comp_type & calfilter->comp)) return 0;
    }

    if (!icaltime_is_null_time(calfilter->start)) {
        /* Perform CALDAV:time-range filtering */
        struct icaltimetype dtstart = icaltime_from_string(cdata->dtstart);
        struct icaltimetype dtend = icaltime_from_string(cdata->dtend);

        if (icaltime_compare(dtend, calfilter->start) <= 0) {
            /* Component ends earlier than range */
            return 0;
        }
        else if (icaltime_compare(dtstart, calfilter->end) >= 0) {
            /* Component starts later than range */
            return 0;
        }
        else if (cdata->comp_type == CAL_COMP_VAVAILABILITY) {
            /* Don't try to expand VAVAILABILITY, just mark it as in range */
            return 1;
        }
        else if (cdata->comp_flags.recurring) {
            /* Component is recurring.
             * Need to mmap() and parse iCalendar object
             * to perform complete check of each recurrence.
             */
            icalcomponent *ical = record_to_ical(fctx->mailbox, fctx->record);
            icalcomponent_kind kind;

            kind =
                icalcomponent_isa(icalcomponent_get_first_real_component(ical));

            match = expand_occurrences(ical, kind, calfilter);

            icalcomponent_free(ical);
        }
        else if (calfilter->flags & BUSYTIME_QUERY) {
            icalparameter_fbtype fbtype;
            /* Component is non-recurring and we need to save busytime */
            if (cdata->comp_flags.transp) {
                /* Don't include transparent events in freebusy */
                return 0;
            }
            if (cdata->comp_flags.status == CAL_STATUS_CANCELED) {
                /* Don't include canceled events in freebusy */
                return 0;
            }

            switch (cdata->comp_flags.status) {
            case CAL_STATUS_UNAVAILABLE:
                fbtype = ICAL_FBTYPE_BUSYUNAVAILABLE; break;

            case CAL_STATUS_TENTATIVE:
                fbtype = ICAL_FBTYPE_BUSYTENTATIVE; break;

            default:
                fbtype = ICAL_FBTYPE_BUSY; break;
            }

            add_freebusy(&dtstart, &dtend, fbtype, calfilter);
        }
    }

    return match;
}


static int is_valid_timerange(const struct icaltimetype start,
                              const struct icaltimetype end)
{
    return (icaltime_is_valid_time(start) && icaltime_is_valid_time(end) &&
            !icaltime_is_date(start) && !icaltime_is_date(end) &&
            (icaltime_is_utc(start) || start.zone) &&
            (icaltime_is_utc(end) || end.zone));
}


static int parse_comp_filter(xmlNodePtr root, struct calquery_filter *filter,
                             struct error_t *error)
{
    int ret = 0;
    xmlNodePtr node;

    /* Parse elements of filter */
    for (node = root; node; node = node->next) {
        if (node->type == XML_ELEMENT_NODE) {
            if (!xmlStrcmp(node->name, BAD_CAST "comp-filter")) {
                xmlChar *name = xmlGetProp(node, BAD_CAST "name");

                if (!filter->comp) {
                    if (!xmlStrcmp(name, BAD_CAST "VCALENDAR"))
                        filter->comp = CAL_COMP_VCALENDAR;
                    else {
                        error->precond = CALDAV_VALID_FILTER;
                        ret = HTTP_FORBIDDEN;
                    }
                }
                else if (filter->comp == CAL_COMP_VCALENDAR) {
                    if (!xmlStrcmp(name, BAD_CAST "VCALENDAR") ||
                        !xmlStrcmp(name, BAD_CAST "VALARM")) {
                        error->precond = CALDAV_VALID_FILTER;
                        ret = HTTP_FORBIDDEN;
                    }
                    else if (!xmlStrcmp(name, BAD_CAST "VEVENT"))
                        filter->comp |= CAL_COMP_VEVENT;
                    else if (!xmlStrcmp(name, BAD_CAST "VTODO"))
                        filter->comp |= CAL_COMP_VTODO;
                    else if (!xmlStrcmp(name, BAD_CAST "VJOURNAL"))
                        filter->comp |= CAL_COMP_VJOURNAL;
                    else if (!xmlStrcmp(name, BAD_CAST "VFREEBUSY"))
                        filter->comp |= CAL_COMP_VFREEBUSY;
                    else if (!xmlStrcmp(name, BAD_CAST "VTIMEZONE"))
                        filter->comp |= CAL_COMP_VTIMEZONE;
                    else if (!xmlStrcmp(name, BAD_CAST "VAVAILABILITY"))
                        filter->comp |= CAL_COMP_VAVAILABILITY;
                    else if (!xmlStrcmp(name, BAD_CAST "VPOLL"))
                        filter->comp |= CAL_COMP_VPOLL;
                    else {
                        error->precond = CALDAV_SUPP_FILTER;
                        ret = HTTP_FORBIDDEN;
                    }
                }
                else if (filter->comp & (CAL_COMP_VEVENT | CAL_COMP_VTODO)) {
                    if (!xmlStrcmp(name, BAD_CAST "VALARM"))
                        filter->comp |= CAL_COMP_VALARM;
                    else {
                        error->precond = CALDAV_VALID_FILTER;
                        ret = HTTP_FORBIDDEN;
                    }
                }
                else {
                    error->precond = CALDAV_SUPP_FILTER;
                    ret = HTTP_FORBIDDEN;
                }

                xmlFree(name);

                if (!ret)
                    ret = parse_comp_filter(node->children, filter, error);
                if (ret) return ret;
            }
            else if (!xmlStrcmp(node->name, BAD_CAST "time-range")) {
                xmlChar *start, *end;

                if (!(filter->comp & (CAL_COMP_VEVENT | CAL_COMP_VTODO))) {
                    error->precond = CALDAV_VALID_FILTER;
                    return HTTP_FORBIDDEN;
                }

                start = xmlGetProp(node, BAD_CAST "start");
                if (start) {
                    filter->start = icaltime_from_string((char *) start);
                    xmlFree(start);
                }
                else {
                    filter->start =
                        icaltime_from_timet_with_zone(caldav_epoch, 0, utc_zone);
                }

                end = xmlGetProp(node, BAD_CAST "end");
                if (end) {
                    filter->end = icaltime_from_string((char *) end);
                    xmlFree(end);
                }
                else {
                    filter->end =
                        icaltime_from_timet_with_zone(caldav_eternity, 0, utc_zone);
                }

                if (!is_valid_timerange(filter->start, filter->end)) {
                    error->precond = CALDAV_VALID_FILTER;
                    return HTTP_FORBIDDEN;
                }
            }
            else {
                error->precond = CALDAV_SUPP_FILTER;
                return HTTP_FORBIDDEN;
            }
        }
    }

    return ret;
}


/* dav_foreach() callback to find props on a CalDAV resource
 *
 * This function will strip any known VTIMEZONEs from the existing resource
 * and store as a new resource before returning properties
 */
static int caldav_propfind_by_resource(void *rock, void *data)
{
    struct propfind_ctx *fctx = (struct propfind_ctx *) rock;
    struct caldav_data *cdata = (struct caldav_data *) data;

    if (sqlite3_libversion_number() < 3003008) {
        /* Can't write to a table while a SELECT is active */
        goto done;
    }

    if (cdata->dav.imap_uid && !cdata->comp_flags.tzbyref) {
        struct index_record record;
        struct buf msg_buf = BUF_INITIALIZER;
        int r;

        /* Relock index for writing */
        if (!mailbox_index_islocked(fctx->mailbox, 1)) {
            mailbox_unlock_index(fctx->mailbox, NULL);
            r = mailbox_lock_index(fctx->mailbox, LOCK_EXCLUSIVE);
            if (r) {
                syslog(LOG_ERR, "relock index(%s) failed: %s",
                       fctx->mailbox->name, error_message(r));
                goto done;
            }
        }

        if (!fctx->record) {
            /* Fetch index record for the resource */
            r = mailbox_find_index_record(fctx->mailbox, cdata->dav.imap_uid, &record);
            /* XXX  Check errors */

            fctx->record = r ? NULL : &record;
        }

        if (fctx->record) mailbox_map_record(fctx->mailbox, fctx->record, &msg_buf);

        if (buf_base(&msg_buf)) {
            /* Parse the resource and re-store it */
            struct transaction_t txn;
            icalcomponent *ical;

            ical = icalparser_parse_string(buf_base(&msg_buf)
                                           + fctx->record->header_size);
            buf_free(&msg_buf);
            if (!ical) {
                syslog(LOG_NOTICE,
                       "Unable to parse iCal %s:%u prior to stripping TZ",
                       fctx->mailbox->name, fctx->record->uid);
                goto done;
            }

            memset(&txn, 0, sizeof(struct transaction_t));
            txn.req_hdrs = spool_new_hdrcache();

            caldav_store_resource(&txn, ical, fctx->mailbox,
                                  cdata->dav.resource, fctx->davdb,
                                  TZ_STRIP | (!cdata->sched_tag ? NEW_STAG : 0));
            spool_free_hdrcache(txn.req_hdrs);
            buf_free(&txn.buf);

            icalcomponent_free(ical);

            caldav_lookup_resource(fctx->davdb, fctx->mailbox->name,
                                   cdata->dav.resource, &cdata, 0);
        }

        fctx->record = NULL;
    }

  done:
    return propfind_by_resource(rock, data);
}


/* Callback to fetch DAV:getcontenttype */
static int propfind_getcontenttype(const xmlChar *name, xmlNsPtr ns,
                                   struct propfind_ctx *fctx,
                                   xmlNodePtr prop __attribute__((unused)),
                                   xmlNodePtr resp __attribute__((unused)),
                                   struct propstat propstat[],
                                   void *rock __attribute__((unused)))
{
    buf_setcstr(&fctx->buf, "text/calendar; charset=utf-8");

    if (fctx->data) {
        struct caldav_data *cdata = (struct caldav_data *) fctx->data;
        const char *comp = NULL;

        switch (cdata->comp_type) {
        case CAL_COMP_VEVENT: comp = "VEVENT"; break;
        case CAL_COMP_VTODO: comp = "VTODO"; break;
        case CAL_COMP_VJOURNAL: comp = "VJOURNAL"; break;
        case CAL_COMP_VFREEBUSY: comp = "VFREEBUSY"; break;
        case CAL_COMP_VAVAILABILITY: comp = "VAVAILABILITY"; break;
        case CAL_COMP_VPOLL: comp = "VPOLL"; break;
        }

        if (comp) buf_printf(&fctx->buf, "; component=%s", comp);
    }

    xml_add_prop(HTTP_OK, fctx->ns[NS_DAV], &propstat[PROPSTAT_OK],
                 name, ns, BAD_CAST buf_cstring(&fctx->buf), 0);

    return 0;
}


/* Callback to fetch DAV:resourcetype */
static int propfind_restype(const xmlChar *name, xmlNsPtr ns,
                            struct propfind_ctx *fctx,
                            xmlNodePtr prop __attribute__((unused)),
                            xmlNodePtr resp,
                            struct propstat propstat[],
                            void *rock __attribute__((unused)))
{
    xmlNodePtr node = xml_add_prop(HTTP_OK, fctx->ns[NS_DAV],
                                   &propstat[PROPSTAT_OK], name, ns, NULL, 0);

    if (!fctx->record) {
        xmlNewChild(node, NULL, BAD_CAST "collection", NULL);

        if (fctx->req_tgt->collection &&
            fctx->mailbox->mbtype == MBTYPE_CALENDAR) {
            ensure_ns(fctx->ns, NS_CALDAV, resp->parent, XML_NS_CALDAV, "C");
            if (!strcmp(fctx->req_tgt->collection, SCHED_INBOX)) {
                xmlNewChild(node, fctx->ns[NS_CALDAV],
                            BAD_CAST "schedule-inbox", NULL);
            }
            else if (!strcmp(fctx->req_tgt->collection, SCHED_OUTBOX)) {
                xmlNewChild(node, fctx->ns[NS_CALDAV],
                            BAD_CAST "schedule-outbox", NULL);
            }
            else {
                xmlNewChild(node, fctx->ns[NS_CALDAV],
                            BAD_CAST "calendar", NULL);
            }
        }
    }

    return 0;
}


/* Callback to prescreen/fetch CALDAV:calendar-data */
static int propfind_caldata(const xmlChar *name, xmlNsPtr ns,
                            struct propfind_ctx *fctx,
                            xmlNodePtr prop,
                            xmlNodePtr resp __attribute__((unused)),
                            struct propstat propstat[],
                            void *rock __attribute__((unused)))
{
    struct buf buf = BUF_INITIALIZER;
    const char *data = NULL;
    size_t datalen = 0;
    int r = 0;

    if (propstat) {
        if (!fctx->record) return HTTP_NOT_FOUND;
        mailbox_map_record(fctx->mailbox, fctx->record, &buf);
        data = buf_cstring(&buf) + fctx->record->header_size;
        datalen = buf_len(&buf) - fctx->record->header_size;
    }
    else if (namespace_calendar.allow & ALLOW_CAL_NOTZ) {
        /* We want to strip known VTIMEZONEs */
        fctx->proc_by_resource = &caldav_propfind_by_resource;
    }

    r = propfind_getdata(name, ns, fctx, prop, propstat, caldav_mime_types,
                         CALDAV_SUPP_DATA, data, datalen);

    buf_free(&buf);

    return r;
}


/* Callback to fetch CALDAV:calendar-home-set,
 * CALDAV:schedule-inbox-URL, CALDAV:schedule-outbox-URL,
 * and CALDAV:schedule-default-calendar-URL
 */
int propfind_calurl(const xmlChar *name, xmlNsPtr ns,
                    struct propfind_ctx *fctx,
                    xmlNodePtr prop,
                    xmlNodePtr resp __attribute__((unused)),
                    struct propstat propstat[], void *rock)
{
    const char *cal = (const char *) rock;
    xmlNodePtr node;
    /* NOTE: calbuf needs to stay in scope until 'cal' is finished with */
    struct buf calbuf = BUF_INITIALIZER;
    int ret = HTTP_NOT_FOUND; /* error condition if we bail early */

    if (!(namespace_calendar.enabled && httpd_userid))
        goto done;

    if (cal) {
        /* named calendars are only used for scheduling */
        if (!(namespace_calendar.allow & ALLOW_CAL_SCHED))
            goto done;

        /* check for renamed calendars - property on the homeset */
        const char *annotname = NULL;
        if (!strcmp(cal, SCHED_DEFAULT))
            annotname = DAV_ANNOT_NS "<" XML_NS_CALDAV ">schedule-default-calendar";
        else if (!strcmp(cal, SCHED_INBOX))
            annotname = DAV_ANNOT_NS "<" XML_NS_CALDAV ">schedule-inbox";
        else if (!strcmp(cal, SCHED_OUTBOX))
            annotname = DAV_ANNOT_NS "<" XML_NS_CALDAV ">schedule-outbox";

        if (annotname) {
            char *mailboxname = caldav_mboxname(httpd_userid, NULL);
            int r = annotatemore_lookupmask(mailboxname, annotname,
                                            httpd_userid, &calbuf);
            free(mailboxname);
            if (!r && calbuf.len) {
                buf_putc(&calbuf, '/');
                cal = buf_cstring(&calbuf);
            }
        }
    }

    node = xml_add_prop(HTTP_OK, fctx->ns[NS_DAV], &propstat[PROPSTAT_OK],
                        name, ns, NULL, 0);

    buf_reset(&fctx->buf);
    if (strchr(httpd_userid, '@') || !httpd_extradomain) {
        buf_printf(&fctx->buf, "%s/user/%s/",
                   namespace_calendar.prefix, httpd_userid);
    }
    else {
        buf_printf(&fctx->buf, "%s/user/%s@%s/",
                   namespace_calendar.prefix, httpd_userid, httpd_extradomain);
    }
    if (cal) buf_appendcstr(&fctx->buf, cal);

    if ((fctx->mode == PROPFIND_EXPAND) && xmlFirstElementChild(prop)) {
        /* Return properties for this URL */
        expand_property(prop, fctx, buf_cstring(&fctx->buf),
                        &caldav_parse_path, caldav_props, node, cal ? 1 : 0);
    }
    else {
        /* Return just the URL */
        xml_add_href(node, fctx->ns[NS_DAV], buf_cstring(&fctx->buf));
    }

    ret = 0;
done:
    buf_free(&calbuf);

    return ret;
}


/* Callback to fetch CALDAV:schedule-default-calendar-URL */
static int propfind_scheddefault(const xmlChar *name, xmlNsPtr ns,
                                 struct propfind_ctx *fctx,
                                 xmlNodePtr prop, xmlNodePtr resp,
                                 struct propstat propstat[],
                                 void *rock __attribute__((unused)))
{
    /* Only defined on CALDAV:schedule-inbox-URL */
    if (fctx->req_tgt->flags != TGT_SCHED_INBOX) return HTTP_NOT_FOUND;

    return propfind_calurl(name, ns, fctx,
                           prop, resp, propstat, SCHED_DEFAULT);
}


/* Callback to fetch CALDAV:supported-calendar-component-set[s] */
static int propfind_calcompset(const xmlChar *name, xmlNsPtr ns,
                               struct propfind_ctx *fctx,
                               xmlNodePtr prop __attribute__((unused)),
                               xmlNodePtr resp __attribute__((unused)),
                               struct propstat propstat[],
                               void *rock __attribute__((unused)))
{
    struct buf attrib = BUF_INITIALIZER;
    const char *prop_annot =
        DAV_ANNOT_NS "<" XML_NS_CALDAV ">supported-calendar-component-set";
    unsigned long types = 0;
    xmlNodePtr set, node;
    const struct cal_comp_t *comp;
    int r = 0;

    if (!fctx->req_tgt->collection) return HTTP_NOT_FOUND;

    r = annotatemore_lookupmask(fctx->mailbox->name, prop_annot,
                                httpd_userid, &attrib);
    if (r) return HTTP_SERVER_ERROR;

    if (attrib.len) {
        types = strtoul(buf_cstring(&attrib), NULL, 10);
    }
    else {
        types = -1;  /* ALL components types */

        /* Apple clients don't like VPOLL */
        types &= ~CAL_COMP_VPOLL;
    }

    buf_free(&attrib);

    if (!types) return HTTP_NOT_FOUND;

    set = xml_add_prop(HTTP_OK, fctx->ns[NS_DAV], &propstat[PROPSTAT_OK],
                       name, ns, NULL, 0);
    /* Create "comp" elements from the stored bitmask */
    for (comp = cal_comps; comp->name; comp++) {
        if (types & comp->type) {
            node = xmlNewChild(set, fctx->ns[NS_CALDAV],
                               BAD_CAST "comp", NULL);
            xmlNewProp(node, BAD_CAST "name", BAD_CAST comp->name);
        }
    }

    return 0;
}


/* Callback to write supported-calendar-component-set property */
static int proppatch_calcompset(xmlNodePtr prop, unsigned set,
                                struct proppatch_ctx *pctx,
                                struct propstat propstat[],
                                void *rock __attribute__((unused)))
{
    int r = 0;
    unsigned precond = 0;

    if (set && (pctx->meth != METH_PROPPATCH)) {
        /* "Writeable" for MKCOL/MKCALENDAR only */
        xmlNodePtr cur;
        unsigned long types = 0;

        /* Work through the given list of components */
        for (cur = prop->children; cur; cur = cur->next) {
            xmlChar *name;
            const struct cal_comp_t *comp;

            /* Make sure its a "comp" element with a "name" */
            if (cur->type != XML_ELEMENT_NODE) continue;
            if (xmlStrcmp(cur->name, BAD_CAST "comp") ||
                !(name = xmlGetProp(cur, BAD_CAST "name"))) break;

            /* Make sure we have a valid component type */
            for (comp = cal_comps;
                 comp->name && xmlStrcmp(name, BAD_CAST comp->name); comp++);
            xmlFree(name);

            if (comp->name) types |= comp->type;   /* found match in our list */
            else break;                            /* no match - invalid type */
        }

        if (!cur) {
            /* All component types are valid */
            const char *prop_annot =
                DAV_ANNOT_NS "<" XML_NS_CALDAV ">supported-calendar-component-set";
            annotate_state_t *astate = NULL;

            buf_reset(&pctx->buf);
            buf_printf(&pctx->buf, "%lu", types);

            r = mailbox_get_annotate_state(pctx->mailbox, 0, &astate);
            if (!r) r = annotate_state_writemask(astate, prop_annot,
                                                 httpd_userid, &pctx->buf);

            if (!r) {
                xml_add_prop(HTTP_OK, pctx->ns[NS_DAV], &propstat[PROPSTAT_OK],
                             prop->name, prop->ns, NULL, 0);
            }
            else {
                xml_add_prop(HTTP_SERVER_ERROR, pctx->ns[NS_DAV],
                             &propstat[PROPSTAT_ERROR],
                             prop->name, prop->ns, NULL, 0);
            }

            return 0;
        }

        /* Invalid component type */
        precond = CALDAV_SUPP_COMP;
    }
    else {
        /* Protected property */
        precond = DAV_PROT_PROP;
    }

    xml_add_prop(HTTP_FORBIDDEN, pctx->ns[NS_DAV], &propstat[PROPSTAT_FORBID],
                 prop->name, prop->ns, NULL, precond);

    *pctx->ret = HTTP_FORBIDDEN;

    return 0;
}

/* Callback to fetch CALDAV:supported-calendar-data */
static int propfind_suppcaldata(const xmlChar *name, xmlNsPtr ns,
                                struct propfind_ctx *fctx,
                                xmlNodePtr prop __attribute__((unused)),
                                xmlNodePtr resp __attribute__((unused)),
                                struct propstat propstat[],
                                void *rock __attribute__((unused)))
{
    xmlNodePtr node;
    struct mime_type_t *mime;

    if (!fctx->req_tgt->collection) return HTTP_NOT_FOUND;

    node = xml_add_prop(HTTP_OK, fctx->ns[NS_DAV], &propstat[PROPSTAT_OK],
                        name, ns, NULL, 0);

    for (mime = caldav_mime_types; mime->content_type; mime++) {
        xmlNodePtr type = xmlNewChild(node, fctx->ns[NS_CALDAV],
                                      BAD_CAST "calendar-data", NULL);

        /* Trim any charset from content-type */
        buf_reset(&fctx->buf);
        buf_printf(&fctx->buf, "%.*s",
                   (int) strcspn(mime->content_type, ";"), mime->content_type);

        xmlNewProp(type, BAD_CAST "content-type",
                   BAD_CAST buf_cstring(&fctx->buf));

        if (mime->version)
            xmlNewProp(type, BAD_CAST "version", BAD_CAST mime->version);
    }

    return 0;
}


/* Callback to fetch CALDAV:max-resource-size */
static int propfind_maxsize(const xmlChar *name, xmlNsPtr ns,
                            struct propfind_ctx *fctx,
                            xmlNodePtr prop __attribute__((unused)),
                            xmlNodePtr resp __attribute__((unused)),
                            struct propstat propstat[],
                            void *rock __attribute__((unused)))
{
    static int maxsize = 0;

    if (!fctx->req_tgt->collection) return HTTP_NOT_FOUND;

    if (!maxsize) {
        maxsize = config_getint(IMAPOPT_MAXMESSAGESIZE);
        if (!maxsize) maxsize = INT_MAX;
    }

    buf_reset(&fctx->buf);
    buf_printf(&fctx->buf, "%d", maxsize);
    xml_add_prop(HTTP_OK, fctx->ns[NS_DAV], &propstat[PROPSTAT_OK],
                 name, ns, BAD_CAST buf_cstring(&fctx->buf), 0);

    return 0;
}


/* Callback to fetch CALDAV:min/max-date-time */
static int propfind_minmaxdate(const xmlChar *name, xmlNsPtr ns,
                               struct propfind_ctx *fctx,
                               xmlNodePtr prop __attribute__((unused)),
                               xmlNodePtr resp __attribute__((unused)),
                               struct propstat propstat[],
                               void *rock)
{
    struct icaltimetype date;

    if (!fctx->req_tgt->collection) return HTTP_NOT_FOUND;

    date = icaltime_from_timet_with_zone(*((time_t *) rock), 0, utc_zone);

    xml_add_prop(HTTP_OK, fctx->ns[NS_DAV], &propstat[PROPSTAT_OK],
                 name, ns, BAD_CAST icaltime_as_ical_string(date), 0);

    return 0;
}


/* Callback to fetch CALDAV:schedule-tag */
static int propfind_schedtag(const xmlChar *name, xmlNsPtr ns,
                             struct propfind_ctx *fctx,
                             xmlNodePtr prop __attribute__((unused)),
                             xmlNodePtr resp __attribute__((unused)),
                             struct propstat propstat[],
                             void *rock __attribute__((unused)))
{
    struct caldav_data *cdata = (struct caldav_data *) fctx->data;

    if (!cdata->organizer || !cdata->sched_tag) return HTTP_NOT_FOUND;

    /* add DQUOTEs */
    buf_reset(&fctx->buf);
    buf_printf(&fctx->buf, "\"%s\"", cdata->sched_tag);

    xml_add_prop(HTTP_OK, fctx->ns[NS_DAV], &propstat[PROPSTAT_OK],
                 name, ns, BAD_CAST buf_cstring(&fctx->buf), 0);

    return 0;
}


/* Callback to fetch CALDAV:calendar-user-address-set */
int propfind_caluseraddr(const xmlChar *name, xmlNsPtr ns,
                         struct propfind_ctx *fctx,
                         xmlNodePtr prop __attribute__((unused)),
                         xmlNodePtr resp __attribute__((unused)),
                         struct propstat propstat[],
                         void *rock __attribute__((unused)))
{
    xmlNodePtr node;
    struct strlist *domains;

    if (!(namespace_calendar.enabled && fctx->req_tgt->userid))
        return HTTP_NOT_FOUND;

    node = xml_add_prop(HTTP_OK, fctx->ns[NS_DAV], &propstat[PROPSTAT_OK],
                        name, ns, NULL, 0);

    /* XXX  This needs to be done via an LDAP/DB lookup */
    if (strchr(fctx->req_tgt->userid, '@')) {
        buf_reset(&fctx->buf);
        buf_printf(&fctx->buf, "mailto:%s", fctx->req_tgt->userid);
        xml_add_href(node, fctx->ns[NS_DAV], buf_cstring(&fctx->buf));
        return 0;
    }

    if (httpd_extradomain) {
        buf_reset(&fctx->buf);
        buf_printf(&fctx->buf, "mailto:%s@%s",
                   fctx->req_tgt->userid, httpd_extradomain);
        xml_add_href(node, fctx->ns[NS_DAV], buf_cstring(&fctx->buf));
        return 0;
    }

    for (domains = cua_domains; domains; domains = domains->next) {
        buf_reset(&fctx->buf);
        buf_printf(&fctx->buf, "mailto:%s@%s",
                   fctx->req_tgt->userid, domains->s);

        xml_add_href(node, fctx->ns[NS_DAV], buf_cstring(&fctx->buf));
    }

    return 0;
}

/* Callback to fetch CALDAV:calendar-user-type */
int propfind_calusertype(const xmlChar *name, xmlNsPtr ns,
                         struct propfind_ctx *fctx,
                         xmlNodePtr prop __attribute__((unused)),
                         xmlNodePtr resp __attribute__((unused)),
                         struct propstat propstat[],
                         void *rock __attribute__((unused)))
{
    const char *type = fctx->req_tgt->userid ? "INDIVIDUAL" : "UNKNOWN";

    if (!namespace_calendar.enabled) return HTTP_NOT_FOUND;

    xml_add_prop(HTTP_OK, fctx->ns[NS_DAV], &propstat[PROPSTAT_OK],
                 name, ns, BAD_CAST type, 0);

    return 0;
}


/* Callback to fetch CALDAV:schedule-calendar-transp */
static int propfind_caltransp(const xmlChar *name, xmlNsPtr ns,
                              struct propfind_ctx *fctx,
                              xmlNodePtr prop __attribute__((unused)),
                              xmlNodePtr resp __attribute__((unused)),
                              struct propstat propstat[],
                              void *rock __attribute__((unused)))
{
    struct buf attrib = BUF_INITIALIZER;
    const char *prop_annot =
        DAV_ANNOT_NS "<" XML_NS_CALDAV ">schedule-calendar-transp";
    xmlNodePtr node;
    int r = 0;

    if (!fctx->req_tgt->collection) return HTTP_NOT_FOUND;

    r = annotatemore_lookupmask(fctx->mailbox->name, prop_annot,
                                httpd_userid, &attrib);

    if (r) return HTTP_SERVER_ERROR;
    if (!attrib.len) return HTTP_NOT_FOUND;

    node = xml_add_prop(HTTP_OK, fctx->ns[NS_DAV], &propstat[PROPSTAT_OK],
                        name, ns, NULL, 0);
    xmlNewChild(node, fctx->ns[NS_CALDAV], BAD_CAST buf_cstring(&attrib), NULL);

    buf_free(&attrib);

    return 0;
}


/* Callback to write schedule-calendar-transp property */
static int proppatch_caltransp(xmlNodePtr prop, unsigned set,
                               struct proppatch_ctx *pctx,
                               struct propstat propstat[],
                               void *rock __attribute__((unused)))
{
    int r;

    if (pctx->req_tgt->collection && !pctx->req_tgt->resource) {
        const char *prop_annot =
            DAV_ANNOT_NS "<" XML_NS_CALDAV ">schedule-calendar-transp";
        annotate_state_t *astate = NULL;
        buf_reset(&pctx->buf);

        if (set) {
            xmlNodePtr cur;

            /* Find the value */
            for (cur = prop->children; cur; cur = cur->next) {

                /* Make sure its a value we understand */
                if (cur->type != XML_ELEMENT_NODE) continue;
                if (!xmlStrcmp(cur->name, BAD_CAST "opaque") ||
                    !xmlStrcmp(cur->name, BAD_CAST "transparent")) {
                    buf_setcstr(&pctx->buf, (const char *)cur->name);
                    break;
                }
                else {
                    /* Unknown value */
                    xml_add_prop(HTTP_CONFLICT, pctx->ns[NS_DAV],
                                 &propstat[PROPSTAT_CONFLICT],
                                 prop->name, prop->ns, NULL, 0);

                    *pctx->ret = HTTP_FORBIDDEN;

                    return 0;
                }
            }
        }

        r = mailbox_get_annotate_state(pctx->mailbox, 0, &astate);
        if (!r) r = annotate_state_writemask(astate, prop_annot,
                                             httpd_userid, &pctx->buf);
        if (!r) {
            xml_add_prop(HTTP_OK, pctx->ns[NS_DAV],
                         &propstat[PROPSTAT_OK], prop->name, prop->ns, NULL, 0);
        }
        else {
            xml_add_prop(HTTP_SERVER_ERROR, pctx->ns[NS_DAV],
                         &propstat[PROPSTAT_ERROR],
                         prop->name, prop->ns, NULL, 0);
        }
    }
    else {
        xml_add_prop(HTTP_FORBIDDEN, pctx->ns[NS_DAV],
                     &propstat[PROPSTAT_FORBID],
                     prop->name, prop->ns, NULL, 0);

        *pctx->ret = HTTP_FORBIDDEN;
    }

    return 0;
}


/* Callback to prescreen/fetch CALDAV:calendar-timezone */
static int propfind_timezone(const xmlChar *name, xmlNsPtr ns,
                             struct propfind_ctx *fctx,
                             xmlNodePtr prop,
                             xmlNodePtr resp __attribute__((unused)),
                             struct propstat propstat[],
                             void *rock __attribute__((unused)))
{
    struct buf attrib = BUF_INITIALIZER;
    const char *data = NULL, *msg_base = NULL;
    size_t datalen = 0;
    int r = 0;

    if (propstat) {
        const char *prop_annot =
            DAV_ANNOT_NS "<" XML_NS_CALDAV ">calendar-timezone";

        if (fctx->mailbox && !fctx->record) {
            r = annotatemore_lookupmask(fctx->mailbox->name, prop_annot,
                                        httpd_userid, &attrib);
        }

        if (r) r = HTTP_SERVER_ERROR;
        else if (attrib.len)  {
            data = buf_cstring(&attrib);
            datalen = attrib.len;
        }
        else if ((namespace_calendar.allow & ALLOW_CAL_NOTZ)) {
            /*  Check for CALDAV:calendar-timezone-id */
            prop_annot = DAV_ANNOT_NS "<" XML_NS_CALDAV ">calendar-timezone-id";

            buf_free(&attrib);
            r = annotatemore_lookupmask(fctx->mailbox->name, prop_annot,
                                        httpd_userid, &attrib);

            if (r) r = HTTP_SERVER_ERROR;
            else if (!attrib.len) r = HTTP_NOT_FOUND;
            else {
                const char *path;
                int fd;

                /* Open and mmap the timezone file */
                buf_reset(&fctx->buf);
                buf_printf(&fctx->buf, "%s%s/%s.ics",
                           config_dir, FNAME_ZONEINFODIR, buf_cstring(&attrib));

                path = buf_cstring(&fctx->buf);
                if ((fd = open(path, O_RDONLY)) == -1) return HTTP_SERVER_ERROR;

                map_refresh(fd, 1, &msg_base, &datalen,
                            MAP_UNKNOWN_LEN, path, NULL);
                close(fd);

                if (!msg_base) r = HTTP_SERVER_ERROR;

                data = msg_base;
            }
        }
        else r = HTTP_NOT_FOUND;
    }

    if (!r) r = propfind_getdata(name, ns, fctx, prop, propstat,
                                 caldav_mime_types, CALDAV_SUPP_DATA,
                                 data, datalen);

    if (msg_base) map_free(&msg_base, &datalen);
    buf_free(&attrib);

    return r;
}


/* Callback to write calendar-timezone property */
static int proppatch_timezone(xmlNodePtr prop, unsigned set,
                              struct proppatch_ctx *pctx,
                              struct propstat propstat[],
                              void *rock __attribute__((unused)))
{
    if (pctx->req_tgt->collection && !pctx->req_tgt->resource) {
        xmlChar *type, *ver = NULL, *freeme = NULL;
        const char *tz = NULL;
        struct mime_type_t *mime;
        unsigned valid = 1;

        type = xmlGetProp(prop, BAD_CAST "content-type");
        if (type) ver = xmlGetProp(prop, BAD_CAST "version");

        /* Check/find requested MIME type */
        for (mime = caldav_mime_types; type && mime->content_type; mime++) {
            if (is_mediatype(mime->content_type, (const char *) type)) {
                if (ver &&
                    (!mime->version || xmlStrcmp(ver, BAD_CAST mime->version))) {
                    continue;
                }
                break;
            }
        }

        if (!mime || !mime->content_type) {
            xml_add_prop(HTTP_FORBIDDEN, pctx->ns[NS_DAV],
                         &propstat[PROPSTAT_FORBID],
                         prop->name, prop->ns, NULL,
                         CALDAV_SUPP_DATA);
            *pctx->ret = HTTP_FORBIDDEN;
            valid = 0;
        }
        else if (set) {
            icalcomponent *ical = NULL;

            freeme = xmlNodeGetContent(prop);
            tz = (const char *) freeme;

            /* Parse and validate the iCal data */
            ical = mime->from_string(tz);
            if (!ical || (icalcomponent_isa(ical) != ICAL_VCALENDAR_COMPONENT)) {
                xml_add_prop(HTTP_FORBIDDEN, pctx->ns[NS_DAV],
                             &propstat[PROPSTAT_FORBID],
                             prop->name, prop->ns, NULL,
                             CALDAV_VALID_DATA);
                *pctx->ret = HTTP_FORBIDDEN;
                valid = 0;
            }
            else if (!icalcomponent_get_first_component(ical,
                                                        ICAL_VTIMEZONE_COMPONENT)
                     || icalcomponent_get_first_real_component(ical)) {
                xml_add_prop(HTTP_FORBIDDEN, pctx->ns[NS_DAV],
                             &propstat[PROPSTAT_FORBID],
                             prop->name, prop->ns, NULL,
                             CALDAV_VALID_OBJECT);
                *pctx->ret = HTTP_FORBIDDEN;
                valid = 0;
            }
            else if (mime != caldav_mime_types) {
                tz = icalcomponent_as_ical_string(ical);
            }

            if (ical) icalcomponent_free(ical);
        }

        if (valid) {
            /* Remove CALDAV:calendar-timezone-id */
            const char *prop_annot =
                DAV_ANNOT_NS "<" XML_NS_CALDAV ">calendar-timezone-id";
            annotate_state_t *astate = NULL;
            int r;

            buf_reset(&pctx->buf);
            r = mailbox_get_annotate_state(pctx->mailbox, 0, &astate);
            if (!r) r = annotate_state_writemask(astate, prop_annot,
                                                 httpd_userid, &pctx->buf);
            if (!r) {
                /* Set CALDAV:calendar-timezone */
                proppatch_todb(prop, set, pctx, propstat, (void *) tz);
            }
            else {
                xml_add_prop(HTTP_SERVER_ERROR, pctx->ns[NS_DAV],
                             &propstat[PROPSTAT_ERROR],
                             prop->name, prop->ns, NULL, 0);
                *pctx->ret = HTTP_SERVER_ERROR;
            }
        }

        if (freeme) xmlFree(freeme);
        if (type) xmlFree(type);
        if (ver) xmlFree(ver);
    }
    else {
        xml_add_prop(HTTP_FORBIDDEN, pctx->ns[NS_DAV],
                     &propstat[PROPSTAT_FORBID], prop->name, prop->ns, NULL, 0);

        *pctx->ret = HTTP_FORBIDDEN;
    }

    return 0;
}


/* Callback to prescreen/fetch CALDAV/CS:calendar-availability */
static int propfind_availability(const xmlChar *name, xmlNsPtr ns,
                                 struct propfind_ctx *fctx,
                                 xmlNodePtr prop,
                                 xmlNodePtr resp __attribute__((unused)),
                                 struct propstat propstat[],
                                 void *rock __attribute__((unused)))
{
    struct buf attrib = BUF_INITIALIZER;
    const char *data = NULL;
    unsigned long datalen = 0;
    int r = 0;

    if (propstat) {
        buf_reset(&fctx->buf);
        buf_printf(&fctx->buf, DAV_ANNOT_NS "<%s>%s",
                   (const char *) ns->href, name);

        if (fctx->mailbox && !fctx->record) {
            r = annotatemore_lookupmask(fctx->mailbox->name,
                                        buf_cstring(&fctx->buf),
                                        httpd_userid, &attrib);
        }

        if (!attrib.len && xmlStrcmp(ns->href, BAD_CAST XML_NS_CALDAV)) {
            /* Check for CALDAV:calendar-availability */
            buf_reset(&fctx->buf);
            buf_printf(&fctx->buf, DAV_ANNOT_NS "<%s>%s", XML_NS_CALDAV, name);

            if (fctx->mailbox && !fctx->record) {
                r = annotatemore_lookupmask(fctx->mailbox->name,
                                            buf_cstring(&fctx->buf),
                                            httpd_userid, &attrib);
            }
        }

        if (r) r = HTTP_SERVER_ERROR;
        else if (!attrib.len) r = HTTP_NOT_FOUND;
        else {
            data = buf_cstring(&attrib);
            datalen = attrib.len;
        }
    }

    if (!r) r = propfind_getdata(name, ns, fctx, prop, propstat,
                                 caldav_mime_types, CALDAV_SUPP_DATA,
                                 data, datalen);
    buf_free(&attrib);

    return r;
}



/* Callback to write calendar-availability property */
static int proppatch_availability(xmlNodePtr prop, unsigned set,
                                  struct proppatch_ctx *pctx,
                                  struct propstat propstat[],
                                  void *rock __attribute__((unused)))
{
    if (config_allowsched && pctx->req_tgt->flags == TGT_SCHED_INBOX) {
        const char *avail = NULL;
        xmlChar *type, *ver = NULL, *freeme = NULL;
        struct mime_type_t *mime;
        unsigned valid = 1;

        type = xmlGetProp(prop, BAD_CAST "content-type");
        if (type) ver = xmlGetProp(prop, BAD_CAST "version");

        /* Check/find requested MIME type */
        for (mime = caldav_mime_types; type && mime->content_type; mime++) {
            if (is_mediatype(mime->content_type, (const char *) type)) {
                if (ver &&
                    (!mime->version || xmlStrcmp(ver, BAD_CAST mime->version))) {
                    continue;
                }
                break;
            }
        }

        if (!mime || !mime->content_type) {
            xml_add_prop(HTTP_FORBIDDEN, pctx->ns[NS_DAV],
                         &propstat[PROPSTAT_FORBID],
                         prop->name, prop->ns, NULL,
                         CALDAV_SUPP_DATA);
            *pctx->ret = HTTP_FORBIDDEN;
            valid = 0;
        }
        else if (set) {
            icalcomponent *ical = NULL;

            freeme = xmlNodeGetContent(prop);
            avail = (const char *) freeme;

            /* Parse and validate the iCal data */
            ical = mime->from_string(avail);
            if (!ical || (icalcomponent_isa(ical) != ICAL_VCALENDAR_COMPONENT)) {
                xml_add_prop(HTTP_FORBIDDEN, pctx->ns[NS_DAV],
                             &propstat[PROPSTAT_FORBID],
                             prop->name, prop->ns, NULL,
                             CALDAV_VALID_DATA);
                *pctx->ret = HTTP_FORBIDDEN;
                valid = 0;
            }
            else if (!icalcomponent_get_first_component(ical,
                                                        ICAL_VAVAILABILITY_COMPONENT)) {
                xml_add_prop(HTTP_FORBIDDEN, pctx->ns[NS_DAV],
                             &propstat[PROPSTAT_FORBID],
                             prop->name, prop->ns, NULL,
                             CALDAV_VALID_OBJECT);
                *pctx->ret = HTTP_FORBIDDEN;
                valid = 0;
            }
            else if (mime != caldav_mime_types) {
                avail = icalcomponent_as_ical_string(ical);
            }

            if (ical) icalcomponent_free(ical);
        }

        if (valid) {
            proppatch_todb(prop, set, pctx, propstat, (void *) avail);
        }

        if (freeme) xmlFree(freeme);
        if (type) xmlFree(type);
        if (ver) xmlFree(ver);
    }
    else {
        xml_add_prop(HTTP_FORBIDDEN, pctx->ns[NS_DAV],
                     &propstat[PROPSTAT_FORBID], prop->name, prop->ns, NULL, 0);

        *pctx->ret = HTTP_FORBIDDEN;
    }

    return 0;
}


/* Callback to fetch CALDAV:timezone-service-set */
static int propfind_tzservset(const xmlChar *name, xmlNsPtr ns,
                              struct propfind_ctx *fctx,
                              xmlNodePtr prop __attribute__((unused)),
                              xmlNodePtr resp __attribute__((unused)),
                              struct propstat propstat[],
                              void *rock __attribute__((unused)))
{
    assert(name && ns && fctx && propstat);

#ifdef HAVE_TZ_BY_REF
    if (fctx->req_tgt->resource) return HTTP_NOT_FOUND;

    if (namespace_calendar.allow & ALLOW_CAL_NOTZ) {
        xmlNodePtr node;
        const char *proto = NULL, *host = NULL;

        node = xml_add_prop(HTTP_OK, fctx->ns[NS_DAV], &propstat[PROPSTAT_OK],
                            name, ns, NULL, 0);

        http_proto_host(fctx->req_hdrs, &proto, &host);

        buf_reset(&fctx->buf);
        buf_printf(&fctx->buf, "%s://%s%s",
                   proto, host, namespace_tzdist.prefix);

        xml_add_href(node, fctx->ns[NS_DAV], buf_cstring(&fctx->buf));

        return 0;
    }
#endif /* HAVE_TZ_BY_REF */

    return HTTP_NOT_FOUND;
}


/* Callback to fetch CALDAV:calendar-timezone-id property */
static int propfind_tzid(const xmlChar *name, xmlNsPtr ns,
                         struct propfind_ctx *fctx,
                         xmlNodePtr prop __attribute__((unused)),
                         xmlNodePtr resp __attribute__((unused)),
                         struct propstat propstat[],
                         void *rock __attribute__((unused)))
{
    const char *prop_annot =
        DAV_ANNOT_NS "<" XML_NS_CALDAV ">calendar-timezone-id";
    struct buf attrib = BUF_INITIALIZER;
    const char *value = NULL;
    int r = 0;

    if (!(namespace_calendar.allow & ALLOW_CAL_NOTZ) ||
        !fctx->req_tgt->collection || fctx->req_tgt->resource)
        return HTTP_NOT_FOUND;

    r = annotatemore_lookupmask(fctx->mailbox->name, prop_annot,
                                httpd_userid, &attrib);

    if (r) r = HTTP_SERVER_ERROR;
    else if (attrib.len) {
        value = buf_cstring(&attrib);
    }
    else {
        /*  Check for CALDAV:calendar-timezone */
        prop_annot = DAV_ANNOT_NS "<" XML_NS_CALDAV ">calendar-timezone";

        if (fctx->mailbox && !fctx->record) {
            r = annotatemore_lookupmask(fctx->mailbox->name, prop_annot,
                                        httpd_userid, &attrib);
        }

        if (r) r = HTTP_SERVER_ERROR;
        else if (!attrib.len) r = HTTP_NOT_FOUND;
        else {
            icalcomponent *ical, *vtz;
            icalproperty *tzid;

            ical = icalparser_parse_string(buf_cstring(&attrib));
            vtz = icalcomponent_get_first_component(ical,
                                                    ICAL_VTIMEZONE_COMPONENT);
            tzid = icalcomponent_get_first_property(vtz, ICAL_TZID_PROPERTY);
            value = icalmemory_tmp_copy(icalproperty_get_tzid(tzid));
            icalcomponent_free(ical);
        }
    }

    if (!r) xml_add_prop(HTTP_OK, fctx->ns[NS_DAV], &propstat[PROPSTAT_OK],
                         name, ns, BAD_CAST value, 0);

    buf_free(&attrib);

    return r;
}


/* Callback to write CALDAV:calendar-timezone-id property */
static int proppatch_tzid(xmlNodePtr prop, unsigned set,
                          struct proppatch_ctx *pctx,
                          struct propstat propstat[],
                          void *rock __attribute__((unused)))
{
#ifdef HAVE_TZ_BY_REF
    if ((namespace_calendar.allow & ALLOW_CAL_NOTZ) &&
        pctx->req_tgt->collection && !pctx->req_tgt->resource) {
        xmlChar *freeme = NULL;
        const char *tzid = NULL;
        unsigned valid = 1;
        int r;

        if (set) {
            freeme = xmlNodeGetContent(prop);
            tzid = (const char *) freeme;

            /* Verify we have tzid record in the database */
            r = zoneinfo_lookup(tzid, NULL);
            if (r) {
                if (r == CYRUSDB_NOTFOUND) {
                    xml_add_prop(HTTP_FORBIDDEN, pctx->ns[NS_DAV],
                                 &propstat[PROPSTAT_FORBID],
                                 prop->name, prop->ns, NULL,
                                 CALDAV_VALID_TIMEZONE);
                }
                else {
                    xml_add_prop(HTTP_SERVER_ERROR, pctx->ns[NS_DAV],
                                 &propstat[PROPSTAT_ERROR],
                                 prop->name, prop->ns, NULL, 0);
                }
                *pctx->ret = HTTP_FORBIDDEN;
                valid = 0;
            }
        }

        if (valid) {
            /* Remove CALDAV:calendar-timezone */
            const char *prop_annot =
                DAV_ANNOT_NS "<" XML_NS_CALDAV ">calendar-timezone";
            annotate_state_t *astate = NULL;

            buf_reset(&pctx->buf);
            r = mailbox_get_annotate_state(pctx->mailbox, 0, &astate);
            if (!r) r = annotate_state_writemask(astate, prop_annot,
                                                 httpd_userid, &pctx->buf);

            if (r) {
                xml_add_prop(HTTP_SERVER_ERROR, pctx->ns[NS_DAV],
                             &propstat[PROPSTAT_ERROR],
                             prop->name, prop->ns, NULL, 0);
                *pctx->ret = HTTP_SERVER_ERROR;
            }
            else {
                /* Set CALDAV:calendar-timezone-id */
                proppatch_todb(prop, set, pctx, propstat, (void *) tzid);
            }
        }

        if (freeme) xmlFree(freeme);

        return 0;
    }
#else
    (void) set;  /* squash compiler warning */
#endif /* HAVE_TZ_BY_REF */

    xml_add_prop(HTTP_FORBIDDEN, pctx->ns[NS_DAV],
                 &propstat[PROPSTAT_FORBID], prop->name, prop->ns, NULL, 0);

    *pctx->ret = HTTP_FORBIDDEN;

    return 0;
}


/* Callback to fetch CALDAV:supported-rscale-set */
static int propfind_rscaleset(const xmlChar *name, xmlNsPtr ns,
                              struct propfind_ctx *fctx,
                              xmlNodePtr prop __attribute__((unused)),
                              xmlNodePtr resp __attribute__((unused)),
                              struct propstat propstat[],
                              void *rock __attribute__((unused)))
{
    assert(name && ns && fctx && propstat);

    if (fctx->req_tgt->resource) return HTTP_NOT_FOUND;

    if (rscale_calendars) {
        xmlNodePtr top;
        int i, n;

        top = xml_add_prop(HTTP_OK, fctx->ns[NS_DAV], &propstat[PROPSTAT_OK],
                           name, ns, NULL, 0);

        for (i = 0, n = rscale_calendars->num_elements; i < n; i++) {
            const char **rscale = icalarray_element_at(rscale_calendars, i);

            xmlNewChild(top, fctx->ns[NS_CALDAV],
                        BAD_CAST "supported-rscale", BAD_CAST *rscale);
        }

        return 0;
    }

    return HTTP_NOT_FOUND;
}


static int report_cal_query(struct transaction_t *txn,
                            struct meth_params *rparams __attribute__((unused)),
                            xmlNodePtr inroot, struct propfind_ctx *fctx)
{
    int ret = 0;
    xmlNodePtr node;
    struct calquery_filter calfilter;

    memset(&calfilter, 0, sizeof(struct calquery_filter));

    fctx->filter_crit = &calfilter;
    fctx->open_db = (db_open_proc_t) &caldav_open_mailbox;
    fctx->close_db = (db_close_proc_t) &caldav_close;
    fctx->lookup_resource = (db_lookup_proc_t) &caldav_lookup_resource;
    fctx->foreach_resource = (db_foreach_proc_t) &caldav_foreach;
    fctx->proc_by_resource = &propfind_by_resource;
    fctx->davdb = NULL;

    /* Parse children element of report */
    for (node = inroot->children; node; node = node->next) {
        if (node->type == XML_ELEMENT_NODE) {
            if (!xmlStrcmp(node->name, BAD_CAST "filter")) {
                ret = parse_comp_filter(node->children, &calfilter, &txn->error);
                if (ret) return ret;
                else fctx->filter = apply_calfilter;
            }
            else if (!xmlStrcmp(node->name, BAD_CAST "timezone")) {
                xmlChar *tzdata = NULL;
                icalcomponent *ical = NULL, *tz = NULL;

                /* XXX  Need to do pass this to query for floating time */
                syslog(LOG_WARNING, "REPORT calendar-query w/timezone");
                tzdata = xmlNodeGetContent(node);
                ical = icalparser_parse_string((const char *) tz);
                if (ical) tz = icalcomponent_get_first_component(ical,
                                                                 ICAL_VTIMEZONE_COMPONENT);
                if (!tz || icalcomponent_get_first_real_component(ical)) {
                    txn->error.precond = CALDAV_VALID_DATA;
                    ret = HTTP_FORBIDDEN;
                }
                else {
                    icalcomponent_remove_component(ical, tz);
                    calfilter.tz = icaltimezone_new();
                    icaltimezone_set_component(calfilter.tz, tz);
                }

                if (tzdata) xmlFree(tzdata);
                if (ical) icalcomponent_free(ical);
                if (ret) return ret;
            }
            else if (!xmlStrcmp(node->name, BAD_CAST "timezone-id")) {
                xmlChar *tzid = NULL;

                /* XXX  Need to pass this to query for floating time */
                syslog(LOG_WARNING, "REPORT calendar-query w/tzid");
                tzid = xmlNodeGetContent(node);

                /* XXX  Need to load timezone */

                if (tzid) xmlFree(tzid);
                if (ret) return ret;
            }
        }
    }

    if (fctx->depth++ > 0) {
        /* Calendar collection(s) */
        if (txn->req_tgt.collection) {
            /* Add response for target calendar collection */
            propfind_by_collection(txn->req_tgt.mbentry->name, 0, 0, fctx);
        }
        else {
            /* Add responses for all contained calendar collections */
            int isadmin = httpd_userisadmin||httpd_userisproxyadmin;
            mboxlist_findall(&httpd_namespace, "*", isadmin, httpd_userid,
                             httpd_authstate, propfind_by_collection, fctx);
        }

        ret = *fctx->ret;
    }

    if (calfilter.tz) icaltimezone_free(calfilter.tz, 1);

    /* Expanded recurrences still populate busytime array */
    if (calfilter.freebusy.fb) free(calfilter.freebusy.fb);

    if (fctx->davdb) {
        caldav_close(fctx->davdb);
        fctx->davdb = NULL;
    }

    return (ret ? ret : HTTP_MULTI_STATUS);
}


/* Append a new vavailability period to the vavail array */
static void
add_vavailability(struct vavailability_array *vavail, icalcomponent *ical)
{
    struct vavailability *newav;
    icalcomponent *vav;
    icalproperty *prop;

    /* Grow the array, if necessary */
    if (vavail->len == vavail->alloc) {
        vavail->alloc += 10;  /* XXX  arbitrary */
        vavail->vav = xrealloc(vavail->vav,
                               vavail->alloc * sizeof(struct vavailability));
    }

    /* Add new vavailability */
    newav = &vavail->vav[vavail->len++];
    newav->ical = ical;

    vav = icalcomponent_get_first_real_component(ical);

    /* Set period */
    newav->per.start = icalcomponent_get_dtstart(vav);
    if (icaltime_is_null_time(newav->per.start)) {
        newav->per.start =
            icaltime_from_timet_with_zone(caldav_epoch, 0, utc_zone);
    }
    else {
        newav->per.start = icaltime_convert_to_zone(newav->per.start, utc_zone);
    }
    newav->per.end = icalcomponent_get_dtend(vav);
    if (icaltime_is_null_time(newav->per.end)) {
        newav->per.end =
            icaltime_from_timet_with_zone(caldav_eternity, 0, utc_zone);
    }
    else {
        newav->per.end = icaltime_convert_to_zone(newav->per.end, utc_zone);
    }
    newav->per.duration = icaldurationtype_null_duration();

    /* Set PRIORITY - 0 (or none) has lower priority than 9 */
    prop = icalcomponent_get_first_property(vav, ICAL_PRIORITY_PROPERTY);
    if (prop) newav->priority = icalproperty_get_priority(prop);
    if (!prop || !newav->priority) newav->priority = 10;
}


/* caldav_foreach() callback to find busytime of a resource */
static int busytime_by_resource(void *rock, void *data)
{
    struct propfind_ctx *fctx = (struct propfind_ctx *) rock;
    struct caldav_data *cdata = (struct caldav_data *) data;
    struct index_record record;
    int r;

    if (!cdata->dav.imap_uid) return 0;

    /* Fetch index record for the resource */
    r = mailbox_find_index_record(fctx->mailbox, cdata->dav.imap_uid, &record);
    if (r) return 0;

    fctx->record = &record;
    if (apply_calfilter(fctx, data) &&
        cdata->comp_type == CAL_COMP_VAVAILABILITY) {
        /* Add VAVAIL to our array for later use */
        struct calquery_filter *calfilter =
            (struct calquery_filter *) fctx->filter_crit;
        icalcomponent *vav;

        mailbox_map_record(fctx->mailbox, fctx->record, &fctx->msg_buf);

        vav =
            icalparser_parse_string(buf_cstring(&fctx->msg_buf) + fctx->record->header_size);

        add_vavailability(&calfilter->vavail, vav);
    }

    buf_free(&fctx->msg_buf);
    fctx->record = NULL;

    return 0;
}


/* mboxlist_findall() callback to find busytime of a collection */
static int busytime_by_collection(const char *mboxname, int matchlen,
                                  int maycreate, void *rock)
{
    struct propfind_ctx *fctx = (struct propfind_ctx *) rock;
    struct calquery_filter *calfilter =
        (struct calquery_filter *) fctx->filter_crit;

    if (calfilter && (calfilter->flags & CHECK_CAL_TRANSP)) {
        /* Check if the collection is marked as transparent */
        struct buf attrib = BUF_INITIALIZER;
        const char *prop_annot =
            DAV_ANNOT_NS "<" XML_NS_CALDAV ">schedule-calendar-transp";

        if (!annotatemore_lookupmask(mboxname, prop_annot, httpd_userid, &attrib)) {
            if (!strcmp(buf_cstring(&attrib), "transparent")) {
                buf_free(&attrib);
                return 0;
            }
            buf_free(&attrib);
        }
    }

    return propfind_by_collection(mboxname, matchlen, maycreate, rock);
}


/* Compare type and start/end times of freebusy periods -- used for sorting */
static int compare_freebusy_with_type(const void *fb1, const void *fb2)
{
    struct freebusy *a = (struct freebusy *) fb1;
    struct freebusy *b = (struct freebusy *) fb2;

    int r = a->type - b->type;

    if (r == 0) r = compare_freebusy(fb1, fb2);

    return r;
}


/* Compare priority, start/end times, and type of vavail periods for sorting */
static int compare_vavail(const void *v1, const void *v2)
{
    struct vavailability *a = (struct vavailability *) v1;
    struct vavailability *b = (struct vavailability *) v2;

    int r = a->priority - b->priority;

    if (r == 0) {
        r = icaltime_compare(a->per.start, b->per.start);

        if (r == 0) r = icaltime_compare(a->per.end, b->per.end);
    }

    return r;
}


static void combine_vavailability(struct calquery_filter *calfilter)
{
    struct vavailability_array *vavail = &calfilter->vavail;
    struct calquery_filter availfilter;
    struct query_range {
        struct icalperiodtype per;
        struct query_range *next;
    } *ranges, *range, *prev, *next;
    unsigned i, j;

    memset(&availfilter, 0, sizeof(struct calquery_filter));

    /* Sort VAVAILBILITY periods by priority and start time */
    qsort(vavail->vav, vavail->len,
          sizeof(struct vavailability), compare_vavail);

    /* Maintain a linked list of remaining time ranges
     * to be filled in by lower priority VAV components
     * starting with the time range in the freebusy query.
     * Ranges are removed, clipped, or split as they get filled.
     * Quit when no ranges or VAVAILABILITY components remain.
     */
    ranges = xmalloc(sizeof(struct query_range));
    ranges->per.start = calfilter->start;
    ranges->per.end = calfilter->end;
    ranges->next = NULL;

    for (i = 0; i < vavail->len; i++) {
        struct vavailability *vav = &vavail->vav[i];
        icalcomponent *comp;

        comp = icalcomponent_get_first_component(vav->ical,
                                                 ICAL_VAVAILABILITY_COMPONENT);

        for (range = ranges, prev = NULL; range; prev = range, range = next) {
            struct icalperiodtype period;
            icaltime_span span;

            next = range->next;

            if (icaltime_compare(vav->per.end, range->per.start) <= 0 ||
                icaltime_compare(vav->per.start, range->per.end) >= 0) {
                /* Skip VAVAILABILITY outside our range */
                continue;
            }

            /* Set filter range (maximum start time and minimum end time)
               and adjust current range as necessary */
            if (icaltime_compare(vav->per.start, range->per.start) <= 0) {
                /* VAV starts before range - filter using range start */
                availfilter.start = range->per.start;

                if (icaltime_compare(vav->per.end, range->per.end) >= 0) {
                    /* VAV ends after range - filter using range end */
                    availfilter.end = range->per.end;

                    /* Filling entire range - remove it */
                    if (prev) prev->next = next;
                    else ranges = NULL;

                    free(range);
                    range = NULL;
                }
                else {
                    /* VAV ends before range - filter using VAV end */
                    availfilter.end = vav->per.end;

                    /* Filling front part - adjust start to back remainder */
                    range->per.start = vav->per.end;
                }
            }
            else {
                /* VAV starts after range - filter using VAV start */
                availfilter.start = vav->per.start;

                if (icaltime_compare(vav->per.end, range->per.end) >= 0) {
                    /* VAV ends after range - filter using range end */
                    availfilter.end = range->per.end;
                }
                else {
                    /* VAV ends before range - filter using VAV end */
                    availfilter.end = vav->per.end;

                    /* Splitting range - insert new range for back remainder */
                    struct query_range *newr =
                        xmalloc(sizeof(struct query_range));
                    newr->per.start = vav->per.end;
                    newr->per.end = range->per.end;
                    newr->next = next;
                    range->next = newr;
                }

                /* Adjust end to front remainder */
                range->per.end = vav->per.start;
            }

            /* Expand available time occurrences */
            expand_occurrences(comp, ICAL_XAVAILABLE_COMPONENT, &availfilter);

            /* Calculate unavailable periods and add to busytime */
            period.start = availfilter.start;
            for (j = 0; j < availfilter.freebusy.len; j++) {
                struct freebusy *fb = &availfilter.freebusy.fb[j];

                /* Ignore overridden instances */
                if (fb->type == ICAL_FBTYPE_NONE) continue;

                period.end = fb->per.start;
                if (icaltime_compare(period.end, period.start) > 0) {
                    span = icaltime_span_new(period.start, period.end, 1);
                    add_freebusy_comp(comp, &span, calfilter);
                }
                period.start = fb->per.end;
            }
            period.end = availfilter.end;
            if (icaltime_compare(period.end, period.start) > 0) {
                span = icaltime_span_new(period.start, period.end, 1);
                add_freebusy_comp(comp, &span, calfilter);
            }
        }

        /* Done with this ical component */
        icalcomponent_free(vav->ical);
    }

    /* Cleanup the vavailability array */
    free(vavail->vav);

    /* Cleanup the availability array */
    if (availfilter.freebusy.fb) free(availfilter.freebusy.fb);

    /* Remove any unfilled ranges */
    for (; ranges; ranges = next) {
        next = ranges->next;
        free(ranges);
    }
}


/* Create an iCalendar object containing busytime of all specified resources */
icalcomponent *busytime_query_local(struct transaction_t *txn,
                                    struct propfind_ctx *fctx,
                                    char mailboxname[],
                                    icalproperty_method method,
                                    const char *uid,
                                    const char *organizer,
                                    const char *attendee)
{
    struct calquery_filter *calfilter =
        (struct calquery_filter *) fctx->filter_crit;
    struct freebusy_array *freebusy = &calfilter->freebusy;
    struct vavailability_array *vavail = &calfilter->vavail;
    icalcomponent *ical = NULL;
    icalcomponent *fbcomp;
    icalproperty *prop;
    unsigned n;

    fctx->open_db = (db_open_proc_t) &caldav_open_mailbox;
    fctx->close_db = (db_close_proc_t) &caldav_close;
    fctx->lookup_resource = (db_lookup_proc_t) &caldav_lookup_resource;
    fctx->foreach_resource = (db_foreach_proc_t) &caldav_foreach;
    fctx->proc_by_resource = &busytime_by_resource;

    /* Gather up all of the busytime and VAVAILABILITY periods */
    if (fctx->depth > 0) {
        /* Calendar collection(s) */

        if (txn->req_tgt.collection) {
            /* Get busytime for target calendar collection */
            busytime_by_collection(mailboxname, 0, 0, fctx);
        }
        else {
            /* Get busytime for all contained calendar collections */
            char mboxpat[MAX_MAILBOX_BUFFER+1];
            snprintf(mboxpat, sizeof(mboxpat), "%s.%%", mailboxname);
            mboxlist_findall(NULL, mboxpat, 1 /*admin*/, httpd_userid,
                             httpd_authstate, busytime_by_collection, fctx);
        }

        if (fctx->davdb) caldav_close(fctx->davdb);
    }

    if (*fctx->ret) return NULL;

    if (calfilter->flags & CHECK_USER_AVAIL) {
        /* Check for CALDAV:calendar-availability on user's Inbox */
        struct buf attrib = BUF_INITIALIZER;
        const char *prop_annot =
            DAV_ANNOT_NS "<" XML_NS_CALDAV ">calendar-availability";
        char *userid = mboxname_to_userid(mailboxname);
        const char *mboxname = caldav_mboxname(userid, SCHED_INBOX);
        if (!annotatemore_lookupmask(mboxname, prop_annot,
                                     httpd_userid, &attrib) && attrib.len) {
            add_vavailability(vavail, icalparser_parse_string(buf_cstring(&attrib)));
        }
        free(userid);
    }

    /* Combine VAVAILABILITY components into busytime */
    if (vavail->len) combine_vavailability(calfilter);

    /* Sort busytime periods by type and start/end times for coalescing */
    qsort(freebusy->fb, freebusy->len,
          sizeof(struct freebusy), compare_freebusy_with_type);

    /* Coalesce busytime periods of same type into one */
    for (n = 0; n + 1 < freebusy->len; n++) {
        struct freebusy *fb, *next_fb;
        icaltimetype end, next_end;
        int isdur, next_isdur;

        fb = &freebusy->fb[n];
        next_fb = &freebusy->fb[n+1];

        /* Ignore overridden instances */
        if (fb->type == ICAL_FBTYPE_NONE) continue;

        isdur = !icaldurationtype_is_null_duration(fb->per.duration);
        end = !isdur ? fb->per.end :
            icaltime_add(fb->per.start, fb->per.duration);

        /* Skip periods of different type or that don't overlap */
        if ((fb->type != next_fb->type) ||
            icaltime_compare(end, next_fb->per.start) < 0) continue;

        /* Coalesce into next busytime */
        next_isdur = !icaldurationtype_is_null_duration(next_fb->per.duration);
        next_end = !next_isdur ? next_fb->per.end :
            icaltime_add(next_fb->per.start, next_fb->per.duration);

        if (icaltime_compare(end, next_end) >= 0) {
            /* Current period subsumes next */
            next_fb->per.end = fb->per.end;
            next_fb->per.duration = fb->per.duration;
        }
        else if (isdur && next_isdur) {
            /* Both periods are durations */
            struct icaldurationtype overlap =
                icaltime_subtract(end, next_fb->per.start);

            next_fb->per.duration.days += fb->per.duration.days - overlap.days;
        }
        else {
            /* Need to use explicit period */
            next_fb->per.end = next_end;
            next_fb->per.duration = icaldurationtype_null_duration();
        }

        next_fb->per.start = fb->per.start;

        /* "Remove" the instance
           by setting fbtype to NONE (we ignore these later) */
        fb->type = ICAL_FBTYPE_NONE;
    }

    /* Sort busytime periods by start/end times for addition to VFREEBUSY */
    qsort(freebusy->fb, freebusy->len,
          sizeof(struct freebusy), compare_freebusy);

    /* Construct iCalendar object with VFREEBUSY component */
    ical = icalcomponent_vanew(ICAL_VCALENDAR_COMPONENT,
                               icalproperty_new_version("2.0"),
                               icalproperty_new_prodid(ical_prodid),
                               0);

    if (method) icalcomponent_set_method(ical, method);

    fbcomp = icalcomponent_vanew(ICAL_VFREEBUSY_COMPONENT,
                                 icalproperty_new_dtstamp(
                                     icaltime_from_timet_with_zone(
                                         time(0), 0, utc_zone)),
                                 icalproperty_new_dtstart(calfilter->start),
                                 icalproperty_new_dtend(calfilter->end),
                                 0);

    icalcomponent_add_component(ical, fbcomp);

    if (uid) icalcomponent_set_uid(fbcomp, uid);
    if (organizer) {
        prop = icalproperty_new_organizer(organizer);
        icalcomponent_add_property(fbcomp, prop);
    }
    if (attendee) {
        prop = icalproperty_new_attendee(attendee);
        icalcomponent_add_property(fbcomp, prop);
    }

    /* Add busytime periods to VFREEBUSY component */
    for (n = 0; n < freebusy->len; n++) {
        struct freebusy *fb = &freebusy->fb[n];
        icalproperty *busy;

        /* Ignore overridden instances */
        if (fb->type == ICAL_FBTYPE_NONE) continue;

        /* Create new FREEBUSY property with FBTYPE and add to component */
        busy = icalproperty_new_freebusy(fb->per);
        icalproperty_add_parameter(busy, icalparameter_new_fbtype(fb->type));
        icalcomponent_add_property(fbcomp, busy);
    }

    return ical;
}


static int report_fb_query(struct transaction_t *txn,
                           struct meth_params *rparams __attribute__((unused)),
                           xmlNodePtr inroot, struct propfind_ctx *fctx)
{
    int ret = 0;
    const char **hdr;
    struct mime_type_t *mime;
    struct calquery_filter calfilter;
    xmlNodePtr node;
    icalcomponent *cal;

    /* Can not be run against a resource */
    if (txn->req_tgt.resource) return HTTP_FORBIDDEN;

    /* Check requested MIME type:
       1st entry in caldav_mime_types array MUST be default MIME type */
    if ((hdr = spool_getheader(txn->req_hdrs, "Accept")))
        mime = get_accept_type(hdr, caldav_mime_types);
    else mime = caldav_mime_types;
    if (!mime) return HTTP_NOT_ACCEPTABLE;

    memset(&calfilter, 0, sizeof(struct calquery_filter));
    calfilter.comp =
        CAL_COMP_VEVENT | CAL_COMP_VFREEBUSY | CAL_COMP_VAVAILABILITY;
    calfilter.start = icaltime_from_timet_with_zone(caldav_epoch, 0, utc_zone);
    calfilter.end = icaltime_from_timet_with_zone(caldav_eternity, 0, utc_zone);
    calfilter.flags = BUSYTIME_QUERY;
    fctx->filter = apply_calfilter;
    fctx->filter_crit = &calfilter;

    /* Parse children element of report */
    for (node = inroot->children; node; node = node->next) {
        if (node->type == XML_ELEMENT_NODE) {
            if (!xmlStrcmp(node->name, BAD_CAST "time-range")) {
                xmlChar *start, *end;

                start = xmlGetProp(node, BAD_CAST "start");
                if (start) {
                    calfilter.start = icaltime_from_string((char *) start);
                    xmlFree(start);
                }

                end = xmlGetProp(node, BAD_CAST "end");
                if (end) {
                    calfilter.end = icaltime_from_string((char *) end);
                    xmlFree(end);
                }

                if (!is_valid_timerange(calfilter.start, calfilter.end)) {
                    return HTTP_BAD_REQUEST;
                }
            }
        }
    }

    cal = busytime_query_local(txn, fctx, txn->req_tgt.mbentry->name,
                               0, NULL, NULL, NULL);

    if (calfilter.freebusy.fb) free(calfilter.freebusy.fb);

    if (cal) {
        /* Output the iCalendar object as text/calendar */
        char *cal_str = mime->to_string(cal, NULL);
        icalcomponent_free(cal);

        txn->resp_body.type = mime->content_type;

        /* iCalendar data in response should not be transformed */
        txn->flags.cc |= CC_NOTRANSFORM;

        write_body(HTTP_OK, txn, cal_str, strlen(cal_str));
        free(cal_str);
    }
    else ret = HTTP_NOT_FOUND;

    return ret;
}


/* Store the iCal data in the specified calendar/resource */
int caldav_store_resource(struct transaction_t *txn, icalcomponent *ical,
                          struct mailbox *mailbox, const char *resource,
                          struct caldav_db *caldavdb, unsigned flags)
{
    int ret;
    icalcomponent *comp;
    icalcomponent_kind kind;
    icalproperty_method meth;
    icalproperty *prop;
    unsigned mykind = 0, tzbyref = 0;
    const char *organizer = NULL;
    const char *prop_annot =
        DAV_ANNOT_NS "<" XML_NS_CALDAV ">supported-calendar-component-set";
    struct buf attrib = BUF_INITIALIZER;
    struct caldav_data *cdata;
    const char *uid;
    struct index_record *oldrecord = NULL, record;
    char datestr[80], *mimehdr;
    const char *sched_tag;
    strarray_t imapflags = STRARRAY_INITIALIZER;

    /* Check for supported component type */
    comp = icalcomponent_get_first_real_component(ical);
    uid = icalcomponent_get_uid(comp);
    kind = icalcomponent_isa(comp);
    switch (kind) {
    case ICAL_VEVENT_COMPONENT: mykind = CAL_COMP_VEVENT; break;
    case ICAL_VTODO_COMPONENT: mykind = CAL_COMP_VTODO; break;
    case ICAL_VJOURNAL_COMPONENT: mykind = CAL_COMP_VJOURNAL; break;
    case ICAL_VFREEBUSY_COMPONENT: mykind = CAL_COMP_VFREEBUSY; break;
    case ICAL_VAVAILABILITY_COMPONENT: mykind = CAL_COMP_VAVAILABILITY; break;
#ifdef HAVE_VPOLL
    case ICAL_VPOLL_COMPONENT: mykind = CAL_COMP_VPOLL; break;
#endif
    default:
        txn->error.precond = CALDAV_SUPP_COMP;
        return HTTP_FORBIDDEN;
    }

    if (!annotatemore_lookupmask(mailbox->name, prop_annot, httpd_userid, &attrib)
        && attrib.len) {
        unsigned long supp_comp = strtoul(buf_cstring(&attrib), NULL, 10);

        buf_free(&attrib);

        if (!(mykind & supp_comp)) {
            txn->error.precond = CALDAV_SUPP_COMP;
            return HTTP_FORBIDDEN;
        }
    }

    /* Find message UID for the resource, if exists */
    caldav_lookup_resource(caldavdb, mailbox->name, resource, &cdata, 0);

    /* does it already exist? */
    if (cdata->dav.imap_uid) {
        /* Check for change of iCalendar UID */
        if (strcmp(cdata->ical_uid, uid)) {
            /* CALDAV:no-uid-conflict */
            txn->error.precond = CALDAV_UID_CONFLICT;
            return HTTP_FORBIDDEN;
        }
        /* Fetch index record for the resource */
        oldrecord = &record;
        mailbox_find_index_record(mailbox, cdata->dav.imap_uid, oldrecord);
    }

    /* Remove all X-LIC-ERROR properties */
    icalcomponent_strip_errors(ical);

    /* Remove all VTIMEZONE components for known TZIDs */
    if (namespace_calendar.allow & ALLOW_CAL_NOTZ) {
        icalcomponent *vtz, *next;

        for (vtz = icalcomponent_get_first_component(ical,
                                                     ICAL_VTIMEZONE_COMPONENT);
             vtz; vtz = next) {

            next = icalcomponent_get_next_component(ical,
                                                    ICAL_VTIMEZONE_COMPONENT);

            prop = icalcomponent_get_first_property(vtz, ICAL_TZID_PROPERTY);
            if (!zoneinfo_lookup(icalproperty_get_tzid(prop), NULL)) {
                icalcomponent_remove_component(ical, vtz);
                icalcomponent_free(vtz);
            }
        }

        tzbyref = 1;
    }

    /* If we are just stripping VTIMEZONEs from resource, flag it */
    if (flags & TZ_STRIP) strarray_append(&imapflags, DFLAG_UNCHANGED);

    /* Set Schedule-Tag, if any */
    if (flags & NEW_STAG) {
        if (oldrecord) sched_tag = message_guid_encode(&oldrecord->guid);
        else sched_tag = NULL_ETAG;
    }
    else if (organizer) sched_tag = cdata->sched_tag;
    else sched_tag = cdata->sched_tag = NULL;

    /* Create and cache RFC 5322 header fields for resource */
    prop = icalcomponent_get_first_property(comp, ICAL_ORGANIZER_PROPERTY);
    if (prop) {
        organizer = icalproperty_get_organizer(prop)+7;
        assert(!buf_len(&txn->buf));
        buf_printf(&txn->buf, "<%s>", organizer);
        mimehdr = charset_encode_mimeheader(buf_cstring(&txn->buf),
                                            buf_len(&txn->buf));
        spool_replace_header(xstrdup("From"), mimehdr, txn->req_hdrs);
        buf_reset(&txn->buf);
    }

    prop = icalcomponent_get_first_property(comp, ICAL_SUMMARY_PROPERTY);
    if (prop) {
        mimehdr = charset_encode_mimeheader(icalproperty_get_summary(prop), 0);
        spool_replace_header(xstrdup("Subject"), mimehdr, txn->req_hdrs);
    }
    else spool_replace_header(xstrdup("Subject"),
                            xstrdup(icalcomponent_kind_to_string(kind)),
                            txn->req_hdrs);

    time_to_rfc822(icaltime_as_timet_with_zone(icalcomponent_get_dtstamp(comp),
                                               utc_zone),
                   datestr, sizeof(datestr));
    spool_replace_header(xstrdup("Date"), xstrdup(datestr), txn->req_hdrs);

    buf_reset(&txn->buf);

    /* XXX - validate uid for mime safety? */
    if (strchr(uid, '@')) {
        spool_replace_header(xstrdup("Message-ID"),
                             xstrdup(uid), txn->req_hdrs);
    }
    else {
        buf_printf(&txn->buf, "<%s@%s>", uid, config_servername);
        spool_replace_header(xstrdup("Message-ID"),
                             buf_release(&txn->buf), txn->req_hdrs);
    }

    buf_setcstr(&txn->buf, "text/calendar; charset=utf-8");
    if ((meth = icalcomponent_get_method(ical)) != ICAL_METHOD_NONE) {
        buf_printf(&txn->buf, "; method=%s", icalproperty_method_to_string(meth));
    }
    buf_printf(&txn->buf, "; component=%s", icalcomponent_kind_to_string(kind));
    spool_replace_header(xstrdup("Content-Type"),
                         buf_release(&txn->buf), txn->req_hdrs);

    buf_printf(&txn->buf, "attachment;\r\n\tfilename=\"%s\"", resource);
    if (sched_tag) buf_printf(&txn->buf, ";\r\n\tschedule-tag=%s", sched_tag);
    if (tzbyref) buf_printf(&txn->buf, ";\r\n\ttz-by-ref=true");
    spool_replace_header(xstrdup("Content-Disposition"),
                         buf_release(&txn->buf), txn->req_hdrs);

    spool_remove_header(xstrdup("Content-Description"), txn->req_hdrs);

    /* Store the resource */
    ret = dav_store_resource(txn, icalcomponent_as_ical_string(ical), 0,
                             mailbox, oldrecord, &imapflags);
    strarray_fini(&imapflags);

    switch (ret) {
    case HTTP_CREATED:
    case HTTP_NO_CONTENT:
        if (cdata->organizer && (flags & NEW_STAG)) {
            txn->resp_body.stag = sched_tag;
        }

        if (!(flags & PREFER_REP)) {
            /* iCal data has been rewritten - don't return validators */
            txn->resp_body.lastmod = 0;
            txn->resp_body.etag = NULL;
        }
        break;
    }

    return ret;
}


static struct mime_type_t freebusy_mime_types[] = {
    /* First item MUST be the default type */
    { "text/calendar; charset=utf-8", "2.0", "ifb",
      (char* (*)(void *, unsigned long *)) &my_icalcomponent_as_ical_string,
      NULL, NULL, NULL, NULL
    },
    { "application/calendar+xml; charset=utf-8", NULL, "xfb",
      (char* (*)(void *, unsigned long *)) &icalcomponent_as_xcal_string,
      NULL, NULL, NULL, NULL
    },
#ifdef WITH_JSON
    { "application/calendar+json; charset=utf-8", NULL, "jfb",
      (char* (*)(void *, unsigned long *)) &icalcomponent_as_jcal_string,
      NULL, NULL, NULL, NULL
    },
#endif
    { NULL, NULL, NULL, NULL, NULL, NULL, NULL, NULL }
};


/* Execute a free/busy query per
   http://www.calconnect.org/pubdocs/CD0903%20Freebusy%20Read%20URL.pdf */
static int meth_get_head_fb(struct transaction_t *txn,
                            void *params __attribute__((unused)))

{
    int ret = 0, r, rights;
    struct tm *tm;
    struct strlist *param;
    struct mime_type_t *mime = NULL;
    struct propfind_ctx fctx;
    struct calquery_filter calfilter;
    time_t start;
    struct icaldurationtype period = icaldurationtype_null_duration();
    icalcomponent *cal;

    /* Parse the path */
    if ((r = caldav_parse_path(txn->req_uri->path,
                               &txn->req_tgt, &txn->error.desc))) return r;

    if (txn->req_tgt.resource ||
        !(txn->req_tgt.userid)) {
        /* We don't handle GET on a resources or non-calendar collections */
        return HTTP_NO_CONTENT;
    }

    /* Check ACL for current user */
    rights = txn->req_tgt.mbentry->acl ?
        cyrus_acl_myrights(httpd_authstate, txn->req_tgt.mbentry->acl) : 0;
    if (!(rights & DACL_READFB)) {
        /* DAV:need-privileges */
        txn->error.precond = DAV_NEED_PRIVS;
        txn->error.resource = txn->req_tgt.path;
        txn->error.rights = DACL_READFB;
        return HTTP_NO_PRIVS;
    }

    if (txn->req_tgt.mbentry->server) {
        /* Remote mailbox */
        struct backend *be;

        be = proxy_findserver(txn->req_tgt.mbentry->server,
                              &http_protocol, httpd_userid,
                              &backend_cached, NULL, NULL, httpd_in);
        if (!be) return HTTP_UNAVAILABLE;

        return http_pipe_req_resp(be, txn);
    }

    /* Local Mailbox */

    /* Check/find 'format' */
    param = hash_lookup("format", &txn->req_qparams);
    if (param) {
        if (param->next  /* once only */) return HTTP_BAD_REQUEST;

        for (mime = freebusy_mime_types; mime->content_type; mime++) {
            if (is_mediatype(param->s, mime->content_type)) break;
        }
    }
    else mime = freebusy_mime_types;

    if (!mime || !mime->content_type) return HTTP_NOT_ACCEPTABLE;

    memset(&calfilter, 0, sizeof(struct calquery_filter));
    calfilter.comp =
        CAL_COMP_VEVENT | CAL_COMP_VFREEBUSY | CAL_COMP_VAVAILABILITY;
    calfilter.flags = BUSYTIME_QUERY | CHECK_CAL_TRANSP | CHECK_USER_AVAIL;

    /* Check for 'start' */
    param = hash_lookup("start", &txn->req_qparams);
    if (param) {
        if (param->next  /* once only */) return HTTP_BAD_REQUEST;

        calfilter.start = icaltime_from_rfc3339_string(param->s);
        if (icaltime_is_null_time(calfilter.start)) return HTTP_BAD_REQUEST;

        /* Default to end of given day */
        start = icaltime_as_timet_with_zone(calfilter.start, utc_zone);
        tm = localtime(&start);

        period.seconds = 60 - tm->tm_sec;
        period.minutes = 59 - tm->tm_min;
        period.hours   = 23 - tm->tm_hour;
    }
    else {
        /* Default to start of current day */
        start = time(0);
        tm = localtime(&start);
        tm->tm_hour = tm->tm_min = tm->tm_sec = 0;
        calfilter.start = icaltime_from_timet_with_zone(mktime(tm), 0, utc_zone);

        /* Default to 42 day period */
        period.days = 42;
    }

    /* Check for 'period' */
    param = hash_lookup("period", &txn->req_qparams);
    if (param) {
        if (param->next  /* once only */ ||
            hash_lookup("end", &txn->req_qparams)  /* can't use with 'end' */)
            return HTTP_BAD_REQUEST;

        period = icaldurationtype_from_string(param->s);
        if (icaldurationtype_is_bad_duration(period)) return HTTP_BAD_REQUEST;
    }

    /* Check for 'end' */
    param = hash_lookup("end", &txn->req_qparams);
    if (param) {
        if (param->next  /* once only */) return HTTP_BAD_REQUEST;

        calfilter.end = icaltime_from_rfc3339_string(param->s);
        if (icaltime_is_null_time(calfilter.end)) return HTTP_BAD_REQUEST;
    }
    else {
        /* Set end based on period */
        calfilter.end = icaltime_add(calfilter.start, period);
    }


    memset(&fctx, 0, sizeof(struct propfind_ctx));
    fctx.req_tgt = &txn->req_tgt;
    fctx.depth = 2;
    fctx.userid = httpd_userid;
    fctx.userisadmin = httpd_userisadmin;
    fctx.authstate = httpd_authstate;
    fctx.reqd_privs = 0;  /* handled by CALDAV:schedule-deliver on Inbox */
    fctx.filter = apply_calfilter;
    fctx.filter_crit = &calfilter;
    fctx.err = &txn->error;
    fctx.ret = &ret;
    fctx.fetcheddata = 0;

    cal = busytime_query_local(txn, &fctx, txn->req_tgt.mbentry->name,
                               0, NULL, NULL, NULL);

    if (calfilter.freebusy.fb) free(calfilter.freebusy.fb);

    if (cal) {
        const char *proto, *host;
        icalcomponent *fb;
        icalproperty *url;
        char *cal_str;

        /* Construct URL */
        buf_reset(&txn->buf);
        http_proto_host(txn->req_hdrs, &proto, &host);
        buf_printf(&txn->buf, "%s://%s%s", proto, host, txn->req_uri->path);
        if (URI_QUERY(txn->req_uri))
            buf_printf(&txn->buf, "?%s", URI_QUERY(txn->req_uri));

        /* Set URL property */
        fb = icalcomponent_get_first_component(cal, ICAL_VFREEBUSY_COMPONENT);
        url = icalproperty_new_url(buf_cstring(&txn->buf));
        icalcomponent_add_property(fb, url);

        /* Set filename of resource */
        buf_reset(&txn->buf);
        buf_printf(&txn->buf, "%s.%s",
                   txn->req_tgt.userid,
                   mime->file_ext);
        txn->resp_body.fname = buf_cstring(&txn->buf);

        txn->resp_body.type = mime->content_type;

        /* iCalendar data in response should not be transformed */
        txn->flags.cc |= CC_NOTRANSFORM;

        /* Output the iCalendar object */
        cal_str = mime->to_string(cal, NULL);
        icalcomponent_free(cal);

        write_body(HTTP_OK, txn, cal_str, strlen(cal_str));
        free(cal_str);
    }
    else ret = HTTP_NOT_FOUND;

    return ret;
}<|MERGE_RESOLUTION|>--- conflicted
+++ resolved
@@ -613,9 +613,6 @@
     utc_zone = icaltimezone_get_utc_timezone();
 }
 
-<<<<<<< HEAD
-int caldav_create_defaultcalendars(const char *userid)
-=======
 static int _create_mailbox(const char *userid, const char *mailboxname, int type, int useracl, int anyoneacl)
 {
     int r = 0;
@@ -646,8 +643,7 @@
     return r;
 }
 
-static void my_caldav_auth(const char *userid)
->>>>>>> 715a86be
+int caldav_create_defaultcalendars(const char *userid)
 {
     int r;
     char *mailboxname;
